--- conflicted
+++ resolved
@@ -17,15 +17,12 @@
 
 [dependencies]
 clap = { version = "4.3.4", features = ["derive"] }
-<<<<<<< HEAD
-domain = { git = "http://github.com/NLnetLabs/domain", branch = "main", features = ["unstable-sign"] }
-=======
-domain = { version = "0.10.3", git = "https://github.com/NLnetLabs/domain.git", features = [
+domain = { git = "https://github.com/NLnetLabs/domain.git", branch = "main", features = [
     "zonefile",
     "bytes",
+    "unstable-sign",
     "unstable-validate",
 ] }
->>>>>>> bfbf492e
 lexopt = "0.3.0"
 
 # for implementation of nsec3 hash until domain has it stabilized

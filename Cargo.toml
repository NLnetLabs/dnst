[package]
name = "dnst"
version = "0.1.0"
edition = "2021"
default-run = "dnst"

[[bin]]
name = "ldns"
path = "src/bin/ldns.rs"

[dependencies]
<<<<<<< HEAD
clap      = { version = "4", features = ["derive"] }
#domain   = "0.10.3"
domain    = { git = "https://github.com/NLnetLabs/domain/", branch = "initial-nsec3-generation", features = ["ring", "unstable-validator"] }
lexopt    = "0.3.0"
=======
clap = { version = "4.3.4", features = ["derive"] }
domain = "0.10.1"
lexopt = "0.3.0"
>>>>>>> a014f13c

[dev-dependencies]
test_bin = "0.4.0"<|MERGE_RESOLUTION|>--- conflicted
+++ resolved
@@ -9,16 +9,9 @@
 path = "src/bin/ldns.rs"
 
 [dependencies]
-<<<<<<< HEAD
-clap      = { version = "4", features = ["derive"] }
-#domain   = "0.10.3"
-domain    = { git = "https://github.com/NLnetLabs/domain/", branch = "initial-nsec3-generation", features = ["ring", "unstable-validator"] }
-lexopt    = "0.3.0"
-=======
 clap = { version = "4.3.4", features = ["derive"] }
 domain = "0.10.1"
 lexopt = "0.3.0"
->>>>>>> a014f13c
 
 [dev-dependencies]
 test_bin = "0.4.0"
[package]
name = "dnst"
version = "0.1.0"
edition = "2021"
default-run = "dnst"
rust-version = "1.79"

[[bin]]
name = "ldns"
path = "src/bin/ldns.rs"

[dependencies]
bytes = "1.8.0"
chrono = "0.4.38"
clap = { version = "4.3.4", features = ["derive"] }
<<<<<<< HEAD
domain = { version = "0.10.3", git = "https://github.com/NLnetLabs/domain.git", features = [
    "zonefile",
    "bytes",
    "unstable-validate",
    "net",
    "unstable-client-transport",
    "tsig",
    "resolv",
] }
=======
domain = { version = "0.10.3", git = "https://github.com/NLnetLabs/domain.git", branch = "initial-nsec3-generation", features = ["unstable-validator", "zonefile"] }
>>>>>>> 9744d9e1
lexopt = "0.3.0"
tokio = "1.40.0"

<<<<<<< HEAD
# for implementation of nsec3 hash until domain has it stabilized
octseq = { version = "0.5.2", features = ["std"] }
ring = { version = "0.17" }

# This is a workaround. lazy_static 1.0.0 fails to compile, but sharded-slab
# still uses it. And sharded-slab is used by tracing-subscriber, which is
# used by domain, which is used by us.
_unused_lazy_static = { package = "lazy_static", version = "1.0.2" }

[dev-dependencies]
tempfile = "3.14.0"
domain = { version = "*", git = "https://github.com/NLnetLabs/domain.git", features = ["unstable-stelline"] }
=======
[dev-dependencies]
test_bin = "0.4.0"
tempfile = "3.14.0"
>>>>>>> 9744d9e1
<|MERGE_RESOLUTION|>--- conflicted
+++ resolved
@@ -13,26 +13,17 @@
 bytes = "1.8.0"
 chrono = "0.4.38"
 clap = { version = "4.3.4", features = ["derive"] }
-<<<<<<< HEAD
-domain = { version = "0.10.3", git = "https://github.com/NLnetLabs/domain.git", features = [
+domain = { version = "0.10.3", git = "https://github.com/NLnetLabs/domain.git", branch = "initial-nsec3-generation", features = [
     "zonefile",
     "bytes",
-    "unstable-validate",
+    "unstable-validator",
     "net",
     "unstable-client-transport",
     "tsig",
     "resolv",
 ] }
-=======
-domain = { version = "0.10.3", git = "https://github.com/NLnetLabs/domain.git", branch = "initial-nsec3-generation", features = ["unstable-validator", "zonefile"] }
->>>>>>> 9744d9e1
 lexopt = "0.3.0"
 tokio = "1.40.0"
-
-<<<<<<< HEAD
-# for implementation of nsec3 hash until domain has it stabilized
-octseq = { version = "0.5.2", features = ["std"] }
-ring = { version = "0.17" }
 
 # This is a workaround. lazy_static 1.0.0 fails to compile, but sharded-slab
 # still uses it. And sharded-slab is used by tracing-subscriber, which is
@@ -40,10 +31,8 @@
 _unused_lazy_static = { package = "lazy_static", version = "1.0.2" }
 
 [dev-dependencies]
-tempfile = "3.14.0"
-domain = { version = "*", git = "https://github.com/NLnetLabs/domain.git", features = ["unstable-stelline"] }
-=======
-[dev-dependencies]
 test_bin = "0.4.0"
 tempfile = "3.14.0"
->>>>>>> 9744d9e1
+domain = { version = "*", git = "https://github.com/NLnetLabs/domain.git", branch = "initial-nsec3-generation", features = [
+    "unstable-stelline",
+] }
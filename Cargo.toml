--- conflicted
+++ resolved
@@ -10,6 +10,7 @@
 path = "src/bin/ldns.rs"
 
 [features]
+arbitrary = [ "dep:arbitrary", "domain/arbitrary" ]
 default = ["openssl", "ring"]
 
 # Cryptographic backends
@@ -17,19 +18,7 @@
 ring = ["domain/ring"]
 
 [dependencies]
-<<<<<<< HEAD
 arbitrary = { version = "1", optional = true, features = ["derive"] }
-clap      = { version = "4", features = ["derive"] }
-domain    = { git = "https://github.com/NLnetLabs/domain" }
-lexopt    = "0.3.0"
-
-# for implementation of nsec3 hash until domain has it stabilized
-octseq = { version = "0.5.1", features = ["std"] }
-ring = { version = "0.17" }
-
-[features]
-arbitrary = [ "dep:arbitrary", "domain/arbitrary" ]
-=======
 bytes = "1.8.0"
 chrono = "0.4.38"
 clap = { version = "4.3.4", features = ["cargo", "derive"] }
@@ -40,6 +29,7 @@
     "tsig",
     "unstable-client-transport",
     "unstable-sign",
+    "unstable-stelline",
     "unstable-validator",
     "zonefile",
 ] }
@@ -55,7 +45,6 @@
 test_bin = "0.4.0"
 tempfile = "3.14.0"
 regex = "1.11.1"
-domain = { git = "https://github.com/NLnetLabs/domain.git", branch = "main", features = [
-    "unstable-stelline",
-] }
->>>>>>> 2d937014
+
+[lints.rust]
+unexpected_cfgs = { level = "warn", check-cfg = ['cfg(fuzzing)'] }
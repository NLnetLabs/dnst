[package]
name = "dnst"
version = "0.1.0"
edition = "2021"
default-run = "dnst"

[[bin]]
name = "ldns"
path = "src/bin/ldns.rs"

[dependencies]
<<<<<<< HEAD
bytes  = { version = "1.1", default-features = false }
clap = { version = "4.3.4", features = ["cargo", "derive"] }
domain = { git = "https://github.com/NLnetLabs/domain", branch = "support-zonefile-fmt-with-padding", features = [
    "bytes",
    "openssl",
    "ring",
    "unstable-sign",
    "unstable-validate",
    "unstable-validator",
    "unstable-zonetree",
    "zonefile",
] }
=======
clap = { version = "4.3.4", features = ["derive"] }
domain = { version = "0.10.3", git = "https://github.com/NLnetLabs/domain.git", branch = "initial-nsec3-generation", features = ["unstable-validator", "zonefile"] }
>>>>>>> 7036a583
lexopt = "0.3.0"

[dev-dependencies]
test_bin = "0.4.0"
tempfile = "3.14.0"<|MERGE_RESOLUTION|>--- conflicted
+++ resolved
@@ -9,7 +9,6 @@
 path = "src/bin/ldns.rs"
 
 [dependencies]
-<<<<<<< HEAD
 bytes  = { version = "1.1", default-features = false }
 clap = { version = "4.3.4", features = ["cargo", "derive"] }
 domain = { git = "https://github.com/NLnetLabs/domain", branch = "support-zonefile-fmt-with-padding", features = [
@@ -22,10 +21,6 @@
     "unstable-zonetree",
     "zonefile",
 ] }
-=======
-clap = { version = "4.3.4", features = ["derive"] }
-domain = { version = "0.10.3", git = "https://github.com/NLnetLabs/domain.git", branch = "initial-nsec3-generation", features = ["unstable-validator", "zonefile"] }
->>>>>>> 7036a583
 lexopt = "0.3.0"
 
 [dev-dependencies]

[package]
name = "dnst"
version = "0.1.0"
edition = "2021"
default-run = "dnst"

[[bin]]
name = "ldns"
path = "src/bin/ldns.rs"

[dependencies]
<<<<<<< HEAD
clap = { version = "4", features = ["derive"] }
domain = { version = "0.10.3", git = "https://github.com/NLnetLabs/domain.git", features = [
    "zonefile",
    "bytes",
    "unstable-validate",
] }
=======
clap = { version = "4.3.4", features = ["derive"] }
domain = "0.10.1"
>>>>>>> 18d56a64
lexopt = "0.3.0"

# for implementation of nsec3 hash until domain has it stabilized
octseq = { version = "0.5.2", features = ["std"] }
ring = { version = "0.17" }<|MERGE_RESOLUTION|>--- conflicted
+++ resolved
@@ -9,17 +9,12 @@
 path = "src/bin/ldns.rs"
 
 [dependencies]
-<<<<<<< HEAD
-clap = { version = "4", features = ["derive"] }
+clap = { version = "4.3.4", features = ["derive"] }
 domain = { version = "0.10.3", git = "https://github.com/NLnetLabs/domain.git", features = [
     "zonefile",
     "bytes",
     "unstable-validate",
 ] }
-=======
-clap = { version = "4.3.4", features = ["derive"] }
-domain = "0.10.1"
->>>>>>> 18d56a64
 lexopt = "0.3.0"
 
 # for implementation of nsec3 hash until domain has it stabilized

[package]
name = "dnst"
version = "0.1.0"
edition = "2021"
default-run = "dnst"
readme = "README.md"
repository = "https://github.com/nlnetlabs/dnst/"
authors = ["NLnet Labs <dns-team@nlnetlabs.nl>"]
description = "Rust reimplementation of important ldns programs."
categories = ["command-line-utilities"]
license = "BSD-3-Clause"
license-file = "LICENSE"
keywords = ["DNS", "domain", "ldns"]
rust-version = "1.79"

[[bin]]
name = "ldns"
path = "src/bin/ldns.rs"

[features]
default = ["openssl", "ring"]

# Cryptographic backends
openssl = ["domain/openssl"]
ring = ["domain/ring"]

[dependencies]
bytes  = { version = "1.1", default-features = false }
chrono = "0.4.38"
clap = { version = "4.3.4", features = ["cargo", "derive"] }
<<<<<<< HEAD
domain = { git = "https://github.com/NLnetLabs/domain", branch = "main", features = [
=======
domain = { git = "https://github.com/NLnetLabs/domain.git", branch = "main", features = [
    "bytes",
    "net",
>>>>>>> 9a43edd0
    "resolv",
    "tokio-stream",
    "tsig",
    "unstable-client-transport",
    "unstable-sign",
    "unstable-validator",
    "unstable-zonetree",
] }
lexopt = "0.3.0"
rayon = "1.10.0"
octseq = "0.5.2"
ring = "0.17.8"
tokio = "1.40.0"

# LDNS-xxx mode specific dependencies.
# TODO: put these behind a feature gate?
jiff = { version = "0.1.15", default-features = false, features = ["alloc"] }

# This is a workaround. lazy_static 1.0.0 fails to compile, but sharded-slab
# still uses it. And sharded-slab is used by tracing-subscriber, which is
# used by domain, which is used by us.
_unused_lazy_static = { package = "lazy_static", version = "1.0.2" }
smallvec = "1.13.2"

[dev-dependencies]
<<<<<<< HEAD
const_format = " 0.2.33"
domain = { git = "https://github.com/NLnetLabs/domain", branch = "main", features = [
=======
test_bin = "0.4.0"
tempfile = "3.14.0"
regex = "1.11.1"
domain = { git = "https://github.com/NLnetLabs/domain.git", branch = "main", features = [
>>>>>>> 9a43edd0
    "unstable-stelline",
] }
pretty_assertions = "1.4.1"
regex = "1.11.1"
tempfile = "3.14.0"
test_bin = "0.4.0"<|MERGE_RESOLUTION|>--- conflicted
+++ resolved
@@ -25,16 +25,12 @@
 ring = ["domain/ring"]
 
 [dependencies]
-bytes  = { version = "1.1", default-features = false }
+bytes  = "1.8.0"
 chrono = "0.4.38"
 clap = { version = "4.3.4", features = ["cargo", "derive"] }
-<<<<<<< HEAD
-domain = { git = "https://github.com/NLnetLabs/domain", branch = "main", features = [
-=======
 domain = { git = "https://github.com/NLnetLabs/domain.git", branch = "main", features = [
     "bytes",
     "net",
->>>>>>> 9a43edd0
     "resolv",
     "tokio-stream",
     "tsig",
@@ -60,18 +56,11 @@
 smallvec = "1.13.2"
 
 [dev-dependencies]
-<<<<<<< HEAD
 const_format = " 0.2.33"
-domain = { git = "https://github.com/NLnetLabs/domain", branch = "main", features = [
-=======
 test_bin = "0.4.0"
 tempfile = "3.14.0"
 regex = "1.11.1"
 domain = { git = "https://github.com/NLnetLabs/domain.git", branch = "main", features = [
->>>>>>> 9a43edd0
     "unstable-stelline",
 ] }
-pretty_assertions = "1.4.1"
-regex = "1.11.1"
-tempfile = "3.14.0"
-test_bin = "0.4.0"+pretty_assertions = "1.4.1"
--- conflicted
+++ resolved
@@ -20,11 +20,7 @@
 bytes  = { version = "1.1", default-features = false }
 chrono = "0.4.38"
 clap = { version = "4.3.4", features = ["cargo", "derive"] }
-<<<<<<< HEAD
-domain = { git = "https://github.com/NLnetLabs/domain", branch = "byo-signing-sorter-impl", features = [
-=======
 domain = { git = "https://github.com/NLnetLabs/domain", branch = "sortedrecords-zonemd-remove-replace-plus-pr444", features = [
->>>>>>> cbc7f720
     "bytes",
     "net",
     "openssl",
@@ -40,9 +36,7 @@
     "zonefile",
 ] }
 lexopt = "0.3.0"
-<<<<<<< HEAD
 rayon = "1.10.0"
-=======
 octseq = "0.5.2"
 ring = "0.17.8"
 tokio = "1.40.0"
@@ -51,12 +45,10 @@
 # TODO: put these behind a feature gate?
 jiff = { version = "0.1.15", default-features = false, features = ["alloc"] }
 
-
 # This is a workaround. lazy_static 1.0.0 fails to compile, but sharded-slab
 # still uses it. And sharded-slab is used by tracing-subscriber, which is
 # used by domain, which is used by us.
 _unused_lazy_static = { package = "lazy_static", version = "1.0.2" }
->>>>>>> cbc7f720
 
 [dev-dependencies]
 const_format = " 0.2.33"

[package]
name = "dnst"
version = "0.1.0"
edition = "2021"

[dependencies]
<<<<<<< HEAD
arbitrary = { version = "1", optional = true, features = ["derive"] }
clap      = { version = "4", features = ["derive"] }
#domain   = "0.10.3"
domain    = { git = "https://github.com/NLnetLabs/domain/", branch = "initial-nsec3-generation", features = ["ring", "unstable-validator"] }
=======
clap = { version = "4", features = ["derive"] }
domain = "0.10.1"
lexopt = "0.3.0"
>>>>>>> 8dc82c7f

[dev-dependencies]
test_bin = "0.4.0"

[features]
arbitrary = [ "dep:arbitrary", "domain/arbitrary" ]<|MERGE_RESOLUTION|>--- conflicted
+++ resolved
@@ -4,16 +4,11 @@
 edition = "2021"
 
 [dependencies]
-<<<<<<< HEAD
 arbitrary = { version = "1", optional = true, features = ["derive"] }
 clap      = { version = "4", features = ["derive"] }
 #domain   = "0.10.3"
 domain    = { git = "https://github.com/NLnetLabs/domain/", branch = "initial-nsec3-generation", features = ["ring", "unstable-validator"] }
-=======
-clap = { version = "4", features = ["derive"] }
-domain = "0.10.1"
-lexopt = "0.3.0"
->>>>>>> 8dc82c7f
+lexopt    = "0.3.0"
 
 [dev-dependencies]
 test_bin = "0.4.0"

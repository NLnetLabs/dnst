[package]
name = "dnst"
version = "0.1.0"
edition = "2021"

[[bin]]
name = "ldns"
path = "src/bin/ldns.rs"

[dependencies]
clap = { version = "4", features = ["derive"] }
<<<<<<< HEAD
domain = { version = "0.10.3", git = "https://github.com/NLnetLabs/domain.git", features = [
    "zonefile",
    "bytes",
    "validate",
] }
=======
domain = "0.10.1"
lexopt = "0.3.0"
>>>>>>> 5874f11d

# for implementation of nsec3 hash until domain has it stabilized
octseq = { version = "0.5.2", features = ["std"] }
ring = { version = "0.17" }<|MERGE_RESOLUTION|>--- conflicted
+++ resolved
@@ -9,16 +9,12 @@
 
 [dependencies]
 clap = { version = "4", features = ["derive"] }
-<<<<<<< HEAD
 domain = { version = "0.10.3", git = "https://github.com/NLnetLabs/domain.git", features = [
     "zonefile",
     "bytes",
-    "validate",
+    "unstable-validate",
 ] }
-=======
-domain = "0.10.1"
 lexopt = "0.3.0"
->>>>>>> 5874f11d
 
 # for implementation of nsec3 hash until domain has it stabilized
 octseq = { version = "0.5.2", features = ["std"] }

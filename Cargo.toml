--- conflicted
+++ resolved
@@ -17,14 +17,19 @@
 ring = ["domain/ring"]
 
 [dependencies]
-<<<<<<< HEAD
 bytes  = { version = "1.1", default-features = false }
+chrono = "0.4.38"
 clap = { version = "4.3.4", features = ["cargo", "derive"] }
 domain = { git = "https://github.com/NLnetLabs/domain", branch = "sortedrecords-zonemd-remove-replace-plus-pr444", features = [
 #domain = { path = "../domain2", features = [
     "bytes",
+    "net",
     "openssl",
+    "resolv",
     "ring",
+    "tokio-stream",
+    "tsig",
+    "unstable-client-transport",
     "unstable-sign",
     "unstable-validate",
     "unstable-validator",
@@ -34,34 +39,17 @@
 lexopt = "0.3.0"
 octseq = "0.5.2"
 ring = "0.17.8"
-=======
-bytes = "1.8.0"
-chrono = "0.4.38"
-clap = { version = "4.3.4", features = ["cargo", "derive"] }
-domain = { git = "https://github.com/NLnetLabs/domain.git", branch = "initial-nsec3-generation", features = [
-    "bytes",
-    "net",
-    "resolv",
-    "tsig",
-    "unstable-client-transport",
-    "unstable-sign",
-    "unstable-validate",
-    "unstable-validator",
-    "zonefile",
-] }
-lexopt = "0.3.0"
 tokio = "1.40.0"
 
 # This is a workaround. lazy_static 1.0.0 fails to compile, but sharded-slab
 # still uses it. And sharded-slab is used by tracing-subscriber, which is
 # used by domain, which is used by us.
 _unused_lazy_static = { package = "lazy_static", version = "1.0.2" }
->>>>>>> 6f0e27d3
 
 [dev-dependencies]
 test_bin = "0.4.0"
 tempfile = "3.14.0"
 regex = "1.11.1"
-domain = { version = "*", git = "https://github.com/NLnetLabs/domain.git", branch = "initial-nsec3-generation", features = [
+domain = { version = "*", git = "https://github.com/NLnetLabs/domain.git", branch = "sortedrecords-zonemd-remove-replace-plus-pr444", features = [
     "unstable-stelline",
 ] }
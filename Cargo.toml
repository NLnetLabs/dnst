[package]
name = "dnst"
version = "0.1.0"
edition = "2021"
default-run = "dnst"
rust-version = "1.79"

[[bin]]
name = "ldns"
path = "src/bin/ldns.rs"

[features]
default = ["openssl", "ring"]

# Cryptographic backends
openssl = ["domain/openssl"]
ring    = ["domain/ring"]

[dependencies]
bytes = "1.8.0"
chrono = "0.4.38"
clap = { version = "4.3.4", features = ["cargo", "derive"] }
<<<<<<< HEAD
domain = { version = "0.10.3", git = "https://github.com/NLnetLabs/domain.git", branch = "initial-nsec3-generation", features = [
    "zonefile",
    "bytes",
    "unstable-validator",
    "net",
    "unstable-client-transport",
    "tsig",
    "resolv",
=======
domain = { git = "https://github.com/NLnetLabs/domain.git", branch = "initial-nsec3-generation", features = [
    "bytes",
    "zonefile",
    "unstable-sign",
    "unstable-validate",
    "unstable-validator",
>>>>>>> 617b623b
] }
lexopt = "0.3.0"
tokio = "1.40.0"

# This is a workaround. lazy_static 1.0.0 fails to compile, but sharded-slab
# still uses it. And sharded-slab is used by tracing-subscriber, which is
# used by domain, which is used by us.
_unused_lazy_static = { package = "lazy_static", version = "1.0.2" }

[dev-dependencies]
test_bin = "0.4.0"
tempfile = "3.14.0"
<<<<<<< HEAD
domain = { version = "*", git = "https://github.com/NLnetLabs/domain.git", branch = "initial-nsec3-generation", features = [
    "unstable-stelline",
] }
=======
regex = "1.11.1"
>>>>>>> 617b623b
<|MERGE_RESOLUTION|>--- conflicted
+++ resolved
@@ -14,29 +14,22 @@
 
 # Cryptographic backends
 openssl = ["domain/openssl"]
-ring    = ["domain/ring"]
+ring = ["domain/ring"]
 
 [dependencies]
 bytes = "1.8.0"
 chrono = "0.4.38"
 clap = { version = "4.3.4", features = ["cargo", "derive"] }
-<<<<<<< HEAD
-domain = { version = "0.10.3", git = "https://github.com/NLnetLabs/domain.git", branch = "initial-nsec3-generation", features = [
-    "zonefile",
-    "bytes",
-    "unstable-validator",
-    "net",
-    "unstable-client-transport",
-    "tsig",
-    "resolv",
-=======
 domain = { git = "https://github.com/NLnetLabs/domain.git", branch = "initial-nsec3-generation", features = [
     "bytes",
-    "zonefile",
+    "net",
+    "resolv",
+    "tsig",
+    "unstable-client-transport",
     "unstable-sign",
     "unstable-validate",
     "unstable-validator",
->>>>>>> 617b623b
+    "zonefile",
 ] }
 lexopt = "0.3.0"
 tokio = "1.40.0"
@@ -49,10 +42,7 @@
 [dev-dependencies]
 test_bin = "0.4.0"
 tempfile = "3.14.0"
-<<<<<<< HEAD
+regex = "1.11.1"
 domain = { version = "*", git = "https://github.com/NLnetLabs/domain.git", branch = "initial-nsec3-generation", features = [
     "unstable-stelline",
-] }
-=======
-regex = "1.11.1"
->>>>>>> 617b623b
+] }
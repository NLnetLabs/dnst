--- conflicted
+++ resolved
@@ -16,8 +16,7 @@
 ring    = ["domain/ring"]
 
 [dependencies]
-<<<<<<< HEAD
-clap = { version = "4.3.4", features = ["derive"] }
+clap = { version = "4.3.4", features = ["cargo", "derive"] }
 domain = { git = "https://github.com/NLnetLabs/domain.git", branch = "initial-nsec3-generation", features = [
     "bytes",
     "zonefile",
@@ -25,10 +24,6 @@
     "unstable-validate",
     "unstable-validator",
 ] }
-=======
-clap = { version = "4.3.4", features = ["cargo", "derive"] }
-domain = { version = "0.10.3", git = "https://github.com/NLnetLabs/domain.git", branch = "initial-nsec3-generation", features = ["unstable-validator", "zonefile"] }
->>>>>>> 7e2b9a6c
 lexopt = "0.3.0"
 
 [dev-dependencies]

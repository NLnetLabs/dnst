[package]
name = "dnst"
version = "0.1.0"
edition = "2021"
default-run = "dnst"

[[bin]]
name = "ldns"
path = "src/bin/ldns.rs"

[dependencies]
clap = { version = "4.3.4", features = ["derive"] }
<<<<<<< HEAD
domain = { git = "https://github.com/NLnetLabs/domain/", branch = "initial-nsec3-generation", features = ["ring", "unstable-validator"] }
lexopt = "0.3.0"

[dev-dependencies]
test_bin = "0.4.0"
=======
domain = { version = "0.10.3", git = "https://github.com/NLnetLabs/domain.git", features = [
    "zonefile",
    "bytes",
    "unstable-validate",
] }
lexopt = "0.3.0"

# for implementation of nsec3 hash until domain has it stabilized
octseq = { version = "0.5.2", features = ["std"] }
ring = { version = "0.17" }

[dev-dependencies]
tempfile = "3.14.0"
>>>>>>> 511c8f1f
<|MERGE_RESOLUTION|>--- conflicted
+++ resolved
@@ -10,24 +10,9 @@
 
 [dependencies]
 clap = { version = "4.3.4", features = ["derive"] }
-<<<<<<< HEAD
-domain = { git = "https://github.com/NLnetLabs/domain/", branch = "initial-nsec3-generation", features = ["ring", "unstable-validator"] }
+domain = { version = "0.10.3", git = "https://github.com/NLnetLabs/domain.git", branch = "initial-nsec3-generation", features = ["unstable-validator", "zonefile"] }
 lexopt = "0.3.0"
 
 [dev-dependencies]
 test_bin = "0.4.0"
-=======
-domain = { version = "0.10.3", git = "https://github.com/NLnetLabs/domain.git", features = [
-    "zonefile",
-    "bytes",
-    "unstable-validate",
-] }
-lexopt = "0.3.0"
-
-# for implementation of nsec3 hash until domain has it stabilized
-octseq = { version = "0.5.2", features = ["std"] }
-ring = { version = "0.17" }
-
-[dev-dependencies]
-tempfile = "3.14.0"
->>>>>>> 511c8f1f
+tempfile = "3.14.0"
[package]
name = "dnst"
version = "0.1.0"
edition = "2021"

[features]
default = ["openssl", "ring"]

# Cryptographic backends
openssl = ["domain/openssl"]
ring    = ["domain/ring"]

[dependencies]
clap = { version = "4", features = ["derive"] }
<<<<<<< HEAD
domain = { git = "http://github.com/NLnetLabs/domain", branch = "dnssec-key", features = ["unstable-sign"] }
=======
domain = "0.10.1"
lexopt = "0.3.0"
>>>>>>> 8dc82c7f

# for implementation of nsec3 hash until domain has it stabilized
octseq = { version = "0.5.1", features = ["std"] }
ring = { version = "0.17" }<|MERGE_RESOLUTION|>--- conflicted
+++ resolved
@@ -12,12 +12,8 @@
 
 [dependencies]
 clap = { version = "4", features = ["derive"] }
-<<<<<<< HEAD
-domain = { git = "http://github.com/NLnetLabs/domain", branch = "dnssec-key", features = ["unstable-sign"] }
-=======
-domain = "0.10.1"
+domain = { git = "http://github.com/NLnetLabs/domain", branch = "main", features = ["unstable-sign"] }
 lexopt = "0.3.0"
->>>>>>> 8dc82c7f
 
 # for implementation of nsec3 hash until domain has it stabilized
 octseq = { version = "0.5.1", features = ["std"] }

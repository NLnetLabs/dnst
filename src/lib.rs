--- conflicted
+++ resolved
@@ -33,6 +33,7 @@
     let res = match binary_name {
         "key2ds" => Key2ds::parse_ldns_args(args_iter),
         "nsec3-hash" => Nsec3Hash::parse_ldns_args(args_iter),
+        "signzone" => SignZone::parse_ldns_args(args_iter),
         _ => return Err(format!("Unrecognized ldns command 'ldns-{binary_name}'").into()),
     };
 
@@ -67,21 +68,10 @@
         .to_str()
         .ok_or("Binary file name is not valid unicode")?;
 
-<<<<<<< HEAD
-    let res = match binary_name {
-        "ldns-key2ds" => Key2ds::parse_ldns_args(args_iter),
-        "ldns-nsec3-hash" => Nsec3Hash::parse_ldns_args(args_iter),
-        "ldns-signzone" => SignZone::parse_ldns_args(args_iter),
-        _ => return Ok(None),
-    };
-
-    res.map(Some)
-=======
     match filename.split_once('.') {
         Some((binary, _)) => Ok(binary),
         None => Ok(filename),
     }
->>>>>>> 7036a583
 }
 
 fn parse_args(env: impl Env) -> Result<Args, Error> {

--- conflicted
+++ resolved
@@ -5,12 +5,8 @@
 //use commands::key2ds::Key2ds;
 //use commands::keygen::Keygen;
 use commands::notify::Notify;
-<<<<<<< HEAD
-//use commands::nsec3hash::Nsec3Hash;
-=======
 use commands::nsec3hash::Nsec3Hash;
 use commands::signzone::SignZone;
->>>>>>> 91e18a2e
 use commands::update::Update;
 use commands::LdnsCommand;
 use env::Env;
@@ -50,14 +46,9 @@
     let res = match binary_name {
         //"key2ds" => Key2ds::parse_ldns_args(args_iter),
         "notify" => Notify::parse_ldns_args(args_iter),
-<<<<<<< HEAD
-        //"keygen" => Keygen::parse_ldns_args(args_iter),
-        //"nsec3-hash" => Nsec3Hash::parse_ldns_args(args_iter),
-=======
         "keygen" => Keygen::parse_ldns_args(args_iter),
         "nsec3-hash" => Nsec3Hash::parse_ldns_args(args_iter),
         "signzone" => SignZone::parse_ldns_args(args_iter),
->>>>>>> 91e18a2e
         "update" => Update::parse_ldns_args(args_iter),
         _ => Err(format!("Unrecognized ldns command 'ldns-{binary_name}'").into()),
     }?;

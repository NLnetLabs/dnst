<<<<<<< HEAD
pub mod args;
pub mod commands;
pub mod error;

use std::{ffi::OsString, path::Path};

use clap::Parser;
=======
use std::ffi::OsString;
use std::path::Path;

use clap::Parser;
use commands::{nsec3hash::Nsec3Hash, LdnsCommand};
use env::Env;
use error::Error;
>>>>>>> a014f13c

use args::Args;
use commands::{nsec3hash::Nsec3Hash, LdnsCommand};
use error::Error;

<<<<<<< HEAD
pub fn parse_args<I: IntoIterator<Item = OsString>, T: Fn() -> I>(
    args_provider: T,
) -> Result<Args, Error> {
    try_ldns_compatibility(args_provider()).or_else(|_| {
        Args::try_parse_from(args_provider()).map_err(|err| Error::new(err.to_string().as_str()))
    })
}

pub fn try_ldns_compatibility<I: IntoIterator<Item = OsString>>(args: I) -> Result<Args, Error> {
    let mut args_iter = args.into_iter();
    let binary_path = args_iter
        .next()
        .ok_or::<Error>("Missing binary name".into())?;

    let binary_name = Path::new(&binary_path)
        .file_name()
        .ok_or::<Error>("Missing binary file name".into())?
        .to_str()
        .ok_or("Binary file name is not valid Unicode")?;
=======
pub mod args;
pub mod commands;
pub mod env;
pub mod error;

pub fn try_ldns_compatibility<I: IntoIterator<Item = OsString>>(
    args: I,
) -> Result<Option<Args>, Error> {
    let mut args_iter = args.into_iter();
    let binary_path = args_iter.next().ok_or("Missing binary name")?;

    let binary_name = Path::new(&binary_path)
        .file_name()
        .ok_or("Missing binary file name")?
        .to_str()
        .ok_or("Binary file name is not valid unicode")?;
>>>>>>> a014f13c

    match binary_name {
        "ldns-nsec3-hash" => Nsec3Hash::parse_ldns_args(args_iter),
<<<<<<< HEAD
        _ => Err("Unrecognised LDNS command".into()),
=======
        _ => return Ok(None),
    };

    res.map(Some)
}

fn parse_args(env: impl Env) -> Result<Args, Error> {
    if let Some(args) = try_ldns_compatibility(env.args_os())? {
        return Ok(args);
    }
    let args = Args::try_parse_from(env.args_os())?;
    Ok(args)
}

pub fn run(env: impl Env) -> u8 {
    let res = parse_args(&env).and_then(|args| args.execute(&env));
    match res {
        Ok(()) => 0,
        Err(err) => {
            err.pretty_print(&env);
            err.exit_code()
        }
>>>>>>> a014f13c
    }
}<|MERGE_RESOLUTION|>--- conflicted
+++ resolved
@@ -1,12 +1,3 @@
-<<<<<<< HEAD
-pub mod args;
-pub mod commands;
-pub mod error;
-
-use std::{ffi::OsString, path::Path};
-
-use clap::Parser;
-=======
 use std::ffi::OsString;
 use std::path::Path;
 
@@ -14,33 +5,9 @@
 use commands::{nsec3hash::Nsec3Hash, LdnsCommand};
 use env::Env;
 use error::Error;
->>>>>>> a014f13c
 
-use args::Args;
-use commands::{nsec3hash::Nsec3Hash, LdnsCommand};
-use error::Error;
+pub use self::args::Args;
 
-<<<<<<< HEAD
-pub fn parse_args<I: IntoIterator<Item = OsString>, T: Fn() -> I>(
-    args_provider: T,
-) -> Result<Args, Error> {
-    try_ldns_compatibility(args_provider()).or_else(|_| {
-        Args::try_parse_from(args_provider()).map_err(|err| Error::new(err.to_string().as_str()))
-    })
-}
-
-pub fn try_ldns_compatibility<I: IntoIterator<Item = OsString>>(args: I) -> Result<Args, Error> {
-    let mut args_iter = args.into_iter();
-    let binary_path = args_iter
-        .next()
-        .ok_or::<Error>("Missing binary name".into())?;
-
-    let binary_name = Path::new(&binary_path)
-        .file_name()
-        .ok_or::<Error>("Missing binary file name".into())?
-        .to_str()
-        .ok_or("Binary file name is not valid Unicode")?;
-=======
 pub mod args;
 pub mod commands;
 pub mod env;
@@ -57,13 +24,9 @@
         .ok_or("Missing binary file name")?
         .to_str()
         .ok_or("Binary file name is not valid unicode")?;
->>>>>>> a014f13c
 
     match binary_name {
         "ldns-nsec3-hash" => Nsec3Hash::parse_ldns_args(args_iter),
-<<<<<<< HEAD
-        _ => Err("Unrecognised LDNS command".into()),
-=======
         _ => return Ok(None),
     };
 
@@ -86,6 +49,5 @@
             err.pretty_print(&env);
             err.exit_code()
         }
->>>>>>> a014f13c
     }
 }
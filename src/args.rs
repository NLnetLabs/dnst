<<<<<<< HEAD
use std::io::Write;
=======
use crate::env::Env;
>>>>>>> a014f13c

use super::commands::Command;
use super::error::Error;

#[derive(Clone, Debug, clap::Parser)]
#[command(version, disable_help_subcommand = true)]
pub struct Args {
    #[command(subcommand)]
    command: Command,
}

impl Args {
<<<<<<< HEAD
    pub fn execute<W: Write>(self, writer: &mut W) -> Result<(), Error> {
        self.command.execute(writer)
=======
    pub fn execute(self, env: impl Env) -> Result<(), Error> {
        self.command.execute(env)
>>>>>>> a014f13c
    }
}

impl From<Command> for Args {
    fn from(value: Command) -> Self {
        Args { command: value }
    }
}<|MERGE_RESOLUTION|>--- conflicted
+++ resolved
@@ -1,8 +1,4 @@
-<<<<<<< HEAD
-use std::io::Write;
-=======
 use crate::env::Env;
->>>>>>> a014f13c
 
 use super::commands::Command;
 use super::error::Error;
@@ -15,13 +11,8 @@
 }
 
 impl Args {
-<<<<<<< HEAD
-    pub fn execute<W: Write>(self, writer: &mut W) -> Result<(), Error> {
-        self.command.execute(writer)
-=======
     pub fn execute(self, env: impl Env) -> Result<(), Error> {
         self.command.execute(env)
->>>>>>> a014f13c
     }
 }
 

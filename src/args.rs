<<<<<<< HEAD
use std::io::Write;
=======
use crate::env::Env;
>>>>>>> 1d5c32d1

use super::commands::Command;
use super::error::Error;

use clap::Parser;

#[derive(Clone, Debug, Parser)]
#[command(version, disable_help_subcommand = true)]
pub struct Args {
    #[command(subcommand)]
    pub command: Command,
}

impl Args {
<<<<<<< HEAD
    pub fn execute<W: Write>(self, writer: &mut W) -> Result<(), Error> {
        self.command.execute(writer)
=======
    pub fn execute(self, env: impl Env) -> Result<(), Error> {
        self.command.execute(env)
>>>>>>> 1d5c32d1
    }
}

impl From<Command> for Args {
    fn from(value: Command) -> Self {
        Args { command: value }
    }
}<|MERGE_RESOLUTION|>--- conflicted
+++ resolved
@@ -1,8 +1,4 @@
-<<<<<<< HEAD
-use std::io::Write;
-=======
 use crate::env::Env;
->>>>>>> 1d5c32d1
 
 use super::commands::Command;
 use super::error::Error;
@@ -17,13 +13,8 @@
 }
 
 impl Args {
-<<<<<<< HEAD
-    pub fn execute<W: Write>(self, writer: &mut W) -> Result<(), Error> {
-        self.command.execute(writer)
-=======
     pub fn execute(self, env: impl Env) -> Result<(), Error> {
         self.command.execute(env)
->>>>>>> 1d5c32d1
     }
 }
 

use core::future::Future;
use core::pin::Pin;

use std::ffi::OsString;
<<<<<<< HEAD
use std::fmt;
use std::io::{self, IsTerminal};
=======
use std::io::{self, IsTerminal};
use std::net::SocketAddr;
>>>>>>> 174f31ef
use std::path::Path;
use std::sync::Mutex;

use domain::net::client::protocol::{AsyncConnect, AsyncDgramRecv, AsyncDgramSend};
use domain::resolv::stub::conf::ResolvConf;
use domain::resolv::StubResolver;
use tokio::net::UdpSocket;

use super::Env;
use super::Stream;
use std::time::{SystemTime, UNIX_EPOCH};

/// Use real I/O
pub struct RealEnv;

impl Env for RealEnv {
    fn args_os(&self) -> impl Iterator<Item = OsString> {
        std::env::args_os()
    }

<<<<<<< HEAD
    fn stdout(&self) -> Stream<impl fmt::Write> {
        Stream::new(FmtWriter(io::stdout()), io::stdout().is_terminal())
    }

    fn stderr(&self) -> Stream<impl fmt::Write> {
        Stream::new(FmtWriter(io::stderr()), io::stderr().is_terminal())
=======
    fn stdout(&self) -> Stream<impl io::Write> {
        let stdout = io::stdout();
        Stream {
            is_terminal: stdout.is_terminal(),
            writer: Mutex::new(stdout),
        }
    }

    fn stderr(&self) -> Stream<impl io::Write + Send + Sync + 'static> {
        let stderr = io::stderr();
        Stream {
            is_terminal: stderr.is_terminal(),
            writer: Mutex::new(stderr),
        }
>>>>>>> 174f31ef
    }

    fn in_cwd<'a>(&self, path: &'a impl AsRef<Path>) -> std::borrow::Cow<'a, std::path::Path> {
        path.as_ref().into()
    }

    fn seconds_since_epoch(&self) -> u32 {
        let now = SystemTime::now();
        let value = match now.duration_since(UNIX_EPOCH) {
            Ok(value) => value,
            Err(_) => UNIX_EPOCH.duration_since(now).unwrap(),
        };
        value.as_secs() as u32
    }

    fn set_seconds_since_epoch(&mut self, _seconds: u32) {
        // NO OP
    }

    fn dgram(
        &self,
        src: SocketAddr,
        dest: SocketAddr,
    ) -> impl AsyncConnect<Connection: AsyncDgramRecv + AsyncDgramSend + Send + Sync + Unpin + 'static>
           + Clone
           + Send
           + Sync
           + 'static {
        SpecificIpUdpConnect::new(src, dest)
    }

    async fn stub_resolver_from_conf(&self, config: ResolvConf) -> StubResolver {
        StubResolver::from_conf(config)
    }
}

//-------- SpecficIpUdpConnect -----------------------------------------------
//
// Based on domain::net::client::protocol::UdpConnect.

/// How many times do we try a new random port if we get ‘address in use.’
const RETRY_RANDOM_PORT: usize = 10;

/// Create new UDP connections from a specific local address.
#[derive(Clone, Copy, Debug)]
pub struct SpecificIpUdpConnect {
    /// Local address to connect from.
    src: SocketAddr,

    /// Remote address to connect to.
    dest: SocketAddr,
}

impl SpecificIpUdpConnect {
    /// Create new UDP connections.
    ///
    /// src is the source address to connect from.
    /// dest is the destination address to connect to.
    ///
    /// If the src port is 0 a random port will be chosen.
    ///
    /// If the src address is 0 local interface will be chosen.
    pub fn new(src: SocketAddr, dest: SocketAddr) -> Self {
        Self { src, dest }
    }

    /// Bind to a random local UDP port.
    async fn bind_and_connect(self) -> Result<UdpSocket, io::Error> {
        let mut i = 0;
        let sock = loop {
            match UdpSocket::bind(&self.src).await {
                Ok(sock) => break sock,
                Err(err) => {
                    if i == RETRY_RANDOM_PORT {
                        return Err(err);
                    } else {
                        i += 1
                    }
                }
            }
        };
        sock.connect(self.dest).await?;
        Ok(sock)
    }
}

impl AsyncConnect for SpecificIpUdpConnect {
    type Connection = UdpSocket;
    type Fut =
        Pin<Box<dyn Future<Output = Result<Self::Connection, std::io::Error>> + Send + Sync>>;

    fn connect(&self) -> Self::Fut {
        Box::pin(self.bind_and_connect())
    }
}<|MERGE_RESOLUTION|>--- conflicted
+++ resolved
@@ -2,13 +2,8 @@
 use core::pin::Pin;
 
 use std::ffi::OsString;
-<<<<<<< HEAD
-use std::fmt;
-use std::io::{self, IsTerminal};
-=======
 use std::io::{self, IsTerminal};
 use std::net::SocketAddr;
->>>>>>> 174f31ef
 use std::path::Path;
 use std::sync::Mutex;
 
@@ -29,14 +24,6 @@
         std::env::args_os()
     }
 
-<<<<<<< HEAD
-    fn stdout(&self) -> Stream<impl fmt::Write> {
-        Stream::new(FmtWriter(io::stdout()), io::stdout().is_terminal())
-    }
-
-    fn stderr(&self) -> Stream<impl fmt::Write> {
-        Stream::new(FmtWriter(io::stderr()), io::stderr().is_terminal())
-=======
     fn stdout(&self) -> Stream<impl io::Write> {
         let stdout = io::stdout();
         Stream {
@@ -51,7 +38,6 @@
             is_terminal: stderr.is_terminal(),
             writer: Mutex::new(stderr),
         }
->>>>>>> 174f31ef
     }
 
     fn in_cwd<'a>(&self, path: &'a impl AsRef<Path>) -> std::borrow::Cow<'a, std::path::Path> {

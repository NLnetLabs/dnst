--- conflicted
+++ resolved
@@ -657,7 +657,8 @@
 
         if let Some(nsnames) = nsnames {
             for name in nsnames {
-                let found_ips = resolver.lookup_host(&name).await?;
+                let found_ips = resolver.lookup_host(&name).await
+			.map_err(|e| format!("unable to lookup addresses for {name}: {e}"))?;
                 for socket in found_ips.port_iter(53) {
                     let resp = match connect_and_send_request(&env, socket, &msg, &tsig_key).await {
                         Ok(resp) => resp,
@@ -1271,7 +1272,6 @@
                     Err("Cannot take 4 arguments. ldns-update needs 2, 3, 5 or 6 arguments".into())
                 }
             }
-<<<<<<< HEAD
         };
 
         let domain = parse_os("domain name", domain)?;
@@ -1285,166 +1285,6 @@
         let zone = match zone {
             Some(z) => Some(parse_os("zone", z)?),
             None => None,
-        };
-
-        Ok(Args::from(Command::Update(Self {
-            domain,
-            ip,
-            zone,
-            tsig: match tsig {
-                Some((name, algorithm, key)) => Some(TSigInfo {
-                    name: parse_os("TSIG name", name)?,
-                    key: parse_os_with("TSIG key", key, base64::decode)?,
-                    algorithm: parse_os("TSIG algorithm", algorithm)?,
-                }),
-                None => None,
-            },
-        })))
-    }
-}
-
-impl Update {
-    pub fn execute(self, env: impl Env) -> Result<(), Error> {
-        let runtime = tokio::runtime::Runtime::new().unwrap();
-        runtime.block_on(self.run(&env))
-    }
-
-    /// Run the command as an async function
-    pub async fn run(self, env: &impl Env) -> Result<(), Error> {
-        writeln!(
-            env.stdout(),
-            ";; trying UPDATE with FQDN \"{}\" and IP \"{}\"",
-            self.domain,
-            self.ip.map_or("<none>".into(), |ip| ip.to_string())
-        );
-
-        let soa_zone;
-        let soa_mname;
-        if let Some(zone) = &self.zone {
-            soa_mname = self.find_mname(env, zone).await?;
-            soa_zone = zone.clone();
-        } else {
-            let name = self.domain.clone();
-            (soa_zone, soa_mname) = self.find_mname_and_zone(env, &name).await?;
-        };
-
-        let nsnames = self.determine_nsnames(env, &soa_zone, &soa_mname).await?;
-        let msg = self.create_update_message(&soa_zone);
-
-        self.send_update(env, msg, nsnames).await
-    }
-
-    /// Find the MNAME by sending a SOA query for the zone
-    async fn find_mname(
-        &self,
-        env: &impl Env,
-        zone: &Name<Vec<u8>>,
-    ) -> Result<Name<Vec<u8>>, Error> {
-        let resolver = env.stub_resolver().await;
-
-        let response = resolver
-            .query(Question::new(&zone, Rtype::SOA, Class::IN))
-            .await
-            .map_err::<Error, _>(|e| {
-                format!("unable to look up the SOA record for {zone}: {e}").into()
-            })?;
-
-        let mut answer = response.answer()?.limit_to::<Soa<_>>();
-        if let Some(soa) = answer.next() {
-            Ok(soa?.data().mname().to_name())
-        } else {
-            Err("no SOA record found".into())
-        }
-    }
-
-    /// Find the MNAME and zone
-    ///
-    /// This is achieved in 3 steps:
-    ///  1. Get the MNAME with a SOA query for the domain name
-    ///  2. Get the A record for the MNAME
-    ///  3. Send a SOA query to that IP address and use the owner as zone
-    ///     and the MNAME from that response.
-    async fn find_mname_and_zone(
-        &self,
-        env: &impl Env,
-        name: &Name<Vec<u8>>,
-    ) -> Result<(Name<Vec<u8>>, Name<Vec<u8>>), Error> {
-        let resolver = env.stub_resolver().await;
-
-        // Step 1 - first find a nameserver that should know *something*
-        let response = resolver
-            .query(Question::new(&name, Rtype::SOA, Class::IN))
-            .await
-            .map_err::<Error, _>(|e| {
-                format!("unable to look up the SOA record for {name}: {e}").into()
-            })?;
-
-        // We look in both the answer and authority sections.
-        // The answer section is used if the domain name is the zone apex,
-        // otherwise the SOA is in the authority section.
-        let mut sections = response
-            .answer()?
-            .limit_to_in::<Soa<_>>()
-            .chain(response.authority()?.limit_to_in::<Soa<_>>());
-
-        let Some(soa) = sections.next() else {
-            return Err("no SOA found".into());
-        };
-
-        let soa_mname: Name<Vec<u8>> = soa?.data().mname().to_name();
-
-        // Step 2 - find SOA MNAME IP address, add to resolver
-        let response = resolver
-            .lookup_host(&soa_mname)
-            .await
-            .map_err::<Error, _>(|e| {
-                format!("unable to look up addresses for {soa_mname}: {e}").into()
-            })?;
-=======
-        };
-
-        let domain = parse_os("domain name", domain)?;
->>>>>>> 6915b816
-
-        let ip = if *ip != "none" {
-            Some(parse_os("IP address", ip)?)
-        } else {
-            None
-        };
-
-<<<<<<< HEAD
-        // Step 3 - Redo SOA query, sending to SOA MNAME directly.
-        let mut conf = ResolvConf::new();
-        conf.servers = vec![ServerConf::new(
-            SocketAddr::new(ipaddr, 53),
-            Transport::UdpTcp,
-        )];
-        // TODO: Add the standard servers? Is that necessary or just a quirk
-        // of ldns.
-        let resolver = env.stub_resolver_from_conf(conf).await;
-
-        let response = resolver
-            .query(Question::new(&name, Rtype::SOA, Class::IN))
-            .await
-            .map_err::<Error, _>(|e| {
-                format!("unable to look up the SOA record for {name}: {e}").into()
-            })?;
-
-        // We look in both the answer and authority sections.
-        // The answer section is used if the domain name is the zone apex,
-        // otherwise the SOA is in the authority section.
-        let mut sections = response
-            .answer()?
-            .limit_to_in::<Soa<_>>()
-            .chain(response.authority()?.limit_to_in::<Soa<_>>());
-
-        let Some(soa) = sections.next() else {
-            return Err("no SOA found".into());
-=======
-        let zone = match zone {
-            Some(z) => Some(parse_os("zone", z)?),
-            None => None,
->>>>>>> 6915b816
         };
 
         Ok(Args::from(Command::LdnsUpdate(Self {
@@ -1469,25 +1309,6 @@
         runtime.block_on(self.run(&env))
     }
 
-<<<<<<< HEAD
-    /// Send an NS query to find all nameservers for the given zone
-    ///
-    /// The name server with the given MNAME is put at the start of the list.
-    async fn determine_nsnames(
-        &self,
-        env: &impl Env,
-        zone: &Name<Vec<u8>>,
-        mname: &Name<Vec<u8>>,
-    ) -> Result<Vec<Name<Vec<u8>>>, Error> {
-        let response = env
-            .stub_resolver()
-            .await
-            .query(Question::new(&zone, Rtype::NS, Class::IN))
-            .await
-            .map_err::<Error, _>(|e| {
-                format!("unable to look up the NS RRset for {zone}: {e}").into()
-            })?;
-=======
     /// Run the command as an async function
     pub async fn run(self, env: &impl Env) -> Result<(), Error> {
         writeln!(
@@ -1496,7 +1317,6 @@
             self.domain,
             self.ip.map_or("<none>".into(), |ip| ip.to_string())
         );
->>>>>>> 6915b816
 
         let soa_zone;
         let soa_mname;
@@ -1648,7 +1468,8 @@
         debug!("Querying resolver for SOA of {zone}");
         let response = resolver
             .query(Question::new(&zone, Rtype::SOA, Class::IN))
-            .await?;
+            .await
+	    .map_err(|e| format!("unable to lookup {zone}/SOA: {e}"))?;
 
         debug!("Reading response from resolver");
         let mut answer = response.answer()?.limit_to::<Soa<_>>();
@@ -1679,7 +1500,8 @@
         // Step 1 - first find a name server that should know *something*
         let response = resolver
             .query(Question::new(&name, Rtype::SOA, Class::IN))
-            .await?;
+            .await
+	    .map_err(|e| format!("unable to lookup {name}/SOA: {e}"))?;
 
         debug!("Reading response from resolver");
         // We look in both the answer and authority sections.
@@ -1698,7 +1520,10 @@
 
         debug!("Querying for the IP address of {soa_mname}");
         // Step 2 - find SOA MNAME IP address, add to resolver
-        let response = resolver.lookup_host(&soa_mname).await?;
+        let response = resolver.lookup_host(&soa_mname).await
+            .map_err::<Error, _>(|e| {
+                format!("unable to look up addresses for {soa_mname}: {e}").into()
+            })?;
 
         let Some(ipaddr) = response.iter().next() else {
             return Err(format!("No A or AAAA record found for {soa_mname}").into());
@@ -1719,7 +1544,8 @@
         debug!("Querying primary name server directly for SOA of {name}");
         let response = resolver
             .query(Question::new(&name, Rtype::SOA, Class::IN))
-            .await?;
+            .await
+	    .map_err(|e| format!("unable to lookup {name}/SOA: {e}"))?;
 
         debug!("Reading response from primary name server");
         // We look in both the answer and authority sections.
@@ -1755,7 +1581,8 @@
             .stub_resolver()
             .await
             .query(Question::new(&zone, Rtype::NS, Class::IN))
-            .await?;
+            .await
+	    .map_err(|e| format!("unable to lookup {zone}/NS: {e}"))?;
 
         debug!("Reading response from {mname}");
         let mut nsnames = response

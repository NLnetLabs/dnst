use core::fmt;
use std::ffi::OsString;
use std::io::Write;
use std::path::Path;

use clap::builder::ValueParser;
use clap::ValueEnum;
use domain::base::iana::{DigestAlgorithm, SecurityAlgorithm};
use domain::base::name::Name;
use domain::base::zonefile_fmt::{DisplayKind, ZonefileFmt};
use domain::crypto::sign::GenerateParams;
use domain::dnssec::validator::base::DnskeyExt;
use domain::rdata::Ds;
use lexopt::Arg;

use crate::env::Env;
use crate::error::{Context, Error};
use crate::parse::parse_name;
use crate::{util, Args, DISPLAY_KIND};

use super::{parse_os, parse_os_with, Command, LdnsCommand};

#[cfg(not(any(feature = "openssl", feature = "ring")))]
compile_error!("Either the 'openssl' or the 'ring' feature (or both) must be enabled");

#[derive(Clone, Debug, PartialEq, Eq, clap::Args)]
pub struct Keygen {
    /// The signature algorithm to generate for
    ///
    /// Possible values:
    /// - RSASHA256[:<bits>]: An RSA SHA-256 key (algorithm 8) of the given size (default 2048)
    /// - ECDSAP256SHA256:    An ECDSA P-256 SHA-256 key (algorithm 13)
    /// - ECDSAP384SHA384:    An ECDSA P-384 SHA-384 key (algorithm 14)
    /// - ED25519:            An Ed25519 key (algorithm 15)
    #[cfg_attr(
        feature = "openssl",
        doc = " - ED448:              An Ed448 key (algorithm 16)"
    )]
    #[allow(rustdoc::invalid_html_tags)]
    #[arg(
        short = 'a',
        long = "algorithm",
        value_name = "algorithm",
        value_parser = ValueParser::new(Keygen::parse_algorithm),
        verbatim_doc_comment,
    )]
    algorithm: GenerateParams,

    /// Generate a key signing key instead of a zone signing key
    #[arg(short = 'k')]
    make_ksk: bool,

    /// Whether to create symlinks.
    //
    // We want to allow '-s' / '--symlink' to mean 'Symlink::Yes' for convenience.
    // Clap supports this through 'default_missing_value', but it also requires
    // 'num_args' and 'require_equals' to be explicitly set.
    //
    // In the end, this can be used as:
    // - '-s=no' / '--symlink=no':       Symlink::No (also the default)
    // - '-s' / '--symlink':             Symlink::Yes (convenient form)
    // - '-s=yes' / '--symlink=yes':     Symlink::Yes
    // - '-s=force' / '--symlink=force': Symlink::Force
    #[arg(
        short = 's',
        long = "symlink",
        value_enum,
        value_name = "how",
        num_args = 0..=1,
        require_equals = true,
        default_missing_value = "yes",
        default_value = "no",
    )]
    symlink: SymlinkArg,

    /// The domain name to generate a key for
    #[arg(value_name = "domain", value_parser = ValueParser::new(parse_name))]
    name: Name<Vec<u8>>,
}

/// Symlinking behaviour.
#[derive(Copy, Clone, Debug, PartialEq, Eq, ValueEnum)]
pub enum SymlinkArg {
    /// Don't create symlinks.
    No,

    /// Create symlinks, but don't overwrite existing ones.
    Yes,

    /// Create symlinks, overwriting existing ones.
    Force,
}

impl SymlinkArg {
    /// Whether symlinks should be created.
    pub fn create(&self) -> bool {
        matches!(self, Self::Yes | Self::Force)
    }

    /// Whether symlinks should be forced.
    pub fn force(&self) -> bool {
        matches!(self, Self::Force)
    }
}

const LDNS_HELP: &str = "\
ldns-keygen -a <algorithm> [-b bits] [-r /dev/random] [-s] [-f] [-v] domain
  generate a new key pair for domain
  -a <alg>	use the specified algorithm (-a list to show a list)
  -k		set the flags to 257; key signing key
  -b <bits>	specify the keylength (only used for RSA keys)
  -r <random>	randomness device (unused)
  -s		create additional symlinks with constant names
  -f		force override of existing symlinks
  -v		show the version and exit
  The following files will be created:
    K<name>+<alg>+<id>.key	Public key in RR format
    K<name>+<alg>+<id>.private	Private key in key format
    K<name>+<alg>+<id>.ds	DS in RR format (only for DNSSEC KSK keys)
  The base name (K<name>+<alg>+<id>) will be printed to stdout
";

fn ldns_algs_help() -> String {
    struct Printer;

    impl fmt::Display for Printer {
        fn fmt(&self, f: &mut fmt::Formatter<'_>) -> fmt::Result {
            f.write_str("Supported algorithms:")?;
            f.write_str("\n- RSASHA256 (8)")?;
            f.write_str("\n- ECDSAP256SHA256 (13)")?;
            f.write_str("\n- ECDSAP384SHA384 (14)")?;
            f.write_str("\n- ED25519 (15)")?;
            #[cfg(feature = "openssl")]
            f.write_str("\n- ED448 (16)")?;
            Ok(())
        }
    }

    format!("{}", Printer)
}

impl LdnsCommand for Keygen {
    const NAME: &'static str = "keygen";
    const HELP: &'static str = LDNS_HELP;
    const COMPATIBLE_VERSION: &'static str = "1.8.4";

    fn parse_ldns<I: IntoIterator<Item = OsString>>(args: I) -> Result<Args, Error> {
        let mut algorithm = None;
        let mut make_ksk = false;
        let mut bits = 2048;
        let mut create_symlinks = false;
        let mut force_symlinks = false;
        let mut name = None;

        let mut parser = lexopt::Parser::from_args(args);

        while let Some(arg) = parser.next()? {
            match arg {
                Arg::Short('a') => {
                    if algorithm.is_some() {
                        return Err("cannot specify algorithm (-a) more than once".into());
                    }

                    let value = parser.value()?;

                    if value == "list" {
                        return Ok(Args::from(Command::Report(ldns_algs_help())));
                    }

                    algorithm = parse_os_with("algorithm (-a)", &value, |s| {
                        Ok(match s {
                            "RSASHA256" | "8" => Some(SecurityAlgorithm::RSASHA256),
                            "ECDSAP256SHA256" | "13" => Some(SecurityAlgorithm::ECDSAP256SHA256),
                            "ECDSAP384SHA384" | "14" => Some(SecurityAlgorithm::ECDSAP384SHA384),
                            "ED25519" | "15" => Some(SecurityAlgorithm::ED25519),
                            "ED448" | "16" => Some(SecurityAlgorithm::ED448),

                            _ => {
                                return Err("unknown algorithm mnemonic or number");
                            }
                        })
                    })?;
                }

                Arg::Short('k') => {
                    // NOTE: '-k' can be repeated, to no effect.
                    make_ksk = true;
                }

                Arg::Short('b') => {
                    // NOTE: '-b' can be repeated; the last instance wins.
                    bits = parse_os("bits (-b)", &parser.value()?)?;
                }

                Arg::Short('r') => {
                    // We don't support '-r', people could rely on it for deterministic output.
                    return Err("a custom source of randomness (-r) is not supported".into());
                }

                Arg::Short('s') => {
                    // NOTE: '-s' can be repeated, to no effect.
                    create_symlinks = true;
                }

                Arg::Short('f') => {
                    // NOTE: '-f' can be repeated, to no effect.
                    force_symlinks = true;
                }

                Arg::Short('v') => {
                    return Ok(Self::report_version());
                }

                Arg::Value(value) => {
                    if name.is_some() {
                        return Err("cannot specify multiple domain names".into());
                    }

                    name = Some(parse_os("domain name", &value)?);
                }

                Arg::Short(x) => return Err(format!("Invalid short option: -{x}").into()),
                Arg::Long(x) => {
                    return Err(format!("Long options are not supported, but `--{x}` given").into())
                }
            }
        }

        let algorithm = match algorithm {
            Some(SecurityAlgorithm::RSASHA256) => GenerateParams::RsaSha256 { bits },
            Some(SecurityAlgorithm::ECDSAP256SHA256) => GenerateParams::EcdsaP256Sha256,
            Some(SecurityAlgorithm::ECDSAP384SHA384) => GenerateParams::EcdsaP384Sha384,
            Some(SecurityAlgorithm::ED25519) => GenerateParams::Ed25519,
            Some(SecurityAlgorithm::ED448) => GenerateParams::Ed448,
            Some(_) => unreachable!(),
            None => {
                return Err("Missing algorithm (-a) option".into());
            }
        };

        let symlink = match (create_symlinks, force_symlinks) {
            (true, true) => SymlinkArg::Force,
            (true, false) => SymlinkArg::Yes,
            // If only '-f' is specified, no symlinking is done.
            (false, _) => SymlinkArg::No,
        };

        let Some(name) = name else {
            return Err("Missing domain name argument".into());
        };

        Ok(Command::Keygen(Self {
            algorithm,
            make_ksk,
            symlink,
            name,
        })
        .into())
    }
}

impl From<Keygen> for Command {
    fn from(value: Keygen) -> Self {
        Self::Keygen(value)
    }
}

impl Keygen {
    fn parse_algorithm(value: &str) -> Result<GenerateParams, clap::Error> {
        match value {
            "RSASHA256" => return Ok(GenerateParams::RsaSha256 { bits: 2048 }),
            "ECDSAP256SHA256" => return Ok(GenerateParams::EcdsaP256Sha256),
            "ECDSAP384SHA384" => return Ok(GenerateParams::EcdsaP384Sha384),
            "ED25519" => return Ok(GenerateParams::Ed25519),
            "ED448" => return Ok(GenerateParams::Ed448),
            _ => {}
        }

        // TODO: Remove attrs when more RSA algorithms are added.
        #[allow(clippy::collapsible_match)]
        if let Some((name, params)) = value.split_once(':') {
            #[allow(clippy::single_match)]
            match name {
                "RSASHA256" => {
                    let bits: u32 = params.parse().map_err(|err| {
                        clap::Error::raw(
                            clap::error::ErrorKind::InvalidValue,
                            format!("invalid RSA key size '{params}': {err}"),
                        )
                    })?;
                    return Ok(GenerateParams::RsaSha256 { bits });
                }
                _ => {}
            }
        }

        Err(clap::Error::raw(
            clap::error::ErrorKind::InvalidValue,
            format!("unrecognized algorithm '{value}'"),
        ))
    }

    pub fn execute(self, env: impl Env) -> Result<(), Error> {
        let mut stdout = env.stdout();

        let params = self.algorithm;

        // The digest algorithm is selected based on the key algorithm.
        let digest_alg = match params.algorithm() {
            SecurityAlgorithm::RSASHA256 => DigestAlgorithm::SHA256,
            SecurityAlgorithm::ECDSAP256SHA256 => DigestAlgorithm::SHA256,
            SecurityAlgorithm::ECDSAP384SHA384 => DigestAlgorithm::SHA384,
            SecurityAlgorithm::ED25519 => DigestAlgorithm::SHA256,
            SecurityAlgorithm::ED448 => DigestAlgorithm::SHA256,
            _ => unreachable!(),
        };

        // Generate the key.
        // TODO: Attempt repeated generation to avoid key tag collisions.
        // TODO: Add a high-level operation in 'domain' to select flags?
        let flags = if self.make_ksk { 257 } else { 256 };
        let (secret_key, public_key) = domain::crypto::sign::generate(params, flags)
            .map_err(|err| format!("an implementation error occurred: {err}").into())
            .context("generating a cryptographic keypair")?;
        let digest = self.make_ksk.then(|| {
            public_key
                .digest(&self.name, digest_alg)
                .expect("only supported digest algorithms are used")
        });

        let base = format!(
            "K{}+{:03}+{:05}",
            self.name.fmt_with_dot(),
            public_key.algorithm().to_int(),
            public_key.key_tag()
        );

        let secret_key_path = format!("{base}.private");
        let public_key_path = format!("{base}.key");
        let digest_file_path = self.make_ksk.then(|| format!("{base}.ds"));

        let mut secret_key_file = util::create_new_file(&env, &secret_key_path)?;
        let mut public_key_file = util::create_new_file(&env, &public_key_path)?;
        let mut digest_file = digest_file_path
            .as_ref()
            .map(|digest_file_path| util::create_new_file(&env, digest_file_path))
            .transpose()?;

        Self::symlink(&secret_key_path, ".private", self.symlink, &env)?;
        Self::symlink(&public_key_path, ".key", self.symlink, &env)?;
        if let Some(digest_file_path) = &digest_file_path {
            Self::symlink(digest_file_path, ".ds", self.symlink, &env)?;
        }

        // Prepare the contents to write.
        let key_tag = public_key.key_tag();
        let algorithm = public_key.algorithm();
        let secret_key = secret_key.display_as_bind().to_string();
        let public_key = format!(
            "{} IN DNSKEY {}",
            self.name.fmt_with_dot(),
            public_key.display_zonefile(DisplayKind::Simple)
        );
        let digest = digest.map(|digest| {
            format!(
                "{} IN DS {}\n",
                self.name.fmt_with_dot(),
<<<<<<< HEAD
                digest.display_zonefile(DISPLAY_KIND)
=======
                Ds::new(key_tag, algorithm, digest_alg, digest)
                    .expect("we generated the digest, so don't expect it to be too long")
                    .display_zonefile(DisplayKind::Simple)
>>>>>>> 1d5c32d1
            )
        });

        // Write the key files.
        secret_key_file
            .write_all(secret_key.as_bytes())
            .map_err(|err| {
                format!("error while writing private key file '{base}.private': {err}")
            })?;
        public_key_file
            .write_all(public_key.as_bytes())
            .map_err(|err| format!("error while writing public key file '{base}.key': {err}"))?;
        if let Some(digest_file) = digest_file.as_mut() {
            digest_file
                .write_all(digest.unwrap().as_bytes())
                .map_err(|err| format!("error while writing digest file '{base}.ds': {err}"))?;
        }

        // Let the user know what the base name of the files is.
        writeln!(stdout, "{}", base);

        Ok(())
    }

    /// Create a symlink to the given location.
    fn symlink(
        target: impl AsRef<Path>,
        link: impl AsRef<Path>,
        how: SymlinkArg,
        env: &impl Env,
    ) -> Result<(), Error> {
        #[cfg(unix)]
        match how {
            SymlinkArg::No => Ok(()),
            SymlinkArg::Yes => util::symlink(env, target, link),
            SymlinkArg::Force => util::symlink_force(env, target, link),
        }

        #[cfg(not(unix))]
        if how.create() {
            let _ = (target, link, env);
            Err("Symlinks can only be created on Unix platforms".into())
        } else {
            Ok(())
        }
    }
}

#[cfg(test)]
mod test {
    use domain::crypto::sign::GenerateParams;
    use regex::Regex;

    use crate::commands::Command;
    use crate::env::fake::FakeCmd;

    use super::{Keygen, SymlinkArg};

    #[track_caller]
    fn parse(args: FakeCmd) -> Keygen {
        let res = args.parse();
        let Command::Keygen(x) = res.unwrap().command else {
            panic!("Not a Keygen!");
        };
        x
    }

    #[test]
    fn dnst_parse() {
        let cmd = FakeCmd::new(["dnst", "keygen"]);

        // Algorithm and domain name are needed.
        let _ = cmd.parse().unwrap_err();

        // Multiple domain names cannot be provided.
        let _ = cmd
            .args(["foo.example.org", "bar.example.org"])
            .parse()
            .unwrap_err();

        let base = Keygen {
            algorithm: GenerateParams::Ed25519,
            make_ksk: false,
            symlink: SymlinkArg::No,
            name: "example.org".parse().unwrap(),
        };

        // The simplest invocation.
        assert_eq!(parse(cmd.args(["-a", "ED25519", "example.org"])), base);

        // Test 'algorithm':
        // - RSA-SHA256 uses 2048 bits by default.
        assert_eq!(
            parse(cmd.args(["-a", "RSASHA256", "example.org"])),
            Keygen {
                algorithm: GenerateParams::RsaSha256 { bits: 2048 },
                ..base.clone()
            }
        );
        // - RSA-SHA256 accepts other key sizes.
        assert_eq!(
            parse(cmd.args(["-a", "RSASHA256:1024", "example.org"])),
            Keygen {
                algorithm: GenerateParams::RsaSha256 { bits: 1024 },
                ..base.clone()
            }
        );

        // Test 'make_ksk':
        assert_eq!(
            parse(cmd.args(["-a", "ED25519", "-k", "example.org"])),
            Keygen {
                make_ksk: true,
                ..base.clone()
            }
        );

        // Test 'symlink':
        // - Symlinks can be disabled.
        for symlink in ["-s=no", "--symlink=no"] {
            assert_eq!(
                parse(cmd.args(["-a", "ED25519", symlink, "example.org"])),
                Keygen {
                    symlink: SymlinkArg::No,
                    ..base.clone()
                }
            );
        }
        // - Symlinks can be enabled.
        for symlink in ["-s", "-s=yes", "--symlink", "--symlink=yes"] {
            assert_eq!(
                parse(cmd.args(["-a", "ED25519", symlink, "example.org"])),
                Keygen {
                    symlink: SymlinkArg::Yes,
                    ..base.clone()
                }
            );
        }
        // - Symlinks can be enabled with overwriting.
        for symlink in ["-s=force", "--symlink=force"] {
            assert_eq!(
                parse(cmd.args(["-a", "ED25519", symlink, "example.org"])),
                Keygen {
                    symlink: SymlinkArg::Force,
                    ..base.clone()
                }
            );
        }

        // Test 'name':
        // - Domain names can have a trailing dot.
        assert_eq!(parse(cmd.args(["-a", "ED25519", "example.org."])), base);
    }

    #[test]
    fn ldns_parse() {
        let cmd = FakeCmd::new(["ldns-keygen"]);

        // Algorithm and domain name are needed.
        let _ = cmd.parse().unwrap_err();

        // Multiple domain names cannot be provided.
        let _ = cmd
            .args(["foo.example.org", "bar.example.org"])
            .parse()
            .unwrap_err();

        let base = Keygen {
            algorithm: GenerateParams::Ed25519,
            make_ksk: false,
            symlink: SymlinkArg::No,
            name: "example.org".parse().unwrap(),
        };

        // The simplest invocation.
        assert_eq!(parse(cmd.args(["-a", "ED25519", "example.org"])), base);

        // Test 'algorithm':
        // - RSA-SHA256 uses 2048 bits by default.
        assert_eq!(
            parse(cmd.args(["-a", "RSASHA256", "example.org"])),
            Keygen {
                algorithm: GenerateParams::RsaSha256 { bits: 2048 },
                ..base.clone()
            }
        );
        // - RSA-SHA256 accepts other key sizes.
        assert_eq!(
            parse(cmd.args(["-a", "RSASHA256", "-b", "1024", "example.org"])),
            Keygen {
                algorithm: GenerateParams::RsaSha256 { bits: 1024 },
                ..base.clone()
            }
        );

        // Test 'make_ksk':
        assert_eq!(
            parse(cmd.args(["-a", "ED25519", "-k", "example.org"])),
            Keygen {
                make_ksk: true,
                ..base.clone()
            }
        );

        // Test 'symlink':
        // - Symlinks can be enabled.
        assert_eq!(
            parse(cmd.args(["-a", "ED25519", "-s", "example.org"])),
            Keygen {
                symlink: SymlinkArg::Yes,
                ..base.clone()
            }
        );
        // - Symlinks can be enabled with overwriting.
        assert_eq!(
            parse(cmd.args(["-a", "ED25519", "-s", "-f", "example.org"])),
            Keygen {
                symlink: SymlinkArg::Force,
                ..base.clone()
            }
        );
        // - '-f' without '-s' does not enable symlinks.
        assert_eq!(
            parse(cmd.args(["-a", "ED25519", "-f", "example.org"])),
            Keygen {
                symlink: SymlinkArg::No,
                ..base.clone()
            }
        );

        // Test 'name':
        // - Domain names can have a trailing dot.
        assert_eq!(parse(cmd.args(["-a", "ED25519", "example.org."])), base);
    }

    #[test]
    fn simple() {
        let dir = tempfile::TempDir::new().unwrap();
        let res = FakeCmd::new(["dnst", "keygen", "-a", "ED25519", "example.org"])
            .cwd(&dir)
            .run();

        let name_regex = Regex::new(r"^Kexample\.org\.\+015\+[0-9]{5}$").unwrap();
        let public_key_regex =
            Regex::new(r"^example.org. IN DNSKEY 256 3 15 [A-Za-z0-9/+=]+").unwrap();
        let secret_key_regex = Regex::new(
            r"^Private-key-format: v1\.2\nAlgorithm: 15 \(ED25519\)\nPrivateKey: [A-Za-z0-9/+=]+\n$",
        )
        .unwrap();

        assert_eq!(res.exit_code, 0, "{res:?}");
        assert_eq!(res.stderr, "");

        let name = res.stdout.trim();
        assert!(name_regex.is_match(name));

        let public_key = std::fs::read_to_string(dir.path().join(format!("{name}.key"))).unwrap();
        assert!(public_key_regex.is_match(&public_key));

        // The digest file must not be created.
        assert!(!dir.path().join("{name}.ds").try_exists().unwrap());

        let secret_key =
            std::fs::read_to_string(dir.path().join(format!("{name}.private"))).unwrap();
        assert!(secret_key_regex.is_match(&secret_key));
    }

    #[test]
    fn simple_ksk() {
        let dir = tempfile::TempDir::new().unwrap();
        let res = FakeCmd::new(["dnst", "keygen", "-k", "-a", "ED25519", "example.org"])
            .cwd(&dir)
            .run();

        let name_regex = Regex::new(r"^Kexample\.org\.\+015\+[0-9]{5}$").unwrap();
        let public_key_regex =
            Regex::new(r"^example.org. IN DNSKEY 257 3 15 [A-Za-z0-9/+=]+").unwrap();
        let digest_key_regex =
            Regex::new(r"^example.org. IN DS [0-9]+ 15 2 [0-9a-fA-F]+\n$").unwrap();

        assert_eq!(res.exit_code, 0, "{res:?}");
        assert_eq!(res.stderr, "");

        let name = res.stdout.trim();
        assert!(name_regex.is_match(name));

        let public_key = std::fs::read_to_string(dir.path().join(format!("{name}.key"))).unwrap();
        assert!(public_key_regex.is_match(&public_key));

        let digest_key = std::fs::read_to_string(dir.path().join(format!("{name}.ds"))).unwrap();
        assert!(digest_key_regex.is_match(&digest_key));

        assert!(dir
            .path()
            .join(format!("{name}.private"))
            .try_exists()
            .unwrap());
    }
}<|MERGE_RESOLUTION|>--- conflicted
+++ resolved
@@ -365,13 +365,9 @@
             format!(
                 "{} IN DS {}\n",
                 self.name.fmt_with_dot(),
-<<<<<<< HEAD
-                digest.display_zonefile(DISPLAY_KIND)
-=======
                 Ds::new(key_tag, algorithm, digest_alg, digest)
                     .expect("we generated the digest, so don't expect it to be too long")
-                    .display_zonefile(DisplayKind::Simple)
->>>>>>> 1d5c32d1
+                    .display_zonefile(DISPLAY_KIND)
             )
         });
 
@@ -662,7 +658,7 @@
         assert!(public_key_regex.is_match(&public_key));
 
         let digest_key = std::fs::read_to_string(dir.path().join(format!("{name}.ds"))).unwrap();
-        assert!(digest_key_regex.is_match(&digest_key));
+        assert!(digest_key_regex.is_match(dbg!(&digest_key)));
 
         assert!(dir
             .path()

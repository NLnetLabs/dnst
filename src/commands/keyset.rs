--- conflicted
+++ resolved
@@ -1,3 +1,4 @@
+use std::cmp::min;
 use std::collections::HashMap;
 use std::convert::From;
 use std::fmt::{Debug, Display, Formatter};
@@ -7,6 +8,7 @@
 use std::str::FromStr;
 use std::sync::Arc;
 use std::time::Duration;
+use std::time::SystemTime;
 
 use bytes::Bytes;
 use domain::base::iana::Class;
@@ -29,17 +31,6 @@
 use domain::zonefile::inplace::{Entry, ScannedRecordData};
 use jiff::{Span, SpanRelativeTo};
 use serde::{Deserialize, Serialize};
-<<<<<<< HEAD
-=======
-use std::cmp::min;
-use std::collections::HashMap;
-use std::fmt::{Display, Formatter};
-use std::fs::{remove_file, File};
-use std::io::Write;
-use std::path::{absolute, Path, PathBuf};
-use std::time::Duration;
-use std::time::SystemTime;
->>>>>>> 75ce06f1
 use url::Url;
 
 use crate::env::Env;
@@ -1723,12 +1714,8 @@
         let pub_url = Url::parse(k).expect("valid URL expected");
 
         if present {
-<<<<<<< HEAD
-            dbg!("before open");
             if pub_url.scheme() == "file" {
-=======
-            let zonefile = if pub_url.scheme() == "file" {
->>>>>>> 75ce06f1
+                dbg!("before open");
                 let path = pub_url.path();
                 let filename = env.in_cwd(&path);
                 let mut file = File::open(&filename).map_err::<Error, _>(|e| {
@@ -1783,35 +1770,6 @@
             } else {
                 panic!("unsupported scheme in {pub_url}");
             };
-<<<<<<< HEAD
-=======
-            for entry in zonefile {
-                let entry = entry
-                    .map_err::<Error, _>(|e| format!("bad entry in key file {k}: {e}\n").into())?;
-
-                // We only care about records in a zonefile
-                let Entry::Record(record) = entry else {
-                    continue;
-                };
-
-                // Of the records that we see, we only care about DNSKEY records
-                let ScannedRecordData::Dnskey(dnskey) = record.data() else {
-                    continue;
-                };
-
-                let record = Record::new(
-                    record
-                        .owner()
-                        .try_to_name::<Bytes>()
-                        .expect("should not fail"),
-                    record.class(),
-                    record.ttl(),
-                    dnskey.clone(),
-                );
-
-                dnskeys.push(record);
-            }
->>>>>>> 75ce06f1
         }
     }
     let now = Timestamp::now().into_int();
@@ -2363,36 +2321,9 @@
     }
 }
 
-<<<<<<< HEAD
 fn sig_renew(dnskey_rrset: &[String], remain_time: &Duration) -> bool {
-=======
-fn parse_duration_from_opt(value: &Option<String>) -> Result<Duration, Error> {
-    let arg = value
-        .as_ref()
-        .ok_or::<Error>("argument expected\n".into())?;
-    let span: Span = arg
-        .parse()
-        .map_err::<Error, _>(|e| format!("unable to parse {arg} as lifetime: {e}\n").into())?;
-    let signeddur = span
-        .to_duration(SpanRelativeTo::days_are_24_hours())
-        .map_err::<Error, _>(|e| format!("unable to convert duration: {e}\n").into())?;
-    Duration::try_from(signeddur).map_err(|e| format!("unable to convert duration: {e}\n").into())
-}
-
-fn parse_opt_duration_from_opt(value: &Option<String>) -> Result<Option<Duration>, Error> {
-    if let Some(value) = value {
-        if value == "off" {
-            return Ok(None);
-        }
-    }
-    let duration = parse_duration_from_opt(value)?;
-    Ok(Some(duration))
-}
-
-fn sig_renew(rrset: &[String], remain_time: &Duration) -> bool {
->>>>>>> 75ce06f1
     let mut zonefile = Zonefile::new();
-    for r in rrset {
+    for r in dnskey_rrset {
         zonefile.extend_from_slice(r.as_ref());
         zonefile.extend_from_slice(b"\n");
     }

--- conflicted
+++ resolved
@@ -268,9 +268,6 @@
         // See: https://github.com/opendnssec/opendnssec/pull/865
         config.set_udp_payload_size(None);
 
-<<<<<<< HEAD
-        let dgram_connection = dgram::Connection::with_config(env.dgram(socket), config);
-=======
         let src = if let Some(local) = self.source_address {
             local
         } else if dest.is_ipv4() {
@@ -280,7 +277,6 @@
         };
 
         let dgram_connection = dgram::Connection::with_config(env.dgram(src, dest), config);
->>>>>>> 174f31ef
 
         let connection: Box<dyn SendRequest<_>> = if let Some(k) = tsig_key {
             Box::new(tsig::Connection::new(k.clone(), dgram_connection))

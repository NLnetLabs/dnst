// Output differences compared to the original ldns-signzone:
// ----------------------------------------------------------
// We differ to some example zone content in RFCs and to the output of the
// original LDNS tools regarding the order or case of some resource record
// data values that we output. The output format is defined by code in the
// `domain` crate, it is not defined here. It could in theory be overridden
// here but both formats are correct because the RFCs are not strict in how
// they define the presentation format of these fields, e.g.:
//
//   - DS digest: RFC 4034 5.3 says "The Digest MUST be represented as a
//     sequence of case-insensitive hexadecimal digits".
//   - NSEC3 salt: RFC 5155 3.3 says "The Salt field is represented as a
//     sequence of case-insensitive hexadecimal digits"
//   - NSEC3 next hashed owner: RFC 5155 3.3 says "The Next Hashed Owner Name
//     field is represented as an unpadded sequence of case-insensitive base32
//     digits, without whitespace."
//   - NSEC3 type bit maps: RFC 5155 3.3 says "The Type Bit Maps field is
//     represented as a sequence of RR type mnemonics", so a sequence but
//     nothing said about the order of that sequence. We output it in
//     ascending order by RTYPE code.
//   - ZONEMD hash: RFC 8976 2.3 says "The Digest is represented as a sequence
//     of case-insensitive hexadecimal digits".

use core::clone::Clone;
use core::cmp::Ordering;
use core::fmt::Write;
use core::ops::Add;
use core::str::FromStr;

use std::cmp::min;
use std::collections::{HashMap, HashSet};
use std::ffi::OsString;
use std::fmt::{self, Display};
use std::fs::File;
use std::io::{self, BufWriter};
use std::path::{Path, PathBuf};

use bytes::{BufMut, Bytes};
use clap::builder::ValueParser;

use domain::base::iana::nsec3::Nsec3HashAlgorithm;
use domain::base::iana::zonemd::{ZonemdAlgorithm, ZonemdScheme};
use domain::base::iana::Class;
use domain::base::name::FlattenInto;
use domain::base::zonefile_fmt::{self, Formatter, ZonefileFmt};
use domain::base::{
    CanonicalOrd, Name, NameBuilder, Record, RecordData, Rtype, Serial, ToName, Ttl,
};
use domain::crypto::sign::{FromBytesError, KeyPair, SecretKeyBytes};
use domain::dnssec::common::parse_from_bind;
use domain::dnssec::sign::denial::config::DenialConfig;
use domain::dnssec::sign::denial::nsec::GenerateNsecConfig;
use domain::dnssec::sign::denial::nsec3::mk_hashed_nsec3_owner_name;
use domain::dnssec::sign::denial::nsec3::{GenerateNsec3Config, Nsec3ParamTtlMode};
use domain::dnssec::sign::error::SigningError;
use domain::dnssec::sign::keys::SigningKey;
use domain::dnssec::sign::records::{OwnerRrs, RecordsIter, Rrset, SortedRecords};
use domain::dnssec::sign::signatures::rrsigs::sign_rrset;
use domain::dnssec::sign::traits::{Signable, SignableZoneInPlace};
use domain::dnssec::sign::SigningConfig;
use domain::dnssec::validator::base::DnskeyExt;
use domain::rdata::dnssec::Timestamp;
use domain::rdata::nsec3::Nsec3Salt;
use domain::rdata::{Dnskey, Nsec3, Nsec3param, Rrsig, Soa, ZoneRecordData, Zonemd};
use domain::utils::base64;
use domain::zonefile::inplace::{self, Entry};
use domain::zonetree::types::StoredRecordData;
use domain::zonetree::{StoredName, StoredRecord};
use lexopt::Arg;
use octseq::builder::with_infallible;
use rayon::slice::ParallelSliceMut;
use ring::digest;

use crate::env::{Env, Stream};
use crate::error::{Context, Error};
use crate::{Args, DISPLAY_KIND};

use super::nsec3hash::Nsec3Hash;
use super::{parse_os, parse_os_with, Command, LdnsCommand};

//------------ Constants -----------------------------------------------------

const FOUR_WEEKS: u32 = 2419200;

//------------ SignZone ------------------------------------------------------

#[derive(Clone, Debug, clap::Args, PartialEq)]
#[clap(
    after_help = "Keys must be specified by their base name (usually K<name>+<alg>+<id>), i.e. WITHOUT the .private or .key extension.
If the public part of the key is not present in the zone, the DNSKEY RR will be read from the file called <base name>.key.
A date can be a timestamp (seconds since the epoch), or of the form <YYYYMMdd[hhmmss]>
"
)]
pub struct SignZone {
    // -----------------------------------------------------------------------
    // Original ldns-signzone options in ldns-signzone -h order:
    // -----------------------------------------------------------------------
    /// Use layout in signed zone and print comments on DNSSEC records
    #[arg(
        help_heading = Some("OUTPUT FORMATTING"),
        short = 'b',
        default_value_t = false
    )]
    extra_comments: bool,

    /// Used keys are not added to the zone
    #[arg(short = 'd', default_value_t = false)]
    do_not_add_keys_to_zone: bool,

    /// Expiration date [default: 4 weeks from now]
    // Default is not documented in ldns-signzone -h or man ldns-signzone but
    // in code (see ldns/dnssec_sign.c::ldns_create_empty_rrsig()) LDNS uses
    // now + 4 weeks if no expiration timestamp is specified.
    #[arg(
        short = 'e',
        value_name = "date",
        default_value_t = TestableTimestamp::now().into_int().add(FOUR_WEEKS).into(),
        hide_default_value = true,
        value_parser = ValueParser::new(SignZone::parse_timestamp),
    )]
    expiration: Timestamp,

    /// Output zone to file [default: <zonefile>.signed]
    ///
    /// Use '-f -' to output to stdout.
    #[arg(short = 'f', value_name = "file")]
    out_file: Option<PathBuf>,

    /// Inception date [default: now]
    // Default is not documented in ldns-signzone -h or man ldns-signzone but
    // in code (see ldns/dnssec_sign.c::ldns_create_empty_rrsig()) LDNS uses
    // now if no inception timestamp is specified.
    #[arg(
        short = 'i',
        value_name = "date",
        default_value_t = TestableTimestamp::now(),
        hide_default_value = true,
        value_parser = ValueParser::new(SignZone::parse_timestamp),
    )]
    inception: Timestamp,

    /// Origin for the zone (for zonefiles with relative names and no $ORIGIN)
    #[arg(short = 'o', value_name = "domain")]
    origin: Option<StoredName>,

    /// Set SOA serial to the number of seconds since Jan 1st 1970
    ///
    /// If this would NOT result in the SOA serial increasing it will be
    /// incremented instead.
    #[arg(short = 'u', default_value_t = false)]
    set_soa_serial_to_epoch_time: bool,

    // SKIPPED: -v
    // This should be handled at the dnst top level, not per subcommand.
    /// Add a ZONEMD resource record
    ///
    /// <hash> currently supports "SHA384" (1) or "SHA512" (2).
    /// <scheme> currently only supports "SIMPLE" (1).
    ///
    /// Can occur more than once, but only one per unique scheme and hash
    /// tuple will be added.
    #[arg(
        short = 'z',
        value_name = "[scheme:]hash",
        value_parser = Self::parse_zonemd_tuple,
        action = clap::ArgAction::Append
    )]
    // Clap doesn't support HashSet (without complex workarounds), therefore
    // the uniqueness of the tuples need to be checked at runtime.
    zonemd: Vec<ZonemdTuple>,

    /// Allow ZONEMDs to be added without signing
    #[arg(short = 'Z', requires = "zonemd")]
    allow_zonemd_without_signing: bool,

    /// Sign DNSKEYs with all keys instead of minimal
    #[arg(short = 'A', default_value_t = false)]
    sign_dnskeys_with_all_keys: bool,

    /// Sign with every unique algorithm in the provided keys
    #[arg(short = 'U', default_value_t = false)]
    sign_with_every_unique_algorithm: bool,

    /// Use NSEC3 instead of NSEC
    #[arg(short = 'n', default_value_t = false, group = "nsec3")]
    use_nsec3: bool,

    /// Hashing algorithm
    #[arg(
        help_heading = Some("NSEC3 (when using '-n')"),
        short = 'a',
        value_name = "algorithm",
        default_value = "SHA-1",
        value_parser = ValueParser::new(Nsec3Hash::parse_nsec3_alg),
        requires = "nsec3"
    )]
    algorithm: Nsec3HashAlgorithm,

    /// Number of hash iterations
    #[arg(
        help_heading = Some("NSEC3 (when using '-n')"),
        short = 't',
        value_name = "number",
        default_value_t = 0,
        requires = "nsec3"
    )]
    iterations: u16,

    /// Salt
    #[arg(
        help_heading = Some("NSEC3 (when using '-n')"),
        short = 's',
        value_name = "string",
        default_value_t = Nsec3Salt::empty(),
        requires = "nsec3"
    )]
    salt: Nsec3Salt<Bytes>,

    /// Set the opt-out flag on all NSEC3 RRs
    #[arg(
        help_heading = Some("NSEC3 (when using '-n')"),
        short = 'p',
        default_value_t = false,
        requires = "nsec3",
        conflicts_with = "nsec3_opt_out"
    )]
    nsec3_opt_out_flags_only: bool,

    // -----------------------------------------------------------------------
    // Extra options not supported by the original ldns-signzone:
    // -----------------------------------------------------------------------
    /// Set the opt-out flag on all NSEC3 RRs and skip unsigned delegations
    #[arg(
        help_heading = Some("NSEC3 (when using '-n')"),
        short = 'P',
        default_value_t = false,
        requires = "nsec3",
        conflicts_with = "nsec3_opt_out_flags_only"
    )]
    nsec3_opt_out: bool,

    /// Hash only, don't sign
    #[arg(short = 'H', default_value_t = false)]
    hash_only: bool,

    /// Do not require that key names match the apex.
    #[arg(short = 'M', default_value_t = false)]
    no_require_keys_match_apex: bool,

    /// Output YYYYMMDDHHmmSS RRSIG timestamps instead of seconds since epoch.
    #[arg(
        help_heading = Some("OUTPUT FORMATTING"),
        short = 'T',
        default_value_t = false
    )]
    use_yyyymmddhhmmss_rrsig_format: bool,

    /// Preceed the zone output by a list that contains the NSEC3 hashes of the
    /// original ownernames.
    #[arg(
        help_heading = Some("OUTPUT FORMATTING"),
        short = 'L',
        default_value_t = false,
        requires = "nsec3"
    )]
    preceed_zone_with_hash_list: bool,

    /// Order RRSIG RRs by the record type that they cover.
    #[arg(
        help_heading = Some("OUTPUT FORMATTING"),
        short = 'R',
        default_value_t = false,
        default_value_if("extra_comments", "true", Some("true")),
    )]
    order_rrsigs_after_the_rtype_they_cover: bool,

    /// Order NSEC3 RRs by unhashed owner name.
    #[arg(
        help_heading = Some("OUTPUT FORMATTING"),
        short = 'O',
        default_value_t = false,
        default_value_if("extra_comments", "true", Some("true")),
        requires = "nsec3",
    )]
    order_nsec3_rrs_by_unhashed_owner_name: bool,

    // -----------------------------------------------------------------------
    // Original ldns-signzone positional arguments in position order:
    // -----------------------------------------------------------------------
    /// The zonefile to sign
    #[arg(value_name = "zonefile")]
    zonefile_path: PathBuf,

    /// The keys to sign the zone with
    // May be omitted if -Z or -H are given
    #[arg(value_name = "key", required_unless_present_any = ["allow_zonemd_without_signing", "hash_only"])]
    key_paths: Vec<PathBuf>,

    // -----------------------------------------------------------------------
    // Non-command line argument fields:
    // -----------------------------------------------------------------------
    /// Whether or not we were invoked as `ldns-signzone`.
    #[arg(skip)]
    invoked_as_ldns: bool,
}

const LDNS_HELP: &str = r###"ldns-signzone [OPTIONS] zonefile key [key [key]]
  signs the zone with the given key(s)
  -b            use layout in signed zone and print comments DNSSEC records
  -d            used keys are not added to the zone
  -e <date>     expiration date
  -f <file>     output zone to file (default <name>.signed)
  -i <date>     inception date
  -o <domain>   origin for the zone
  -u            set SOA serial to the number of seconds since 1-1-1970
  -v            print version and exit
  -z <[scheme:]hash>    Add ZONEMD resource record
                <scheme> should be "simple" (or 1)
                <hash> should be "sha384" or "sha512" (or 1 or 2)
                this option can be given more than once
  -Z            Allow ZONEMDs to be added without signing
  -A            sign DNSKEY with all keys instead of minimal
  -U            Sign with every unique algorithm in the provided keys
  -n            use NSEC3 instead of NSEC.
                If you use NSEC3, you can specify the following extra options:
                -a [algorithm] hashing algorithm
                -t [number] number of hash iterations
                -s [string] salt
                -p set the opt-out flag on all nsec3 rrs
  -L            Preceed the zone output by a list of NSEC3 owners and hashes.

  keys must be specified by their base name (usually K<name>+<alg>+<id>),
  i.e. WITHOUT the .private extension.
  If the public part of the key is not present in the zone, the DNSKEY RR
  will be read from the file called <base name>.key.
  A date can be a timestamp (seconds since the epoch), or of
  the form <YYYYMMdd[hhmmss]>
"###;

impl LdnsCommand for SignZone {
    const NAME: &'static str = "signzone";
    const HELP: &'static str = LDNS_HELP;
    const COMPATIBLE_VERSION: &'static str = "1.8.4";

    fn parse_ldns<I: IntoIterator<Item = OsString>>(args: I) -> Result<Args, Error> {
        let mut extra_comments = false;
        let mut do_not_add_keys_to_zone = false;
        let mut expiration = TestableTimestamp::now().into_int().add(FOUR_WEEKS).into();
        let mut out_file = Option::<PathBuf>::None;
        let mut inception = TestableTimestamp::now();
        let mut origin = Option::<StoredName>::None;
        let mut set_soa_serial_to_epoch_time = false;
        let mut zonemd = Vec::new();
        let mut allow_zonemd_without_signing = false;
        let mut sign_dnskeys_with_all_keys = false;
        let mut sign_with_every_unique_algorithm = false;
        let mut use_nsec3 = false;
        let mut algorithm = Nsec3HashAlgorithm::SHA1;
        let mut iterations = 1u16;
        let mut salt = Nsec3Salt::<Bytes>::empty();
        let mut nsec3_opt_out_flags_only = false;
        let mut preceed_zone_with_hash_list = false;
        let mut key_paths = Vec::<PathBuf>::new();
        let mut zonefile = Option::<PathBuf>::None;

        let mut parser = lexopt::Parser::from_args(args);

        while let Some(arg) = parser.next()? {
            match arg {
                Arg::Short('b') => {
                    extra_comments = true;
                }
                Arg::Short('d') => {
                    do_not_add_keys_to_zone = true;
                }
                Arg::Short('e') => {
                    let val = parser.value()?;
                    // LDNS treats 0 as unset.
                    let val_as_num = usize::from_str(val.to_str().unwrap_or_default());
                    if val_as_num.is_err() || val_as_num.unwrap() > 0 {
                        expiration = parse_os_with("-e", &val, SignZone::parse_timestamp)?;
                    }
                }
                Arg::Short('f') => {
                    let val = parser.value()?;
                    out_file = Some(parse_os("-f", &val)?);
                }
                Arg::Short('i') => {
                    let val = parser.value()?;
                    // LDNS treats 0 as unset.
                    let val_as_num = usize::from_str(val.to_str().unwrap_or_default());
                    if val_as_num.is_err() || val_as_num.unwrap() > 0 {
                        inception = parse_os_with("-e", &val, SignZone::parse_timestamp)?;
                    }
                }
                Arg::Short('o') => {
                    let val = parser.value()?;
                    origin = Some(parse_os("-o", &val)?);
                }
                Arg::Short('u') => {
                    set_soa_serial_to_epoch_time = true;
                }
                Arg::Short('z') => {
                    let val = parser.value()?;
                    zonemd.push(parse_os_with(
                        "-z",
                        &val,
                        SignZone::parse_zonemd_tuple_ldns,
                    )?);
                }
                Arg::Short('Z') => {
                    allow_zonemd_without_signing = true;
                }
                Arg::Short('A') => {
                    sign_dnskeys_with_all_keys = true;
                }
                Arg::Short('U') => {
                    sign_with_every_unique_algorithm = true;
                }
                Arg::Short('v') => {
                    return Ok(Self::report_version());
                }
                Arg::Short('n') => {
                    use_nsec3 = true;
                }
                Arg::Short('a') => {
                    let val = parser.value()?;
                    algorithm = parse_os_with("-a", &val, Nsec3Hash::parse_nsec3_alg)?;
                }
                Arg::Short('t') => {
                    let val = parser.value()?;
                    iterations = parse_os("-t", &val)?;
                }
                Arg::Short('s') => {
                    let val = parser.value()?;
                    salt = parse_os("-s", &val)?;
                }
                Arg::Short('p') => {
                    nsec3_opt_out_flags_only = true;
                }
                Arg::Short('L') => {
                    preceed_zone_with_hash_list = true;
                }
                Arg::Value(val) => {
                    if zonefile.is_none() {
                        zonefile = Some(parse_os("zonefile", &val)?);
                    } else {
                        key_paths.push(parse_os("key", &val)?);
                    }
                }
                Arg::Short(x) => return Err(format!("Invalid short option: -{x}").into()),
                Arg::Long(x) => {
                    return Err(format!("Long options are not supported, but `--{x}` given").into())
                }
            }
        }

        let Some(zonefile_path) = zonefile else {
            return Err("Missing zonefile argument".into());
        };

        if let Some(out_file) = &out_file {
            if out_file.as_os_str() == "-" {
                extra_comments = false;
            }
        }

        // Logically this should also check that zonemd flags are given, but
        // ldns-signzone just copies the unsigned zone (without comments) when
        // using only -Z (without -z).
        if key_paths.is_empty() && !allow_zonemd_without_signing {
            return Err("Missing key argument".into());
        };

        preceed_zone_with_hash_list &= extra_comments && use_nsec3;

        Ok(Args::from(Command::SignZone(Self {
            extra_comments,
            do_not_add_keys_to_zone,
            expiration,
            out_file,
            inception,
            origin,
            set_soa_serial_to_epoch_time,
            zonemd,
            allow_zonemd_without_signing,
            sign_dnskeys_with_all_keys,
            sign_with_every_unique_algorithm,
            use_nsec3,
            algorithm,
            iterations,
            salt,
            nsec3_opt_out_flags_only,
            nsec3_opt_out: false,
            hash_only: false,
            use_yyyymmddhhmmss_rrsig_format: true,
            preceed_zone_with_hash_list,
            order_rrsigs_after_the_rtype_they_cover: extra_comments,
            order_nsec3_rrs_by_unhashed_owner_name: extra_comments,
            zonefile_path,
            key_paths,
            no_require_keys_match_apex: false,
            invoked_as_ldns: true,
        })))
    }
}

impl SignZone {
    fn parse_zonemd_tuple(arg: &str) -> Result<ZonemdTuple, Error> {
        let scheme;
        let hash_alg;

        if let Some((s, h)) = arg.split_once(':') {
            scheme = if let Ok(num) = s.parse() {
                Self::num_to_zonemd_scheme(num)
            } else {
                ZonemdScheme::from_mnemonic(s.as_bytes()).ok_or("unknown ZONEMD scheme mnemonic")
            }?;
            hash_alg = h;
        } else {
            scheme = ZonemdScheme::SIMPLE;
            hash_alg = arg
        };

        let hash_alg = if let Ok(num) = hash_alg.parse() {
            Self::num_to_zonemd_alg(num)
        } else {
            ZonemdAlgorithm::from_mnemonic(hash_alg.as_bytes())
                .ok_or("unknown ZONEMD algorithm mnemonic")
        }?;

        Ok(ZonemdTuple(scheme, hash_alg))
    }

    pub fn num_to_zonemd_alg(num: u8) -> Result<ZonemdAlgorithm, &'static str> {
        let alg = ZonemdAlgorithm::from_int(num);
        match alg.to_mnemonic() {
            Some(_) => Ok(alg),
            None => Err("unknown ZONEMD algorithm number"),
        }
    }

    pub fn num_to_zonemd_scheme(num: u8) -> Result<ZonemdScheme, &'static str> {
        let alg = ZonemdScheme::from_int(num);
        match alg.to_mnemonic() {
            Some(_) => Ok(alg),
            None => Err("unknown ZONEMD scheme number"),
        }
    }

    fn parse_zonemd_tuple_ldns(arg: &str) -> Result<ZonemdTuple, Error> {
        let scheme;
        let hash_alg;

        fn parse_zonemd_scheme_ldns(s: &str) -> Result<ZonemdScheme, Error> {
            match s.to_lowercase().as_str() {
                "simple" | "1" => Ok(ZonemdScheme::SIMPLE),
                _ => Err("unknown ZONEMD scheme name or number".into()),
            }
        }

        fn parse_zonemd_hash_alg_ldns(h: &str) -> Result<ZonemdAlgorithm, Error> {
            match h.to_lowercase().as_str() {
                "sha384" | "1" => Ok(ZonemdAlgorithm::SHA384),
                "sha512" | "2" => Ok(ZonemdAlgorithm::SHA512),
                _ => Err("unknown ZONEMD algorithm name or number".into()),
            }
        }

        if let Some((s, h)) = arg.split_once(':') {
            scheme = parse_zonemd_scheme_ldns(s)?;
            hash_alg = parse_zonemd_hash_alg_ldns(h)?;
        } else {
            scheme = ZonemdScheme::SIMPLE;
            hash_alg = parse_zonemd_hash_alg_ldns(arg)?;
        };

        Ok(ZonemdTuple(scheme, hash_alg))
    }

    pub fn parse_timestamp(arg: &str) -> Result<Timestamp, Error> {
        // We can't just use Timestamp::from_str from the domain crate because
        // ldns-signzone treats YYYYMMDD as a special case and domain does
        // not. For invalid values this YYYYMMDDD prevents use of valid Unix
        // timestamps that have the same value, e.g. ldns-signzone complains
        // that for 99999999 "The month must be in the range 1 to 12". There's
        // also no checking that an expiration timestamp is in the future of
        // an inception timestamp (which for serial numbers is hard to say for
        // sure but for YYYYMMDD or YYYYMMDDHHmmSS we could check).
        let res = if arg.len() == 8 && arg.parse::<u32>().is_ok() {
            // This can give strange errors, e.g. 99999999 warns about illegal
            // signature time, but the alternative would be to add a
            // dependency on chrono and parse the value ourselves in order to
            // produce a better error message. Given that this only happens
            // for very old or far future Unix timestamps we don't attempt to
            // do better than this for now.
            Timestamp::from_str(&format!("{arg}000000"))
        } else {
            Timestamp::from_str(arg)
        };

        res.map_err(|err| Error::from(format!("Invalid timestamp: {err}")))
    }

    pub fn execute(self, env: impl Env) -> Result<(), Error> {
        // Post-process arguments.
        // TODO: Can Clap do this for us?

        let signing_mode = if self.hash_only {
            if self.key_paths.is_empty() {
                SigningMode::HashOnly
            } else {
                return Err("Key paths are not expected when using '-H'".into());
            }
        } else if self.key_paths.is_empty() {
            if self.allow_zonemd_without_signing {
                SigningMode::None
            } else {
                return Err("Missing key argument".into());
            }
        } else {
            SigningMode::HashAndSign
        };

        let out_file = if let Some(out_file) = &self.out_file {
            out_file.clone()
        } else {
            let out_file = format!("{}.signed", self.zonefile_path.display());
            PathBuf::from_str(&out_file)
                .map_err(|err| format!("Cannot write to {out_file}: {err}"))?
        };

        // ldns-signzone only shows these warnings if verbosity < 1 but offers
        // no way to configure the verbosity level. I assume the intent was to
        // add support for a -q (--quiet) option or similar but that was never
        // done.
        match self.iterations {
            500.. => Self::write_extreme_iterations_warning(&env),
            100.. if self.invoked_as_ldns => Self::write_large_iterations_warning(&env),
            1.. if !self.invoked_as_ldns => Self::write_non_zero_iterations_warning(&env),
            _ => { /* Good, nothing to warn about */ }
        }

        // Read the zone file.
        let mut records = self.load_zone(&env.in_cwd(&self.zonefile_path))?;

        // Extract the SOA RR from the loaded zone.
        let Some(soa_rr) = records.find_soa() else {
            return Err(format!(
                "Zone file '{}' does not contain a SOA record",
                self.zonefile_path.display()
            )
            .into());
        };
        let ZoneRecordData::Soa(_) = soa_rr.first().data() else {
            return Err(format!(
                "Zone file '{}' contains an invalid SOA record",
                self.zonefile_path.display()
            )
            .into());
        };

        let mut signing_keys: Vec<SigningKey<Bytes, KeyPair>> = vec![];
        let mut zone_signing_keys = Vec::new();

        if signing_mode == SigningMode::HashAndSign {
            let dnskey_rrset = records.find_apex_rtype(soa_rr.owner(), Rtype::DNSKEY);
            let cds_rrset = records.find_apex_rtype(soa_rr.owner(), Rtype::CDS);
            let cdnskey_rrset = records.find_apex_rtype(soa_rr.owner(), Rtype::CDNSKEY);

            // Extract and validate the DNSKEY RRs from the loaded zone.
            let mut found_public_keys = vec![];
            if let Some(dnskey_rrset) = &dnskey_rrset {
                for rr in dnskey_rrset.iter() {
                    if let ZoneRecordData::Dnskey(dnskey) = rr.data() {
                        // Create a public key object from the found DNSKEY RR.
                        let public_key = Record::new(rr.owner(), Class::IN, Ttl::ZERO, dnskey);

                        found_public_keys.push(public_key);
                    }
                }
            }

            // Load the specified private keys, match them against the found
            // public keys, failing that load a DNSKEY RR from the corresponding
            // public key file and validate that its owner matches that of the
            // zone apex. Unlike ldns-signzone we don't use a generated public key
            // if these attempts fail.
            'next_key_path: for key_path in &self.key_paths {
                let key_path = env.in_cwd(key_path).into_owned();
                // Load the private key.
                let private_key_path = Self::mk_private_key_path(&key_path);
                let private_key = Self::load_private_key(&env.in_cwd(&private_key_path))?;

                // Note: Our behaviour differs to that of the original
                // ldns-signzone because we are unable at the time of writing to
                // generate a public key from a private key. As such we cannot
                // compare the key tag of any found DNSKEY RRs to that of the
                // public key generated from the private key. Instead we attempt
                // to construct a key pair from the found public key and each
                // private key which tests that they match.
                for public_key in &found_public_keys {
                    // Attempt to create a key pair from this public key and every
                    // private key that we have.
                    if let Ok(signing_key) = self.mk_signing_key(
                        (*public_key.owner()).clone(),
                        &private_key,
                        (*public_key.data()).clone(),
                    ) {
                        // Match found, keep the created signing key.
                        // TODO: Log here.
                        // TODO: Check the key tag against the key tag in the key file name?
                        // println!(
                        //     "DNSKEY RR with key tag {} matches loaded private key '{}'",
                        //     public_key.key_tag(),
                        //     private_key_path.display()
                        // );
                        signing_keys.push(signing_key);
                        continue 'next_key_path;
                    }
                }

                // No matching public key found, try to load the public key
                // instead.
                let public_key_path = Self::mk_public_key_path(&key_path);
                let public_key = Self::load_public_key(&env.in_cwd(&public_key_path))?;

                // Verify that the owner of the public key matches the apex of the
                // zone.
                if !self.no_require_keys_match_apex && public_key.owner() != soa_rr.owner() {
                    return Err(format!(
                        "Zone apex ({}) does not match the expected apex ({})",
                        soa_rr.owner(),
                        public_key.owner()
                    )
                    .into());
                }

                // Attempt to create a key pair from the loaded private and public
                // keys.
                let signing_key = self
                    .mk_signing_key(
                        public_key.owner().clone(),
                        &private_key,
                        public_key.data().clone(),
                    )
                    .map_err(|err| {
                        format!(
                            "Unable to create key pair from '{}' and '{}': {}",
                            public_key_path.display(),
                            private_key_path.display(),
                            err
                        )
                    })?;

                // Store the created signing key.
                signing_keys.push(signing_key);

                // TODO: Log
                // println!(
                //     "Loaded public key with key tag {} from '{}' for private key '{}'",
                //     public_key.key_tag(),
                //     public_key_path.display(),
                //     private_key_path.display()
                // );
            }

            // First split the key into Key Signing Keys (KSK) that sign the
            // DNSKEY RRset and Zone Signing Keys (ZSK) that sign the zone.
            let mut key_signing_keys = Vec::new();
            for k in &signing_keys {
                if k.is_secure_entry_point() {
                    key_signing_keys.push(k);
                } else {
                    zone_signing_keys.push(k);
                }
            }

            if key_signing_keys.is_empty() {
                // Sign the DNSKEY RRset with the zone signing keys.
                key_signing_keys.append(&mut zone_signing_keys.clone());
            } else if zone_signing_keys.is_empty() {
                // Sign the zone with the key signing keys.
                zone_signing_keys.append(&mut key_signing_keys.clone());
            } else {
                if self.sign_dnskeys_with_all_keys {
                    // Sign DNSKEY RRset with all keys. Add the ZSKs to the
                    // KSKs.
                    key_signing_keys.append(&mut zone_signing_keys.clone());
                }
                if self.sign_with_every_unique_algorithm {
                    // Add ZSKs to KSKs if the ZSKs have an algorithm that is
                    // not currently used by the KSKs.
                    let mut algorithms = HashSet::new();
                    for k in &key_signing_keys {
                        algorithms.insert(k.algorithm());
                    }
                    for k in &zone_signing_keys {
                        if !algorithms.contains(&k.algorithm()) {
                            // ldns-signzone adds just one key per algorithm.
                            algorithms.insert(k.algorithm());

                            key_signing_keys.push(k);
                        }
                    }

                    // Add KSKs to ZSKs if the KSKs have an algorithm that is
                    // not currently used by the ZSKs.
                    let mut algorithms = HashSet::new();
                    for k in &zone_signing_keys {
                        algorithms.insert(k.algorithm());
                    }
                    for k in &key_signing_keys {
                        if !algorithms.contains(&k.algorithm()) {
                            // ldns-signzone adds just one key per algorithm.
                            algorithms.insert(k.algorithm());

                            zone_signing_keys.push(k);
                        }
                    }
                }
            }

            let mut dnskey_extra = Vec::new();
            let mut all_dnskeys = Vec::new();
            let empty_records: [Record<_, _>; 0] = [];
            for r in dnskey_rrset
                .as_ref()
                .map_or(empty_records.iter(), |r| r.iter())
            {
                all_dnskeys.push(r.clone());
            }
            if !self.do_not_add_keys_to_zone {
                let dnskey_ttl = dnskey_rrset.as_ref().map_or(soa_rr.ttl(), |r| r.ttl());
                // Make sure that the DNSKEY RRset contains all keys.
                for k in &signing_keys {
                    let pubkey = k.dnskey();
                    if !dnskey_rrset
                        .as_ref()
                        .map_or(empty_records.iter(), |r| r.iter())
                        .any(|k| {
                            if let ZoneRecordData::Dnskey(dnskey) = k.data() {
                                *dnskey == pubkey
                            } else {
                                false
                            }
                        })
                    {
                        let pubkey: Dnskey<Bytes> = pubkey.convert();
                        let data = ZoneRecordData::Dnskey(pubkey);
                        let record =
                            Record::new(soa_rr.owner().clone(), soa_rr.class(), dnskey_ttl, data);
                        dnskey_extra.push(record.clone());
                        all_dnskeys.push(record);
                    }
                }
            }

            let all_dnskeys = Rrset::new(&all_dnskeys);

            let mut dnskey_rrsigs = Vec::new();
            if let Ok(all_dnskeys) = all_dnskeys {
                for k in &key_signing_keys {
                    let rrsig = sign_rrset(k, &all_dnskeys, self.inception, self.expiration)
                        .expect("should not fail");
                    let data = ZoneRecordData::Rrsig(rrsig.data().clone());
                    let record =
                        Record::new(rrsig.owner().clone(), rrsig.class(), rrsig.ttl(), data);
                    dnskey_rrsigs.push(record);
                }
            }

            let mut cds_cdnskey_rrsigs = Vec::new();
            if let Some(cds_rrset) = &cds_rrset {
                for k in &key_signing_keys {
                    let rrsig = sign_rrset(k, cds_rrset, self.inception, self.expiration)
                        .expect("should not fail");
                    let data = ZoneRecordData::Rrsig(rrsig.data().clone());
                    let record =
                        Record::new(rrsig.owner().clone(), rrsig.class(), rrsig.ttl(), data);
                    cds_cdnskey_rrsigs.push(record);
                }
            }

            if let Some(cdnskey_rrset) = &cdnskey_rrset {
                for k in key_signing_keys {
                    let rrsig = sign_rrset(k, cdnskey_rrset, self.inception, self.expiration)
                        .expect("should not fail");
                    let data = ZoneRecordData::Rrsig(rrsig.data().clone());
                    let record =
                        Record::new(rrsig.owner().clone(), rrsig.class(), rrsig.ttl(), data);
                    cds_cdnskey_rrsigs.push(record);
                }
            }

            for r in dnskey_extra {
                records.insert(r).expect("should not fail");
            }
            for r in dnskey_rrsigs {
                records.insert(r).expect("should not fail");
            }
            for r in cds_cdnskey_rrsigs {
                records.insert(r).expect("should not fail");
            }
        }

        self.go_further(env, records, signing_mode, &zone_signing_keys, out_file)
    }

    #[allow(clippy::too_many_arguments)]
    fn go_further(
        &self,
        env: impl Env,
        mut records: SortedRecords<
            StoredName,
            ZoneRecordData<Bytes, StoredName>,
            MultiThreadedSorter,
        >,
        signing_mode: SigningMode,
        signing_keys: &[&SigningKey<Bytes, KeyPair>],
        out_file: PathBuf,
    ) -> Result<(), Error> {
        let mut writer = if out_file.as_os_str() == "-" {
            FileOrStdout::Stdout(env.stdout())
        } else {
            let file = File::create(env.in_cwd(&out_file))?;
            let file = BufWriter::new(file);
            FileOrStdout::File(file)
        };

        // Make sure, zonemd arguments are unique
        let zonemd: HashSet<ZonemdTuple> = HashSet::from_iter(self.zonemd.clone());

        // Change the SOA serial.
        if self.set_soa_serial_to_epoch_time {
            Self::bump_soa_serial(&env, &mut records)?;
        }

        // Find the apex.
        let (apex, zone_class, ttl, soa_serial) = Self::find_apex(&records).unwrap();

        // The original ldns-signzone filters out (with warnings) NSEC3 RRs,
        // or RRSIG RRs covering NSEC3 RRs, where the hashed owner name
        // doesn't correspond to an unhashed owner name in the zone. To work
        // this out you have to NSEC3 hash every owner name during loading and
        // filter out any NSEC3 hashed owner name that doesn't appear in the
        // built NSEC3 hash set. To generate the NSEC3 hashes we have to know
        // the settings that were used to NSEC3 hash the zone, i.e. we have to
        // find an NSEC3PARAM RR at the apex, or an NSEC3 RR in the zone. But
        // we don't know what the apex is until we find the SOA, and checking
        // DNSKEYs and loading key files is quick so we do that first. Then
        // once we get here we have the ordered zone, we know the apex, and we
        // can find the NSEC3PARAM RR. Then we can generate NSEC3 hashes for
        // owner names.
        //
        // However, WE DON'T DO THIS as it was (a) discovered that
        // ldns-signzone is too simplistic in its approach as it would wrongly
        // conclude that NSEC3 hashes for empty non-terminals lack a matching
        // owner name in the zone because it only determined ENTs _after_
        // ignoring and warning about hashed owner names that don't correspond
        // to an unhashed owner name in the zone, and (b) that it would be
        // better for ldns-signzone to strip out NSEC(3)s on loading anyway as
        // it should only operate on unsigned zone input.

        if !zonemd.is_empty() {
            Self::replace_apex_zonemd_with_placeholder(
                &mut records,
                &apex,
                zone_class,
                soa_serial,
                ttl,
            );
        }

        let mut nsec3_hashes: Option<Nsec3HashMap> = None;

        if self.use_nsec3 && (self.extra_comments || self.preceed_zone_with_hash_list) {
            // Create a collection of NSEC3 hashes that can later be used for
            // debug output.
            let mut hash_provider = Nsec3HashMap::new();
            let mut prev_name = None;
            let mut delegation = None;
            for rrset in records.rrsets() {
                let owner = rrset.owner();

                if let Some(ref prev_name) = prev_name {
                    if *owner == prev_name {
                        // Already done.
                        if rrset.rtype() == Rtype::NS && *owner != apex {
                            delegation = Some(owner.clone());
                        }
                        continue;
                    }
                }
                if let Some(ref delegation_name) = delegation {
                    if owner != delegation_name {
                        if owner.ends_with(&delegation_name) {
                            // Below zone cut, ignore.
                            continue;
                        } else {
                            // Reset delegation.
                            delegation = None;
                        }
                    }
                }
                prev_name = Some(owner.clone());

                if rrset.rtype() == Rtype::NS && *owner != apex {
                    delegation = Some(owner.clone());
                    if self.nsec3_opt_out {
                        // Delegations are ignored for NSEC3. Ignore this
                        // entry but keep looking for other types at the
                        // same owner name.
                        prev_name = None;
                        continue;
                    }
                }

                let hashed_name = mk_hashed_nsec3_owner_name(
                    owner,
                    self.algorithm,
                    self.iterations,
                    &self.salt,
                    &apex,
                )
                .map_err(|err| Error::from(format!("NSEC3 error: {err}")))?;
                let hash_info = Nsec3HashInfo::new(owner.clone(), false);
                hash_provider
                    .hashes_by_unhashed_owner
                    .insert(hashed_name, hash_info);

                if *owner == apex {
                    // No need to consider empty non-terminals.
                    continue;
                }

                // Insert empty non-terminals
                for suffix in owner.iter_suffixes() {
                    if suffix == owner {
                        // Owner is already done.
                        continue;
                    }
                    if suffix == apex {
                        // Apex is not an ENT. No need to consider
                        // smaller suffixes.
                        break;
                    }

                    let hashed_name = mk_hashed_nsec3_owner_name(
                        &suffix,
                        self.algorithm,
                        self.iterations,
                        &self.salt,
                        &apex,
                    )
                    .map_err(|err| Error::from(format!("NSEC3 error: {err}")))?;
                    if hash_provider
                        .hashes_by_unhashed_owner
                        .contains_key(&hashed_name)
                    {
                        // Hash is already there. No need to continue
                        // with smaller suffixes.
                        break;
                    }

                    let hash_info = Nsec3HashInfo::new(suffix.clone(), true);
                    hash_provider
                        .hashes_by_unhashed_owner
                        .insert(hashed_name, hash_info);
                }
            }
            nsec3_hashes = Some(hash_provider);
        }

        let signing_config: SigningConfig<_, _> = match signing_mode {
            SigningMode::HashOnly | SigningMode::HashAndSign => {
                // LDNS doesn't add NSECs to a zone that already has NSECs or
                // NSEC3s. It *does* add NSEC3s if the zone has NSECs. As noted in
                // load_zone() we instead, as LDNS should, strip NSEC(3)s on load
                // and thus always add NSEC(3)s when hashing.
                //
                // Note: Assuming that we want to later be able to support
                // transition between NSEC <-> NSEC3 we will need to be able to
                // sign with more than one hashing configuration at once.
                if self.use_nsec3 {
                    let params =
                        Nsec3param::new(self.algorithm, 0, self.iterations, self.salt.clone());
                    let mut nsec3_config = GenerateNsec3Config::new(params);
                    if self.nsec3_opt_out {
                        nsec3_config = nsec3_config.with_opt_out();
                    } else if self.nsec3_opt_out_flags_only {
                        nsec3_config = nsec3_config
                            .with_opt_out()
                            .without_opt_out_excluding_owner_names_of_unsigned_delegations();
                    }
                    if self.invoked_as_ldns {
                        nsec3_config = nsec3_config
                            .with_ttl_mode(Nsec3ParamTtlMode::fixed(Ttl::from_secs(3600)));
                    }
                    SigningConfig::new(
                        DenialConfig::Nsec3(nsec3_config),
                        self.inception,
                        self.expiration,
                    )
                } else {
                    SigningConfig::new(
                        DenialConfig::Nsec(GenerateNsecConfig::new()),
                        self.inception,
                        self.expiration,
                    )
                }
            }

            SigningMode::None => SigningConfig::new(
                DenialConfig::AlreadyPresent,
                self.inception,
                self.expiration,
            ),
        };

        records
            .sign_zone(&apex, &signing_config, signing_keys)
            .map_err(|err| format!("Signing failed: {err}"))?;

        if !zonemd.is_empty() {
            // Remove the placeholder ZONEMD RR at apex
            let _ = records.remove_first_by_name_class_rtype(&apex, None, Some(Rtype::ZONEMD));

            let zonemd_rrs = Self::create_zonemd_digest_and_records(
                &records, &apex, zone_class, &zonemd, soa_serial, ttl,
            )?;

            // Add ZONEMD RRs to output records
            for zrr in zonemd_rrs.clone() {
                let _ = records.insert(zrr);
            }

            if signing_mode == SigningMode::HashAndSign {
                Self::update_zonemd_rrsig(
                    &apex,
                    &mut records,
                    signing_keys,
                    &zonemd_rrs,
                    self.inception,
                    self.expiration,
                )
                .map_err(|err| format!("ZONEMD re-signing error: {err}"))?;
            }
        }

        // The signed RRs are in DNSSEC canonical order by owner name. For
        // compatibility with ldns-signzone, re-order them to be in canonical
        // order by unhashed owner name and so that hashed names come after
        // equivalent unhashed names.
        //
        // INCOMAPATIBILITY WARNING: Unlike ldns-signzone, we only apply this
        // ordering if `-b` is specified.
        let mut owner_rrs;
        let owner_rrs_iter: AnyOwnerRrsIter =
            if self.order_nsec3_rrs_by_unhashed_owner_name && nsec3_hashes.is_some() {
                owner_rrs = records.owner_rrs().collect::<Vec<_>>();
                let Some(hashes) = nsec3_hashes.as_ref() else {
                    unreachable!();
                };

                owner_rrs.par_sort_unstable_by(|a, b| {
                    let mut hashed_count = 0;
                    let unhashed_a = if let Some(name) = hashes.get(a.owner()).map(|v| v.name()) {
                        hashed_count += 1;
                        name
                    } else {
                        a.owner()
                    };
                    let unhashed_b = if let Some(name) = hashes.get(b.owner()).map(|v| v.name()) {
                        hashed_count += 2;
                        name
                    } else {
                        b.owner()
                    };

                    match unhashed_a.cmp(unhashed_b) {
                        Ordering::Less => Ordering::Less,
                        Ordering::Equal => match hashed_count {
                            0 | 3 => Ordering::Equal,
                            1 => Ordering::Greater,
                            2 => Ordering::Less,
                            _ => unreachable!(),
                        },
                        Ordering::Greater => Ordering::Greater,
                    }
                });
                owner_rrs.iter().into()
            } else {
                records.owner_rrs().into()
            };

        // Output the resulting zone, with comments if enabled.
        if self.extra_comments {
            writer.write_fmt(format_args!(";; Zone: {}\n;\n", apex.fmt_with_dot()))?;
        }

        if self.preceed_zone_with_hash_list {
            if let Some(hashes) = &nsec3_hashes {
                let mut owner_sorted_hashes = hashes.iter().collect::<Vec<_>>();
                owner_sorted_hashes.par_sort_by(|(_, a), (_, b)| a.name().canonical_cmp(b.name()));
                for (hash, info) in owner_sorted_hashes {
                    writer.write_fmt(format_args!("; H({}) = {hash}\n", info.name()))?;
                }
            }
        }

        if let Some(record) = records.iter().find(|r| r.rtype() == Rtype::SOA) {
            self.writeln_rr(&mut writer, record)?;
            if self.order_rrsigs_after_the_rtype_they_cover {
                for r in records.iter().filter(|r| {
                    if let ZoneRecordData::Rrsig(rrsig) = r.data() {
                        rrsig.type_covered() == Rtype::SOA
                    } else {
                        false
                    }
                }) {
                    self.writeln_rr(&mut writer, r)?;
                }
                if self.extra_comments {
                    writer.write_str(";\n")?;
                }
            }
        }

        let nsec3_cs = Nsec3CommentState {
            hashes: nsec3_hashes.as_ref(),
            apex: &apex,
        };

        for owner_rrs in owner_rrs_iter {
            if self.extra_comments {
                if let Some(hashes) = nsec3_hashes.as_ref() {
                    if let Some(unhashed_owner_name) = hashes.get_if_ent(owner_rrs.owner()) {
                        writer.write_fmt(format_args!(
                            ";; Empty nonterminal: {unhashed_owner_name}\n"
                        ))?;
                    }
                }
            }

            // The SOA is output separately above as the very first RRset so
            // we skip that, and we skip RRSIGs as they are output only after
            // the RRset that they cover.
            if self.order_rrsigs_after_the_rtype_they_cover {
                for rrset in owner_rrs
                    .rrsets()
                    .filter(|rrset| !matches!(rrset.rtype(), Rtype::SOA | Rtype::RRSIG))
                {
                    for rr in rrset.iter() {
                        self.write_rr(&mut writer, rr)?;
                        match rr.data() {
                            ZoneRecordData::Nsec3(nsec3) if self.extra_comments => {
                                nsec3.comment(&mut writer, rr, nsec3_cs)?
                            }
                            ZoneRecordData::Dnskey(dnskey) => {
                                dnskey.comment(&mut writer, rr, ())?
                            }
                            _ => {
                                // Nothing to do. We do not support Bubble Babble
                                // output for DS records.
                                //
                                // See:
                                // https://bohwaz.net/archives/web/Bubble_Babble.html
                            }
                        }
                        writer.write_str("\n")?;
                    }

                    // Now attempt to print the RRSIGs that covers the RTYPE of this RRSET.
                    for covering_rrsigs in owner_rrs
                        .rrsets()
                        .filter(|this_rrset| this_rrset.rtype() == Rtype::RRSIG)
                        .map(|this_rrset| this_rrset.iter().filter(|rr| matches!(rr.data(), ZoneRecordData::Rrsig(rrsig) if rrsig.type_covered() == rrset.rtype())))
                    {
                        for covering_rrsig_rr in covering_rrsigs {
                            self.writeln_rr(&mut writer, covering_rrsig_rr)?;
                        }
                    }
                }
                if self.extra_comments {
                    writer.write_str(";\n")?;
                }
            } else {
                for rrset in owner_rrs
                    .rrsets()
                    .filter(|rrset| rrset.rtype() != Rtype::SOA)
                {
                    for rr in rrset.iter() {
                        // Only output the key tag comment if running as LDNS.
                        // When running as DNST we assume without `-b` that speed
                        // is wanted, not human readable comments.
                        self.write_rr(&mut writer, rr)?;
                        if self.invoked_as_ldns {
                            if let ZoneRecordData::Dnskey(dnskey) = rr.data() {
                                dnskey.comment(&mut writer, rr, ())?
                            }
                        }
                        writer.write_char('\n')?;
                    }
                }
            }
        }

        Ok(())
    }

    fn write_rr<W, N, O: AsRef<[u8]>>(
        &self,
        writer: &mut W,
        rr: &Record<N, ZoneRecordData<O, N>>,
    ) -> std::fmt::Result
    where
        N: ToName,
        W: Write,
        ZoneRecordData<O, N>: ZonefileFmt,
    {
        if self.use_yyyymmddhhmmss_rrsig_format {
            if let ZoneRecordData::Rrsig(rrsig) = rr.data() {
                let rr = Record::new(rr.owner(), rr.class(), rr.ttl(), YyyyMmDdHhMMSsRrsig(rrsig));
                return writer.write_fmt(format_args!("{}", rr.display_zonefile(DISPLAY_KIND)));
            }
        }

        writer.write_fmt(format_args!("{}", rr.display_zonefile(DISPLAY_KIND)))
    }

    fn writeln_rr<W, N, O: AsRef<[u8]>>(
        &self,
        writer: &mut W,
        rr: &Record<N, ZoneRecordData<O, N>>,
    ) -> std::fmt::Result
    where
        N: ToName,
        W: Write,
        ZoneRecordData<O, N>: ZonefileFmt,
    {
        self.write_rr(writer, rr)?;
        writer.write_char('\n')
    }

    fn load_zone(
        &self,
        zonefile_path: &Path,
    ) -> Result<SortedRecords<StoredName, StoredRecordData, MultiThreadedSorter>, Error> {
        // Don't use Zonefile::load() as it knows nothing about the size of
        // the original file so uses default allocation which allocates more
        // bytes than are needed. Instead control the allocation size based on
        // our knowledge of the file size.
        let mut zone_file = File::open(zonefile_path)
            .map_err(Error::from)
            .context(&format!(
                "loading zone file from path '{}'",
                zonefile_path.display(),
            ))?;
        let zone_file_len = zone_file.metadata()?.len();
        let mut buf = inplace::Zonefile::with_capacity(zone_file_len as usize).writer();
        std::io::copy(&mut zone_file, &mut buf)?;
        let mut reader = buf.into_inner();

        if let Some(origin) = &self.origin {
            reader.set_origin(origin.clone());
        }

        // Push records to an unsorted vec, then sort at the end, as this is faster than
        // sorting one record at a time.
        let mut records = vec![];

        for entry in reader {
            let entry = entry.map_err(|err| format!("Invalid zone file: {err}"))?;
            match entry {
                Entry::Record(record) => {
                    let record: StoredRecord = record.flatten_into();

                    // Strip existing RRSIGs, as the original ldns-signzone
                    // does. Also strip NSEC(3)s as the original ldns-signzone
                    // should do instead of its current behaviour of (a)
                    // trying (imperfectly) to warn about hashed owner names
                    // for which a corresponding unhashed owner name is
                    // missing, and (b) hashing only if not already hashed.
                    //
                    // TODO: Create an issue for the original ldns-signzone or
                    // release a fixed version of ldns-signzone that strips
                    // NSEC(3)s.
                    //
                    // TODO: Support partial and re-signing.
                    if !matches!(
                        record.rtype(),
                        Rtype::RRSIG | Rtype::NSEC | Rtype::NSEC3 | Rtype::NSEC3PARAM
                    ) {
                        records.push(record);
                    }
                }
                Entry::Include { .. } => {
                    return Err(Error::from(
                        "Invalid zone file: $INCLUDE directive is not supported",
                    ));
                }
            }
        }

        // Use a multi-threaded parallel sorter to sort our unsorted vec into
        // a `SortedRecords` type.
        let records = SortedRecords::<_, _, MultiThreadedSorter>::from(records);

        Ok(records)
    }

    fn find_apex(
        records: &SortedRecords<StoredName, StoredRecordData, MultiThreadedSorter>,
    ) -> Result<(StoredName, Class, Ttl, Serial), Error> {
        let soa = match records.find_soa() {
            Some(soa) => soa,
            None => {
                return Err(Error::from("Invalid zone file: Cannot find SOA record"));
            }
        };

        let (ttl, serial) = match *soa.first().data() {
            ZoneRecordData::Soa(ref soa_data) => {
                // RFC 9077 updated RFC 4034 (NSEC) and RFC 5155 (NSEC3) to
                // say that the "TTL of the NSEC(3) RR that is returned MUST be
                // the lesser of the MINIMUM field of the SOA record and the
                // TTL of the SOA itself".
                (min(soa_data.minimum(), soa.ttl()), soa_data.serial())
            }
            _ => unreachable!(),
        };

        Ok((soa.owner().clone(), soa.class(), ttl, serial))
    }

    fn bump_soa_serial(
        env: &impl Env,
        records: &mut SortedRecords<
            StoredName,
            ZoneRecordData<Bytes, StoredName>,
            MultiThreadedSorter,
        >,
    ) -> Result<(), Error> {
        // SAFETY: Already checked before this point.
        let old_soa_rr = records.find_soa().unwrap();
        let ZoneRecordData::Soa(old_soa) = old_soa_rr.first().data() else {
            unreachable!();
        };

        // Undocumented behaviour in ldns-signzone: it doesn't just set the
        // SOA serial to the current unix timestamp as is documented for '-u'
        // but rather only does that if the resulting value would be larger
        // than the current unix timestamp, otherwise it increments it. I
        // assume it does that to ensure that the SOA serial advances on zone
        // change per expectations defined in RFC 1034, though it is assuming
        // that the SOA serial can be interpreted as a unix timestamp which
        // may not be the intention of the zone owner.

        let now = Serial::from(env.seconds_since_epoch());
        let new_serial = if now > old_soa.serial() {
            now
        } else {
            old_soa.serial().add(1)
        };

        let new_soa = ZoneRecordData::Soa(Soa::new(
            old_soa.mname().clone(),
            old_soa.rname().clone(),
            new_serial,
            old_soa.refresh(),
            old_soa.retry(),
            old_soa.expire(),
            old_soa.minimum(),
        ));

        records.update_data(|rr| rr.rtype() == Rtype::SOA, new_soa);

        Ok(())
    }

    fn load_private_key(key_path: &Path) -> Result<SecretKeyBytes, Error> {
        let private_data = std::fs::read_to_string(key_path)
            .map_err(Error::from)
            .context(&format!(
                "loading private key from file '{}'",
                key_path.display(),
            ))?;

        // Note: Compared to the original ldns-signzone there is a minor
        // regression here because at the time of writing the error returned
        // from parsing indicates broadly the type of parsing failure but does
        // note indicate the line number at which parsing failed.
        let secret_key = SecretKeyBytes::parse_from_bind(&private_data).map_err(|err| {
            format!(
                "Unable to parse BIND formatted private key file '{}': {}",
                key_path.display(),
                err
            )
        })?;

        Ok(secret_key)
    }

    fn load_public_key(key_path: &Path) -> Result<Record<Name<Bytes>, Dnskey<Bytes>>, Error> {
        let public_data = std::fs::read_to_string(key_path)
            .map_err(Error::from)
            .context(&format!(
                "loading public key from file '{}'",
                key_path.display(),
            ))?;

        // Note: Compared to the original ldns-signzone there is a minor
        // regression here because at the time of writing the error returned
        // from parsing indicates broadly the type of parsing failure but does
        // note indicate the line number at which parsing failed.
        let public_key_info = parse_from_bind(&public_data).map_err(|err| {
            format!(
                "Unable to parse BIND formatted public key file '{}': {}",
                key_path.display(),
                err
            )
        })?;

        Ok(public_key_info)
    }

    fn mk_public_key_path(key_path: &Path) -> PathBuf {
        if key_path.extension().and_then(|ext| ext.to_str()) == Some("key") {
            key_path.to_path_buf()
        } else {
            PathBuf::from(format!("{}.key", key_path.display()))
        }
    }

    fn mk_private_key_path(key_path: &Path) -> PathBuf {
        if key_path.extension().and_then(|ext| ext.to_str()) == Some("private") {
            key_path.to_path_buf()
        } else {
            PathBuf::from(format!("{}.private", key_path.display()))
        }
    }

    fn mk_signing_key(
        &self,
        owner: Name<Bytes>,
        private_key: &SecretKeyBytes,
        public_key: Dnskey<Bytes>,
    ) -> Result<SigningKey<Bytes, KeyPair>, FromBytesError> {
        let key_pair = KeyPair::from_bytes(private_key, &public_key)?;
        let signing_key = SigningKey::new(owner, public_key.flags(), key_pair);
        Ok(signing_key)
    }

    fn write_extreme_iterations_warning(env: &impl Env) {
        Self::write_iterations_warning(
            env,
            "NSEC3 iterations larger than 500 may cause validating resolvers to return SERVFAIL!",
        );
    }

    fn write_large_iterations_warning(env: &impl Env) {
        Self::write_iterations_warning(env, "NSEC3 iterations larger than 100 may cause validating resolvers to return insecure responses!");
    }

    fn write_non_zero_iterations_warning(env: &impl Env) {
        Self::write_iterations_warning(env, "NSEC3 iterations larger than 0 increases performance cost while providing only moderate protection!");
    }

    fn write_iterations_warning(env: &impl Env, text: &str) {
        Error::write_warning(&mut env.stderr(), text);
        writeln!(
            env.stderr(),
            "See: https://www.rfc-editor.org/rfc/rfc9276.html"
        );
    }

    /// Create the ZONEMD digest for the SIMPLE scheme.
    /// The records need to be in DNSSEC canonical ordering,
    /// with same owner RRs sorted numerically by RTYPE.
    ///
    /// [RFC 8976] Section 3.3.1. The SIMPLE Scheme
    /// ```text
    /// 3.3.1.  The SIMPLE Scheme
    ///
    ///    For the SIMPLE scheme, the digest is calculated over the zone as a
    ///    whole.  This means that a change to a single RR in the zone requires
    ///    iterating over all RRs in the zone to recalculate the digest.  SIMPLE
    ///    is a good choice for zones that are small and/or stable, but it is
    ///    probably not good for zones that are large and/or dynamic.
    ///
    ///    Calculation of a zone digest requires RRs to be processed in a
    ///    consistent format and ordering.  This specification uses DNSSEC's
    ///    canonical on-the-wire RR format (without name compression) and
    ///    ordering as specified in Sections 6.1, 6.2, and 6.3 of [RFC4034] with
    ///    the additional provision that RRsets having the same owner name MUST
    ///    be numerically ordered, in ascending order, by their numeric RR TYPE.
    ///
    /// 3.3.1.1.  SIMPLE Scheme Inclusion/Exclusion Rules
    ///
    ///    When iterating over records in the zone, the following inclusion/
    ///    exclusion rules apply:
    ///
    ///    *  All records in the zone, including glue records, MUST be included
    ///       unless excluded by a subsequent rule.
    ///
    ///    *  Occluded data ([RFC5936], Section 3.5) MUST be included.
    ///
    ///    *  If there are duplicate RRs with equal owner, class, type, and
    ///       RDATA, only one instance is included ([RFC4034], Section 6.3) and
    ///       the duplicates MUST be omitted.
    ///
    ///    *  The placeholder apex ZONEMD RR(s) MUST NOT be included.
    ///
    ///    *  If the zone is signed, DNSSEC RRs MUST be included, except:
    ///
    ///    *  The RRSIG covering the apex ZONEMD RRset MUST NOT be included
    ///       because the RRSIG will be updated after all digests have been
    ///       calculated.
    ///
    /// 3.3.1.2.  SIMPLE Scheme Digest Calculation
    ///
    ///    A zone digest using the SIMPLE scheme is calculated by concatenating
    ///    all RRs in the zone, in the format and order described in
    ///    Section 3.3.1 subject to the inclusion/exclusion rules described in
    ///    Section 3.3.1.1, and then applying the chosen hash algorithm:
    ///
    ///    digest = hash( RR(1) | RR(2) | RR(3) | ... )
    ///
    ///    where "|" denotes concatenation.
    /// ```
    ///
    /// [RFC 8976]: https://www.rfc-editor.org/rfc/rfc8976.html
    /// [RFC 4034]: https://www.rfc-editor.org/rfc/rfc4034.html
    fn create_zonemd_digest_simple(
        apex: &StoredName,
        records: &SortedRecords<StoredName, StoredRecordData, MultiThreadedSorter>,
        algorithm: ZonemdAlgorithm,
    ) -> Result<digest::Digest, Error> {
        // TODO: optimize by using multiple digest'ers at once, instead of
        // looping over the whole zone per digest algorithm.
        let mut buf: Vec<u8> = Vec::new();

        let mut ctx = match algorithm {
            ZonemdAlgorithm::SHA384 => digest::Context::new(&digest::SHA384),
            ZonemdAlgorithm::SHA512 => digest::Context::new(&digest::SHA512),
            _ => {
                // This should be caught by the argument parsing, but in case...
                return Err("unsupported zonemd hash algorithm".into());
            }
        };

        for owner_rr in records.owner_rrs() {
            if !owner_rr.is_in_zone(apex) {
                continue;
            }

            // From RFC 8976:
            // ```text
            //  *  All records in the zone, including glue records, MUST be included
            //     unless excluded by a subsequent rule.
            //  *  Occluded data ([RFC5936], Section 3.5) MUST be included.
            //  *  If there are duplicate RRs with equal owner, class, type, and
            //     RDATA, only one instance is included ([RFC4034], Section 6.3) and
            //     the duplicates MUST be omitted.
            //  *  The placeholder apex ZONEMD RR(s) MUST NOT be included.
            //  *  If the zone is signed, DNSSEC RRs MUST be included, except:
            //  *  The RRSIG covering the apex ZONEMD RRset MUST NOT be included
            //     because the RRSIG will be updated after all digests have been
            //     calculated.
            // ```
            // The first three rules are currently implemented by the SortedRecords type.
            for record in owner_rr.records() {
                buf.clear();
                if record.rtype() == Rtype::ZONEMD && record.owner() == apex {
                    // Skip placeholder ZONEMD at apex
                    continue;
                } else if record.rtype() == Rtype::RRSIG && record.owner() == apex {
                    // Skip RRSIG for ZONEMD at apex
                    if let ZoneRecordData::Rrsig(rrsig) = record.data() {
                        if rrsig.type_covered() == Rtype::ZONEMD {
                            continue;
                        }
                    };
                }

                with_infallible(|| record.compose_canonical(&mut buf));
                ctx.update(&buf);
            }
        }

        Ok(ctx.finish())
    }

    fn replace_apex_zonemd_with_placeholder(
        records: &mut SortedRecords<
            StoredName,
            ZoneRecordData<Bytes, StoredName>,
            MultiThreadedSorter,
        >,
        apex: &StoredName,
        zone_class: Class,
        soa_serial: Serial,
        ttl: Ttl,
    ) {
        // Remove existing ZONEMD RRs at apex for any class (it's class independent).
        let _ = records.remove_all_by_name_class_rtype(apex, None, Some(Rtype::ZONEMD));

        // Insert a single placeholder ZONEMD at apex for creating the
        // correct NSEC(3) bitmap (the ZONEMD RR will be replaced later).
        let placeholder_zonemd = ZoneRecordData::Zonemd(Zonemd::new(
            soa_serial,
            ZonemdScheme::from_int(0),
            ZonemdAlgorithm::from_int(0),
            Bytes::default(),
        ));
        let _ = records.insert(Record::new(
            apex.clone(),
            zone_class,
            ttl,
            placeholder_zonemd,
        ));
    }

    fn create_zonemd_digest_and_records(
        records: &SortedRecords<StoredName, ZoneRecordData<Bytes, StoredName>, MultiThreadedSorter>,
        apex: &StoredName,
        zone_class: Class,
        zonemd: &HashSet<ZonemdTuple>,
        soa_serial: Serial,
        ttl: Ttl,
    ) -> Result<Vec<Record<StoredName, StoredRecordData>>, Error> {
        let mut zonemd_rrs = Vec::new();

        for z in zonemd {
            // For now, only the SIMPLE scheme for ZONEMD is defined
            if z.0 != ZonemdScheme::SIMPLE {
                return Err("unsupported zonemd scheme (only SIMPLE is supported)".into());
            }
            let digest = Self::create_zonemd_digest_simple(apex, records, z.1)?;

            // Create actual ZONEMD RR
            let tmp_zrr = ZoneRecordData::Zonemd(Zonemd::new(
                soa_serial,
                z.0,
                z.1,
                Bytes::copy_from_slice(digest.as_ref()),
            ));
            zonemd_rrs.push(Record::new(apex.clone(), zone_class, ttl, tmp_zrr));
        }

        Ok(zonemd_rrs)
    }

    fn update_zonemd_rrsig(
        apex: &StoredName,
        records: &mut SortedRecords<StoredName, StoredRecordData, MultiThreadedSorter>,
        keys: &[&SigningKey<Bytes, KeyPair>],
        zonemd_rrs: &[Record<StoredName, StoredRecordData>],
        inception: Timestamp,
        expiration: Timestamp,
    ) -> Result<(), SigningError> {
        if !zonemd_rrs.is_empty() {
            let zonemd_rrset =
                Rrset::new(zonemd_rrs).expect("zonemd_rrs is not empty so new should not fail");
            let mut new_rrsig_recs = zonemd_rrset.sign(apex, keys, inception, expiration)?;
            records.update_data(|rr| {
                matches!(rr.data(), ZoneRecordData::Rrsig(rrsig) if rr.owner() == apex && rrsig.type_covered() == Rtype::ZONEMD)
            }, new_rrsig_recs.pop().unwrap().into_data().into());
        }

        Ok(())
    }
}

fn next_owner_hash_to_name(next_owner_hash_hex: &str, apex: &StoredName) -> Result<StoredName, ()> {
    let mut builder = NameBuilder::new_bytes();
    builder
        .append_chars(next_owner_hash_hex.chars())
        .map_err(|_| ())?;
    let next_owner_name = builder.append_origin(apex).map_err(|_| ())?;
    Ok(next_owner_name)
}

//------------ SigningMode ---------------------------------------------------

#[derive(Copy, Clone, Debug, Default, PartialEq, Eq)]
enum SigningMode {
    /// Both hash (NSEC/NSEC3) and sign zone records.
    #[default]
    HashAndSign,

    /// Only hash (NSEC/NSEC3) zone records, don't sign them.
    HashOnly,
    // /// Only sign zone records, assume they are already hashed.
    // SignOnly,
    /// Neither hash or sign zone records (e.g. when just using ZONEMD).
    None,
}

//------------ ZonemdTuple ---------------------------------------------------

#[derive(Copy, Clone, Debug, PartialEq, Eq, Hash)]
struct ZonemdTuple(ZonemdScheme, ZonemdAlgorithm);

//------------ FileOrStdout --------------------------------------------------

enum FileOrStdout<T: io::Write, U: fmt::Write> {
    File(T),
    Stdout(Stream<U>),
}

impl<T: io::Write, U: fmt::Write> fmt::Write for FileOrStdout<T, U> {
    fn write_str(&mut self, s: &str) -> std::fmt::Result {
        match self {
            FileOrStdout::File(f) => f.write_all(s.as_bytes()).map_err(|_| fmt::Error),
            FileOrStdout::Stdout(o) => {
                o.write_str(s);
                Ok(())
            }
        }
    }

    fn write_fmt(&mut self, args: fmt::Arguments<'_>) -> fmt::Result {
        match self {
            FileOrStdout::File(f) => f.write_fmt(args).map_err(|_| fmt::Error),
            FileOrStdout::Stdout(o) => {
                o.write_fmt(args);
                Ok(())
            }
        }
    }
}

//------------ Commented -----------------------------------------------------

/// Support for RTYPE specific zonefile comment generation.
///
/// Intended to be used to enable behaviour to be matched to that of the LDNS
/// `ldns_rr2buffer_str_fmt()` function.
trait Commented<T> {
    fn comment<W: fmt::Write>(
        &self,
        writer: &mut W,
        record: &Record<StoredName, ZoneRecordData<Bytes, StoredName>>,
        metadata: T,
    ) -> Result<(), fmt::Error>;
}

impl Commented<()> for Dnskey<Bytes> {
    fn comment<W: fmt::Write>(
        &self,
        writer: &mut W,
        _record: &Record<StoredName, ZoneRecordData<Bytes, StoredName>>,
        _metadata: (),
    ) -> Result<(), fmt::Error> {
        writer.write_fmt(format_args!(" ;{{id = {}", self.key_tag()))?;
        if self.is_secure_entry_point() {
            writer.write_str(" (ksk)")?;
        } else if self.is_zone_key() {
            writer.write_str(" (zsk)")?;
        }
        // What do we do if key_size fails. Currently we have to return a
        // fmt::Error. Just return default and hope that we only get keys
        // with algorithms that are supported.
        let key_size = self.key_size().map_err(|_| fmt::Error)?;
        writer.write_fmt(format_args!(", size = {key_size}b}}"))
    }
}

#[derive(Copy, Clone)]
struct Nsec3CommentState<'a> {
    hashes: Option<&'a Nsec3HashMap>,
    apex: &'a StoredName,
}

impl<'b, O: AsRef<[u8]>> Commented<Nsec3CommentState<'b>> for Nsec3<O> {
    fn comment<'a, W: fmt::Write>(
        &self,
        writer: &mut W,
        record: &'a Record<StoredName, ZoneRecordData<Bytes, StoredName>>,
        state: Nsec3CommentState<'b>,
    ) -> Result<(), fmt::Error> {
        // For an existing NSEC3 chain that we didn't generate ourselves but
        // left intact, still output flags info, but not the from/to owner as
        // we didn't generate the hash mappings.
        writer.write_str("  ;{ flags: ")?;

        if self.opt_out() {
            writer.write_str("optout")?;
        } else {
            writer.write_str("-")?;
        }

        if let Some(hashes) = state.hashes {
            let next_owner_hash_hex = format!("{}", self.next_owner());
            let next_owner_name = next_owner_hash_to_name(&next_owner_hash_hex, state.apex);

            let from = hashes
                .get(record.owner())
                .map(|v| v.unhashed_owner_name.fmt_with_dot());

            let to = next_owner_name
                .ok()
                .and_then(|n| hashes.get(&n).map(|v| v.unhashed_owner_name.fmt_with_dot()));

            match (from, to) {
                (None, _) => writer.write_str(", from: <internal error>, to: <internal error>"),
                (Some(from), None) => writer.write_fmt(format_args!(
                    ", from: {from}, to: <unknown hash: {next_owner_hash_hex}>"
                )),
                (Some(from), Some(to)) => {
                    writer.write_fmt(format_args!(", from: {from}, to: {to}"))
                }
            }?;
        }

        writer.write_char('}')
    }
}

//------------ AnyOwnerRrsIter -----------------------------------------------

type OwnerRrsIterByValue<'a> =
    std::slice::Iter<'a, OwnerRrs<'a, StoredName, ZoneRecordData<Bytes, StoredName>>>;
type OwnerRrsIterByRef<'a> = RecordsIter<'a, StoredName, ZoneRecordData<Bytes, StoredName>>;

/// An iterator over a collection of [`OwnerRrs`], whether by reference or not.
enum AnyOwnerRrsIter<'a> {
    VecIter(OwnerRrsIterByValue<'a>),
    OwnerRrsIter(OwnerRrsIterByRef<'a>),
}

impl<'a> Iterator for AnyOwnerRrsIter<'a>
where
    OwnerRrs<'a, StoredName, ZoneRecordData<Bytes, StoredName>>: Clone,
{
    type Item = OwnerRrs<'a, StoredName, ZoneRecordData<Bytes, StoredName>>;

    fn next(&mut self) -> Option<Self::Item> {
        match self {
            AnyOwnerRrsIter::VecIter(it) => it.next().cloned(),
            AnyOwnerRrsIter::OwnerRrsIter(it) => it.next(),
        }
    }
}

//--- From<std::slice::Iter<'a, OwnerRrs<'a, N, D>>>

impl<'a> From<std::slice::Iter<'a, OwnerRrs<'a, StoredName, ZoneRecordData<Bytes, StoredName>>>>
    for AnyOwnerRrsIter<'a>
{
    fn from(
        iter: std::slice::Iter<'a, OwnerRrs<'a, StoredName, ZoneRecordData<Bytes, StoredName>>>,
    ) -> Self {
        Self::VecIter(iter)
    }
}

//--- From<RecordsIter<'a, N, D>>

impl<'a> From<RecordsIter<'a, StoredName, ZoneRecordData<Bytes, StoredName>>>
    for AnyOwnerRrsIter<'a>
{
    fn from(iter: RecordsIter<'a, StoredName, ZoneRecordData<Bytes, StoredName>>) -> Self {
        Self::OwnerRrsIter(iter)
    }
}

//------------ MultiThreadedSorter -------------------------------------------

/// A parallelized sort implementation for use with [`SortedRecords`].
///
/// TODO: Should we add a `-j` (jobs) command line argument to override the
/// default Rayon behaviour of using as many threads as their are CPU cores?
struct MultiThreadedSorter;

impl domain::dnssec::sign::records::Sorter for MultiThreadedSorter {
    fn sort_by<N, D, F>(records: &mut Vec<Record<N, D>>, compare: F)
    where
        F: Fn(&Record<N, D>, &Record<N, D>) -> Ordering + Sync,
        Record<N, D>: CanonicalOrd + Send,
    {
        records.par_sort_by(compare);
    }
}

//------------ YyyyMmDdHhMMSsRrsig -------------------------------------------

/// A RFC 4034 section 3.2 YYYYMMDDHHmmSS presentable RRSIG wrapper.
///
/// This wrapper type provides an alternate implementation of [`ZonefileFmt`]
/// to the default implemented in `domain` such that RRSIG inception and
/// expiration timestamps are rendered in RFC 4034 3.2 YYYYMMDDHHmmSS format
/// instead of seconds since 1 January 1970 00:00:00 UTC format.
struct YyyyMmDdHhMMSsRrsig<'a, O, N>(&'a Rrsig<O, N>);

impl<O: AsRef<[u8]>, N: ToName> ZonefileFmt for YyyyMmDdHhMMSsRrsig<'_, O, N> {
    fn fmt(&self, p: &mut impl Formatter) -> zonefile_fmt::Result {
        #[allow(non_snake_case)]
        fn to_YYYYMMDDHHmmSS(ts: &Timestamp) -> impl Display {
            jiff::Timestamp::from_second(ts.into_int().into())
                .unwrap()
                .strftime("%Y%m%d%H%M%S")
        }

        // This block of code was copied from the `domain` crate impl of
        // `Zonefilefmt` for domain::rdata::Rrsig. Ideally we wouldn't have to
        // copy it like this but at the time of writing `domain` doesn't
        // provide a way to override the rendering of RRSIG timestamps alone
        // nor provide alternate renderings itself. For more information see
        // https://github.com/NLnetLabs/domain/issues/467.
        p.block(|p| {
            let expiration = to_YYYYMMDDHHmmSS(&self.0.expiration());
            let inception = to_YYYYMMDDHHmmSS(&self.0.inception());
            p.write_show(self.0.type_covered())?;
            p.write_show(self.0.algorithm())?;
            p.write_token(self.0.labels())?;
            p.write_comment("labels")?;
            p.write_show(self.0.original_ttl())?;
            p.write_comment("original ttl")?;
            p.write_token(expiration)?;
            p.write_comment("expiration")?;
            p.write_token(inception)?;
            p.write_comment("inception")?;
            p.write_token(self.0.key_tag())?;
            p.write_comment("key tag")?;
            p.write_token(self.0.signer_name().fmt_with_dot())?;
            p.write_comment("signer name")?;
            p.write_token(base64::encode_display(&self.0.signature()))
        })
    }
}

impl<O, N> RecordData for YyyyMmDdHhMMSsRrsig<'_, O, N> {
    fn rtype(&self) -> Rtype {
        Rtype::RRSIG
    }
}

//-------------- Nsec3HashMap ------------------------------------------------

#[derive(Debug)]
struct Nsec3HashInfo {
    unhashed_owner_name: StoredName,
    is_empty_non_terminal: bool,
}

impl Nsec3HashInfo {
    fn new(unhashed_owner_name: StoredName, is_empty_non_terminal: bool) -> Self {
        Self {
            unhashed_owner_name,
            is_empty_non_terminal,
        }
    }

    fn name(&self) -> &StoredName {
        &self.unhashed_owner_name
    }
}

struct Nsec3HashMap {
    /// A record of hashed owner names to unhashed owner names.
    ///
    /// We also record if the unhashed owner name was an empty non-terminal or
    /// not.
    hashes_by_unhashed_owner: HashMap<StoredName, Nsec3HashInfo>,
}

impl Nsec3HashMap {
    fn new() -> Self {
        Self {
            hashes_by_unhashed_owner: HashMap::new(),
        }
    }

    fn get_if_ent(&self, k: &StoredName) -> Option<&StoredName> {
        self.hashes_by_unhashed_owner
            .get(k)
            .filter(|v| v.is_empty_non_terminal)
            .map(|v| &v.unhashed_owner_name)
    }
}

impl std::ops::Deref for Nsec3HashMap {
    type Target = HashMap<StoredName, Nsec3HashInfo>;

    fn deref(&self) -> &Self::Target {
        &self.hashes_by_unhashed_owner
    }
}

//------------ TestableTimestamp ---------------------------------------------

struct TestableTimestamp;

impl TestableTimestamp {
    fn now() -> Timestamp {
        if cfg!(test) {
            // Don't use Timestamp::now() because that will use the actual
            // SystemTime::now() even in tests which, if there are any
            // unexpected delays as can happen in a CI environment, can cause
            // two nearby calls to Timestamp::now() to return a different
            // number of seconds since the epoch which will thus fail to
            // compare as equal in a test. Ironically the underlying Timestamp
            // implementation supports mocking of time, but the test flag is
            // not set by Cargo for dependencies, only for our own code, so we
            // have to manually construct a predictable Timestamp ourselves.
            Timestamp::from(0)
        } else {
            Timestamp::now()
        }
    }
}

//------------ Tests ---------------------------------------------------------

// TODO: Maybe resolve the Timestamp issue differently? When running the tests
// and the base struct get's constructed at say time "12:30:29" and the command
// parsing for an assertion get's executed at "12:30:30", then the timestamps
// don't match and the tests fails. This creates a flaky test without actual
// errors in the code. Right now it is solved by recreating the expiration and
// inception fields during the assertion. However, this means we need to
// remember adding that for every assertion.

#[cfg(test)]
mod test {
    use std::fs::File;
    use std::io::Write;
    use std::ops::Add;
    use std::path::PathBuf;
    use std::str::FromStr;

    use domain::base::iana::{Nsec3HashAlgorithm, ZonemdAlgorithm, ZonemdScheme};
    use domain::base::Name;
    use domain::rdata::dnssec::Timestamp;
    use domain::rdata::nsec3::Nsec3Salt;
    use pretty_assertions::assert_eq;
    use tempfile::TempDir;

    use crate::commands::signzone::{TestableTimestamp, ZonemdTuple, FOUR_WEEKS};
    use crate::commands::Command;
    use crate::env::fake::FakeCmd;

    use super::SignZone;
    use crate::env::Env;

    #[track_caller]
    fn parse(args: FakeCmd) -> SignZone {
        let res = args.parse().unwrap();
        let Command::SignZone(x) = res.command else {
            panic!("Not a SignZone!");
        };
        x
    }

    #[test]
    fn dnst_parse_failures() {
        let cmd = FakeCmd::new(["dnst", "signzone"]);

        cmd.parse().unwrap_err();
        // Missing keys
        cmd.args(["example.org.zone"]).parse().unwrap_err();
        // Missing ZONEMD arguments
        cmd.args(["-Z", "example.org.zone"]).parse().unwrap_err();

        // Invalid ZONEMD arguments
        cmd.args(["-z", "3", "example.org.zone", "anykey"])
            .parse()
            .unwrap_err();
        cmd.args(["-z", "0:0", "example.org.zone", "anykey"])
            .parse()
            .unwrap_err();

        // Invalid NSEC3 arguments
        cmd.args(["-na", "MD5", "example.org.zone", "anykey"])
            .parse()
            .unwrap_err();
        cmd.args(["-ns", "NOBASE64", "example.org.zone", "anykey"])
            .parse()
            .unwrap_err();
        // Conflicting NSEC3 optout options
        cmd.args(["-nPp", "example.org.zone", "anykey"])
            .parse()
            .unwrap_err();
    }

    #[test]
    fn dnst_parse_successes() {
        let cmd = FakeCmd::new(["dnst", "signzone"]);

        let expiration = TestableTimestamp::now().into_int().add(FOUR_WEEKS).into();
        let inception = TestableTimestamp::now();

        let base = SignZone {
            extra_comments: false,
            do_not_add_keys_to_zone: false,
            expiration,
            out_file: None,
            inception,
            origin: None,
            set_soa_serial_to_epoch_time: false,
            zonemd: Vec::new(),
            allow_zonemd_without_signing: false,
            sign_dnskeys_with_all_keys: false,
            use_nsec3: false,
            sign_with_every_unique_algorithm: false,
            algorithm: Nsec3HashAlgorithm::SHA1,
            iterations: 0,
            salt: Nsec3Salt::empty(),
            nsec3_opt_out_flags_only: false,
            nsec3_opt_out: false,
            hash_only: false,
            use_yyyymmddhhmmss_rrsig_format: false,
            preceed_zone_with_hash_list: false,
            order_rrsigs_after_the_rtype_they_cover: false,
            order_nsec3_rrs_by_unhashed_owner_name: false,
            no_require_keys_match_apex: false,
            zonefile_path: PathBuf::from("example.org.zone"),
            key_paths: Vec::from([PathBuf::from("anykey")]),
            invoked_as_ldns: false,
        };

        // Check the defaults
        assert_eq!(parse(cmd.args(["example.org.zone", "anykey"])), base);

        // The switches (TODO: missing -A and -U)
        assert_eq!(
            parse(cmd.args(["-bdunpM", "example.org.zone", "anykey"])),
            SignZone {
                extra_comments: true,
                do_not_add_keys_to_zone: true,
                set_soa_serial_to_epoch_time: true,
                use_nsec3: true,
                nsec3_opt_out_flags_only: true,
                no_require_keys_match_apex: true,
                order_rrsigs_after_the_rtype_they_cover: true,
                order_nsec3_rrs_by_unhashed_owner_name: true,
                expiration,
                inception,
                ..base.clone()
            }
        );
        assert_eq!(
            parse(cmd.args(["-H", "example.org.zone"])),
            SignZone {
                hash_only: true,
                key_paths: Vec::new(),
                expiration,
                inception,
                ..base.clone()
            }
        );

        // ZONEMD arguments
        assert_eq!(
            parse(cmd.args(["-z", "SIMPLE:SHA512", "example.org.zone", "anykey"])),
            SignZone {
                zonemd: Vec::from([ZonemdTuple(ZonemdScheme::SIMPLE, ZonemdAlgorithm::SHA512)]),
                expiration,
                inception,
                ..base.clone()
            }
        );
        assert_eq!(
            parse(cmd.args(["-z", "simple:sha512", "example.org.zone", "anykey"])),
            SignZone {
                zonemd: Vec::from([ZonemdTuple(ZonemdScheme::SIMPLE, ZonemdAlgorithm::SHA512)]),
                expiration,
                inception,
                ..base.clone()
            }
        );
        assert_eq!(
            parse(cmd.args(["-z", "sha512", "example.org.zone", "anykey"])),
            SignZone {
                zonemd: Vec::from([ZonemdTuple(ZonemdScheme::SIMPLE, ZonemdAlgorithm::SHA512)]),
                expiration,
                inception,
                ..base.clone()
            }
        );

        // NSEC3 arguments
        assert_eq!(
            parse(cmd.args([
                "-n",
                "-s",
                "BABABA",
                "-t",
                "15",
                "example.org.zone",
                "anykey"
            ])),
            SignZone {
                use_nsec3: true,
                salt: Nsec3Salt::from_str("BABABA").unwrap(),
                iterations: 15,
                expiration,
                inception,
                ..base.clone()
            }
        );

        // Timestamps
        assert_eq!(
            parse(cmd.args([
                "-i",
                "20240101020202",
                "-e",
                "20240101050505",
                "example.org.zone",
                "anykey"
            ])),
            SignZone {
                expiration: Timestamp::from_str("20240101050505").unwrap(),
                inception: Timestamp::from_str("20240101020202").unwrap(),
                ..base.clone()
            }
        );

        // Output file
        assert_eq!(
            parse(cmd.args(["-f-", "example.org.zone", "anykey"])),
            SignZone {
                out_file: Some(PathBuf::from("-")),
                expiration,
                inception,
                ..base.clone()
            }
        );
        assert_eq!(
            parse(cmd.args(["-f", "output", "example.org.zone", "anykey"])),
            SignZone {
                out_file: Some(PathBuf::from("output")),
                expiration,
                inception,
                ..base.clone()
            }
        );

        // Origin
        assert_eq!(
            parse(cmd.args(["-o", "origin.test", "example.org.zone", "anykey"])),
            SignZone {
                origin: Some(Name::from_str("origin.test.").unwrap()),
                expiration,
                inception,
                ..base.clone()
            }
        );
    }

    #[test]
    fn ldns_parse_failures() {
        let cmd = FakeCmd::new(["ldns-signzone"]);

        cmd.parse().unwrap_err();
        // Missing keys
        cmd.args(["example.org.zone"]).parse().unwrap_err();

        // Invalid ZONEMD arguments
        cmd.args(["-z", "3", "example.org.zone", "anykey"])
            .parse()
            .unwrap_err();
        cmd.args(["-z", "0:0", "example.org.zone", "anykey"])
            .parse()
            .unwrap_err();

        // Invalid NSEC3 arguments
        cmd.args(["-na", "MD5", "example.org.zone", "anykey"])
            .parse()
            .unwrap_err();
        cmd.args(["-ns", "NOBASE64", "example.org.zone", "anykey"])
            .parse()
            .unwrap_err();
    }

    #[test]
    fn ldns_parse_successes() {
        let cmd = FakeCmd::new(["ldns-signzone"]);

        let expiration = TestableTimestamp::now().into_int().add(FOUR_WEEKS).into();
        let inception = TestableTimestamp::now();

        let base = SignZone {
            extra_comments: false,
            do_not_add_keys_to_zone: false,
            expiration,
            out_file: None,
            inception,
            origin: None,
            set_soa_serial_to_epoch_time: false,
            zonemd: Vec::new(),
            allow_zonemd_without_signing: false,
            sign_dnskeys_with_all_keys: false,
            sign_with_every_unique_algorithm: false,
            use_nsec3: false,
            algorithm: Nsec3HashAlgorithm::SHA1,
            iterations: 1,
            salt: Nsec3Salt::empty(),
            nsec3_opt_out_flags_only: false,
            nsec3_opt_out: false,
            hash_only: false,
            use_yyyymmddhhmmss_rrsig_format: true,
            preceed_zone_with_hash_list: false,
            order_rrsigs_after_the_rtype_they_cover: false,
            order_nsec3_rrs_by_unhashed_owner_name: false,
            no_require_keys_match_apex: false,
            zonefile_path: PathBuf::from("example.org.zone"),
            key_paths: Vec::from([PathBuf::from("anykey")]),
            invoked_as_ldns: true,
        };

        // Check the defaults
        assert_eq!(parse(cmd.args(["example.org.zone", "anykey"])), base);

        // The switches (TODO: missing -A and -U)
        assert_eq!(
            parse(cmd.args(["-bdunp", "example.org.zone", "anykey"])),
            SignZone {
                extra_comments: true,
                do_not_add_keys_to_zone: true,
                set_soa_serial_to_epoch_time: true,
                use_nsec3: true,
                nsec3_opt_out_flags_only: true,
                order_rrsigs_after_the_rtype_they_cover: true,
                order_nsec3_rrs_by_unhashed_owner_name: true,
                expiration,
                inception,
                ..base.clone()
            }
        );

        // ZONEMD arguments
        assert_eq!(
            parse(cmd.args(["-Z", "example.org.zone", "anykey"])),
            SignZone {
                allow_zonemd_without_signing: true,
                expiration,
                inception,
                ..base.clone()
            }
        );
        assert_eq!(
            parse(cmd.args(["-z", "SIMPLE:SHA512", "example.org.zone", "anykey"])),
            SignZone {
                zonemd: Vec::from([ZonemdTuple(ZonemdScheme::SIMPLE, ZonemdAlgorithm::SHA512)]),
                expiration,
                inception,
                ..base.clone()
            }
        );
        assert_eq!(
            parse(cmd.args(["-z", "simple:sha512", "example.org.zone", "anykey"])),
            SignZone {
                zonemd: Vec::from([ZonemdTuple(ZonemdScheme::SIMPLE, ZonemdAlgorithm::SHA512)]),
                expiration,
                inception,
                ..base.clone()
            }
        );
        assert_eq!(
            parse(cmd.args(["-z", "sha512", "example.org.zone", "anykey"])),
            SignZone {
                zonemd: Vec::from([ZonemdTuple(ZonemdScheme::SIMPLE, ZonemdAlgorithm::SHA512)]),
                expiration,
                inception,
                ..base.clone()
            }
        );
        assert_eq!(
            parse(cmd.args(["-z", "1", "example.org.zone", "anykey"])),
            SignZone {
                zonemd: Vec::from([ZonemdTuple(ZonemdScheme::SIMPLE, ZonemdAlgorithm::SHA384)]),
                expiration,
                inception,
                ..base.clone()
            }
        );

        // NSEC3 arguments
        assert_eq!(
            parse(cmd.args([
                "-n",
                "-s",
                "BABABA",
                "-t",
                "15",
                "example.org.zone",
                "anykey"
            ])),
            SignZone {
                use_nsec3: true,
                salt: Nsec3Salt::from_str("BABABA").unwrap(),
                iterations: 15,
                expiration,
                inception,
                ..base.clone()
            }
        );

        // Timestamps
        assert_eq!(
            parse(cmd.args([
                "example.org.zone",
                "-i",
                "20240101020202",
                "-e",
                "20240101050505",
                "anykey"
            ])),
            SignZone {
                expiration: Timestamp::from_str("20240101050505").unwrap(),
                inception: Timestamp::from_str("20240101020202").unwrap(),
                ..base.clone()
            }
        );

        // Output file
        assert_eq!(
            parse(cmd.args(["-f-", "example.org.zone", "anykey"])),
            SignZone {
                out_file: Some(PathBuf::from("-")),
                expiration,
                inception,
                ..base.clone()
            }
        );
        assert_eq!(
            parse(cmd.args(["-f", "output", "example.org.zone", "anykey"])),
            SignZone {
                out_file: Some(PathBuf::from("output")),
                expiration,
                inception,
                ..base.clone()
            }
        );

        // Origin
        assert_eq!(
            parse(cmd.args(["-o", "origin.test", "example.org.zone", "anykey"])),
            SignZone {
                origin: Some(Name::from_str("origin.test.").unwrap()),
                expiration,
                inception,
                ..base.clone()
            }
        );

        // Version
        assert!(matches!(
            cmd.args(["-v"]).parse().unwrap().command,
            Command::Report(_)
        ));
    }

    #[test]
    fn zonemd_digest_and_replacing_existing_at_apex() {
        let dir = run_setup();

        let res1 = FakeCmd::new([
            "dnst",
            "signzone",
            "-Z",
            "-z",
            "SIMPLE:SHA384",
            "-f",
            "-",
            "zonemd1_example.org.zone",
        ])
        .cwd(&dir)
        .run();

        assert_eq!(res1.exit_code, 0);
        assert_eq!(
            res1.stdout,
            "example.org.\t240\tIN\tSOA\texample.net. hostmaster.example.net. 1234567890 28800 7200 604800 240\n\
            example.org.\t240\tIN\tA\t128.140.76.106\n\
            example.org.\t240\tIN\tNS\texample.net.\n\
            example.org.\t240\tIN\tZONEMD\t1234567890 1 1 D2D125EE8B4DDAD944FD7EE437908A5D4D5A7DB7C2F948C5A051146FC75D124666033DF7D1BA1653CF490E89F9A454F3\n\
            *.example.org.\t240\tIN\tA\t1.2.3.4\n\
            deleg.example.org.\t240\tIN\tNS\texample.com.\n\
            occluded.deleg.example.org.\t240\tIN\tA\t1.2.3.4\n"
        );
        assert_eq!(res1.stderr, "");

        let res2 = FakeCmd::new([
            "dnst",
            "signzone",
            "-Z",
            "-z",
            "SIMPLE:SHA384",
            "-f",
            "-",
            "zonemd1_example.org.zone",
        ])
        .cwd(&dir)
        .run();

        assert_eq!(res2.exit_code, 0);
        assert_eq!(res2.stdout, res1.stdout);
        assert_eq!(res2.stderr, "");
    }

    #[test]
    fn zonemd_and_sign() {
        let dir = run_setup();

        let res = FakeCmd::new([
            "dnst",
            "signzone",
            "-z",
            "1:1",
            "-f",
            "-",
            "-e",
            "20241127162422",
            "-i",
            "20241127162422",
            "zonemd1_example.org.zone",
            "ksk1",
        ])
        .cwd(&dir)
        .run();

        assert_eq!(res.exit_code, 0);
        assert_eq!(
            res.stdout,
            "example.org.\t240\tIN\tSOA\texample.net. hostmaster.example.net. 1234567890 28800 7200 604800 240\n\
            example.org.\t240\tIN\tA\t128.140.76.106\n\
            example.org.\t240\tIN\tNS\texample.net.\n\
            example.org.\t240\tIN\tRRSIG\tA 15 2 240 1732724662 1732724662 38873 example.org. dVrR1Ay58L3cDaRIial45keWp/X8roeirciEqJqVZcqWO4AkSaILqDYIpfNRf3i9WvDzio0BLZT5K4r2krmyCA==\n\
            example.org.\t240\tIN\tRRSIG\tNS 15 2 240 1732724662 1732724662 38873 example.org. JJDRuXMuv9yiJAFN+15/7DBbaBHepA20QxLruqrjSJZsgzRcPb1UTyGozlsq9BdCq3oxZm8lea5DcIi2tyGVDQ==\n\
            example.org.\t240\tIN\tRRSIG\tSOA 15 2 240 1732724662 1732724662 38873 example.org. 2Jp7z/VMHlUvZoXApvsolX78ZzH9BmI8jznVHjagpmjOto/tAb1bL7AaTcOG2Ihk+uSSvDmIExaax0dbtL8CAg==\n\
            example.org.\t240\tIN\tRRSIG\tNSEC 15 2 240 1732724662 1732724662 38873 example.org. bL1aldkxI/a0P9Oo3FUJfGspDchBs8B476AnKS4O5g43KZ5Oy+Xvb5UimyzFQ2f5gXL47cdt8EMmuy2iRhUpBg==\n\
            example.org.\t240\tIN\tRRSIG\tDNSKEY 15 2 240 1732724662 1732724662 38873 example.org. UPk13WDbN2MLjSwgV82084DrNUdJFmS9bthBw52X0rfiBMAvrQJJhSYbq72G5j11SFp2DnUyml8stScKJyMlCQ==\n\
            example.org.\t240\tIN\tRRSIG\tZONEMD 15 2 240 1732724662 1732724662 38873 example.org. f2VO/ROXqwgZdQNmTcu3Cc6zYbsFNRwiJsdYcfX1e+mdgIBt8PFsa5OOUy7VJHZnFD4/5Gq6n/6/FkWF/5iNDg==\n\
            example.org.\t240\tIN\tNSEC\t*.example.org. A NS SOA RRSIG NSEC DNSKEY ZONEMD\n\
            example.org.\t240\tIN\tDNSKEY\t257 3 15 6VdB0mk5qwjHWNC5TTOw1uHTzA0m3Xadg7aYVbcRn8Y=\n\
            example.org.\t240\tIN\tZONEMD\t1234567890 1 1 97FCF584F87A42EA94F7C0DE25F3BA581A48D5FC4C5F1DD0FB275B9634EFE68A268606B6AB92A5D95062AB563B58196A\n\
            *.example.org.\t240\tIN\tA\t1.2.3.4\n\
            *.example.org.\t240\tIN\tRRSIG\tA 15 2 240 1732724662 1732724662 38873 example.org. 1eLPyREltQqUClcAuT4SkqdWXL8D4C3K0mnotLv8d1x6kh/ARcac9l99ulLwtxvmJb+61+zv4vFgX35Yqbm1BA==\n\
            *.example.org.\t240\tIN\tRRSIG\tNSEC 15 2 240 1732724662 1732724662 38873 example.org. FgRwrOd36au9ijKnx3AxsyN5Ar4mwt4AALTye3/IqravMHa2pTTP8h0Z2GXgu3YPmP3RXpPTwza5960KwE8YCQ==\n\
            *.example.org.\t240\tIN\tNSEC\tdeleg.example.org. A RRSIG NSEC\n\
            deleg.example.org.\t240\tIN\tNS\texample.com.\n\
            deleg.example.org.\t240\tIN\tRRSIG\tNSEC 15 3 240 1732724662 1732724662 38873 example.org. m/j7UOa1SvFw0rz5pBXVWS62gX328rxveNeD+Gd7husNcvbYhW2rLLYfTCG6LNvUP4fG2rJ45OhY3g3Trx2iBQ==\n\
            deleg.example.org.\t240\tIN\tNSEC\texample.org. NS RRSIG NSEC\n\
            occluded.deleg.example.org.\t240\tIN\tA\t1.2.3.4\n\
            "
        );
        assert_eq!(res.stderr, "");
    }

    #[test]
    fn rfc_8976_zonemd_simple_example_zone() {
        let expected_zone = "example.\t86400\tIN\tSOA\tns1.example. admin.example. 2018031900 1800 900 604800 86400\n\
        example.\t86400\tIN\tNS\tns1.example.\n\
        example.\t86400\tIN\tNS\tns2.example.\n\
        example.\t86400\tIN\tZONEMD\t2018031900 1 1 C68090D90A7AED716BC459F9340E3D7C1370D4D24B7E2FC3A1DDC0B9A87153B9A9713B3C9AE5CC27777F98B8E730044C\n\
        ns1.example.\t3600\tIN\tA\t203.0.113.63\n\
        ns2.example.\t3600\tIN\tAAAA\t2001:db8::63\n\
        ";

        let zone_file_path = mk_test_data_abs_path_string("test-data/example.rfc8976-simple");

        // Use dnst signzone instead of ldns-signzone so that -b works with -f-.
        // Use -A to get the second DNSKEY RRSIG as included in RFC 4035 Appendix A.
        // Use -T to output RRSIG timestmaps in YYYYMMDDHHmmSS format to match
        // RFC 4035 Appendix A.
        // Use -b to get similar ordering to that of RFC 4035 Appendix A.
        // Use -e and -i to generate RRSIG timestamps that match RFC 4035 Appendix A.
        // Use RSASHA256 (type 8) signing keys as they produce consistent
        // signatures for the same input, and are supported by us unlike
        // RSASHA1 (type 5) which is used by the RFC 4035 Appendix A signed
        // zone but we do not support.
        let res = FakeCmd::new([
            "dnst",
            "signzone",
            "-oexample",
            "-f-",
            "-z1:1",
            "-Z",
            &zone_file_path,
        ])
        .run();

        assert_eq!(res.stderr, "");
        assert_eq!(res.stdout, expected_zone);
        assert_eq!(res.exit_code, 0);
    }

    #[test]
    fn rfc_8976_zonemd_complex_example_zone() {
        let expected_zone = "example.\t86400\tIN\tSOA\tns1.example. admin.example. 2018031900 1800 900 604800 86400\n\
        example.\t86400\tIN\tNS\tns1.example.\n\
        example.\t86400\tIN\tNS\tns2.example.\n\
        example.\t86400\tIN\tZONEMD\t2018031900 1 1 A3B69BAD980A3504E1CFFCB0FD6397F93848071C93151F552AE2F6B1711D4BD2D8B39808226D7B9DB71E34B72077F8FE\n\
        *.example.\t777\tIN\tPTR\tdont-forget-about-wildcards.example.\n\
        duplicate.example.\t300\tIN\tTXT\t\"I must be digested just once\"\n\
        mail.example.\t3600\tIN\tMX\t10 Mail2.Example.\n\
        mail.example.\t3600\tIN\tMX\t20 MAIL1.example.\n\
        non-apex.example.\t900\tIN\tZONEMD\t2018031900 1 1 616C6C6F776564206275742069676E6F7265642E20616C6C6F776564206275742069676E6F7265642E20616C6C6F7765\n\
        ns1.example.\t3600\tIN\tA\t203.0.113.63\n\
        NS2.example.\t3600\tIN\tAAAA\t2001:db8::63\n\
        sortme.example.\t3600\tIN\tAAAA\t2001:db8::1:65\n\
        sortme.example.\t3600\tIN\tAAAA\t2001:db8::2:64\n\
        sortme.example.\t3600\tIN\tAAAA\t2001:db8::3:62\n\
        sortme.example.\t3600\tIN\tAAAA\t2001:db8::4:63\n\
        sortme.example.\t3600\tIN\tAAAA\t2001:db8::5:61\n\
        sub.example.\t7200\tIN\tNS\tns1.example.\n\
        occluded.sub.example.\t7200\tIN\tTXT\t\"I'm occluded but must be digested\"\n\
        UPPERCASE.example.\t3600\tIN\tTXT\t\"canonicalize uppercase owner names\"\n\
        foo.test.\t555\tIN\tTXT\t\"out-of-zone data must be excluded\"\n\
        ";

        let zone_file_path = mk_test_data_abs_path_string("test-data/example.rfc8976-complex");

        // Use dnst signzone instead of ldns-signzone so that -b works with -f-.
        // Use -A to get the second DNSKEY RRSIG as included in RFC 4035 Appendix A.
        // Use -T to output RRSIG timestmaps in YYYYMMDDHHmmSS format to match
        // RFC 4035 Appendix A.
        // Use -b to get similar ordering to that of RFC 4035 Appendix A.
        // Use -e and -i to generate RRSIG timestamps that match RFC 4035 Appendix A.
        // Use RSASHA256 (type 8) signing keys as they produce consistent
        // signatures for the same input, and are supported by us unlike
        // RSASHA1 (type 5) which is used by the RFC 4035 Appendix A signed
        // zone but we do not support.
        let res = FakeCmd::new([
            "dnst",
            "signzone",
            "-oexample",
            "-f-",
            "-z1:1",
            "-Z",
            &zone_file_path,
        ])
        .run();

        assert_eq!(res.stderr, "");
        assert_eq!(res.stdout, expected_zone);
        assert_eq!(res.exit_code, 0);
    }

    #[test]
    fn rfc_8976_zonemd_example_zone_with_multiple_digests() {
        // The ZONEMD records in the input zone at the apex are stripped out
        // and replaced by ones we generate based on the `-z` arguments given.
        let expected_zone = "\
        example.\t86400\tIN\tSOA\tns1.example. admin.example. 2018031900 1800 900 604800 86400\n\
        example.\t86400\tIN\tNS\tns1.example.\n\
        example.\t86400\tIN\tNS\tns2.example.\n\
        example.\t86400\tIN\tZONEMD\t2018031900 1 1 62E6CF51B02E54B9B5F967D547CE43136792901F9F88E637493DAAF401C92C279DD10F0EDB1C56F8080211F8480EE306\n\
        example.\t86400\tIN\tZONEMD\t2018031900 1 2 08CFA1115C7B948C4163A901270395EA226A930CD2CBCF2FA9A5E6EB85F37C8A4E114D884E66F176EAB121CB02DB7D652E0CC4827E7A3204F166B47E5613FD27\n\
        ns1.example.\t3600\tIN\tA\t203.0.113.63\n\
        ns2.example.\t86400\tIN\tTXT\t\"This example has multiple digests\"\n\
        NS2.EXAMPLE.\t3600\tIN\tAAAA\t2001:db8::63\n\
        ";

        let zone_file_path =
            mk_test_data_abs_path_string("test-data/example.rfc8976-multiple-digests");

        let res = FakeCmd::new([
            "dnst",
            "signzone",
            "-oexample",
            "-f-",
            "-z1:1",
            "-z1:2",
            // "-z1:240", // Neither of these are supported by us currently
            // "-z240:1", // Neither of these are supported by us currently
            "-Z",
            &zone_file_path,
        ])
        .run();

        assert_eq!(res.stderr, "");
        assert_eq!(res.stdout, expected_zone);
        assert_eq!(res.exit_code, 0);
    }

    #[test]
    fn rfc_8976_zonemd_the_uri_dot_arpa_zone() {
        let expected_zone = r###"uri.arpa.\t3600\tIN\tSOA\tsns.dns.icann.org. noc.dns.icann.org. 2018100702 10800 3600 1209600 3600
uri.arpa.\t3600\tIN\tRRSIG\tSOA 8 2 3600 20210217232440 20210120232440 36153 uri.arpa. qP8f0IqOT3VJn/ysxBCZC+yXdwW+z7wPB1O2SHnQn8B9b5B4F5jzN4UqJDJ6CNQdZYv7TMDO24sGk8OIT3kmzTMcEZZSdxD+y8Q160mI54fHN8XZVwKs1bByNtk6k5bUG7kUi9agbqe1GNkMJJk8acgeZzWPC/LsB90fOEhvYK1QgMBCqFEYHx9JybLCXvAvMbS3T0hizYLY5tDqgDmzuIE9KXR8J9UTsWuu/GmadtBNtG71fPq4rhlypnjMM5Tgo5ygHO1fYS6TmAapF3T6I4zVs9V++y7MNIYaVtFPZfhvuB3LFY6C8RNOB9HyFRldKkeqYFkHH7K6A0pghK7Y5Q==
uri.arpa.\t86400\tIN\tNS\ta.iana-servers.net.
uri.arpa.\t86400\tIN\tNS\tb.iana-servers.net.
uri.arpa.\t86400\tIN\tNS\tc.iana-servers.net.
uri.arpa.\t86400\tIN\tNS\tns2.lacnic.net.
uri.arpa.\t86400\tIN\tNS\tsec3.apnic.net.
uri.arpa.\t86400\tIN\tRRSIG\tNS 8 2 86400 20210217232440 20210120232440 36153 uri.arpa. Sd7Y2mhMmffhjFeX2j5rGAts+bGljJjOgMJVL8ksnW/pZWhzLDUQcugpQNIA4UxoAGBSBqS03LboYyItAIGPrbmHLqg9TmU5l9PFI8WX9CIIwk4Ym3OflXTTpZANlKevQzjmmraRkNjmcBvrZdcgUiATP7jBNECnsC2OyA7iPQUMNN+DhmXjO3ghXRv2Wc74pXoT0uAeSIrdgyieHse2icoePTDx+wzBDkyzw5yYzZMHmSRJBP4yuNR9sLbzoaL1JDBVdZ061YT4zl1YsLQ+htTizSzx6iPxjNJAZ8RAHWWTPAXZVqMSjm3vrzEzEgdOgMrCJVYV/yvmLBoA+Pq8Tw==
uri.arpa.\t600\tIN\tMX\t10 pechora.icann.org.
uri.arpa.\t600\tIN\tRRSIG\tMX 8 2 600 20210217232440 20210120232440 36153 uri.arpa. UfoDlqfS+xHmAoe9uu8suPAS6Hwl0pEGYjyWr7SV6tqszbOrpA4Juk1sygvuVSGjO9nEc5wLitSonY+NbHuWTLtbtj6i3A8xHD71a8IDMfEegrr6ZrTN0HRUJetB4w67p8ieI+Szgh0U7a52XzU0fvjD7cqFRqHIAG6DR5fY68t//ehZG+jcAbU+m26dc7EC+NC7yzklvEehCWknnFAqUEV9JzjOyhUj9GGWXxhgHBBS0QQcNLzUq+FwIq1Mr25tH0bUkjVrkpDDNqTDzRzr8SLfbW+ldgiowVapkt2lpfm+siy3GCuXaddB49WTBcAmKuip5V8WSV0hDKSl7Q2zNA==
uri.arpa.\t3600\tIN\tNSEC\tftp.uri.arpa. NS SOA MX RRSIG NSEC DNSKEY ZONEMD
uri.arpa.\t3600\tIN\tRRSIG\tNSEC 8 2 3600 20210217232440 20210120232440 36153 uri.arpa. EUBTH/YN3A4HIVyR2FJ0iIrR53xKE98swa7ViTNUIccjDUst2NedYJG8ei24mUNMID/Y4AXN/Npo/Y92PxTMtVd7w4fQ/lX3wADIvp49N21UPonq2J/IG4Y742+JReTz3zmQmAoMkvqTKys2asOPpkktllCGACv70VJd/Z9Am2kRlfkrss5xfSxLIVIE0lA1XXZQGbll93FLa74+lein60YtyWj5WZydoo4Kr/k0oT/TA7qjuzJ9OXcG+dff9HdYt7IKM5aRVA0tpZwDIZLn+uKZZilRLrUFfXxPLndFdnnXWsHy/Rue1YpaB2Lfg6gAAkU0Ken+D4u62izI8vIoJA==
uri.arpa.\t3600\tIN\tDNSKEY\t256 3 8 AwEAAbdA7hbl8YtfwjDxI1L06os3xkyehpGROhX8nLCwrwx3+veYbAWIdRahKN2SMSHrRtj8k7bRxJC5fhUweA5L8h4CDVGCOJhkOCni/O0xQ44MVT/bHF4WcCtAbThy8vlPj0xR0r0DkqEbuOsK+uJAJfgli5I5Im3VNB8RPBcfu42GR8ObDOLVxuDJ52A+ZGqH8H9VyGfuxtnjSVenkeQNQidwkfI6IWxrk1/H1G+Az/45yFDZGCWzqBX0yml6dplmxX9LMypPubeDQZniR+9hxut0Ig2Wh3c6yB/619A0P5gbtuO7gqrfkoEuZThEUzzqyKGOQV4UF2hU7BLABuyzch0= ;{id = 36153 (zsk), size = 2048b}
uri.arpa.\t3600\tIN\tDNSKEY\t257 3 8 AwEAAahOTGtQI/HNtJgStghtd8Y4H26mPauZw1UFVSq/X5c3ThjRCd2KieTVokcUhZfWIw9AQmLEO4qJTPXreiXDRZTLm8O0M7jDXggzdnAxhstSaUITjBbvnBf1p2erI2BQK6d7mmsywEgJ8Fy5zhQGMwRpNCe8eDsEPHWdfhO++xxxCqeZQgGi++3M+9/R41qXpJUySlmlxUp0cE5OianyxcJEl5gOnVz9UXpcZeaZdyQuEkZVe1BcXgYB3tKPREujHTiwp+tXZHqfE3pqnDpepzR3tFrHoU3/KkreXP/8Xn0Behe8TByic8Gb60tFl5Q5Kb98poPKzTdeKv0PvhRL+VE= ;{id = 22772 (ksk), size = 2048b}
uri.arpa.\t3600\tIN\tDNSKEY\t257 3 8 AwEAAcd4/Jd9UZEHkAtD6IAhkgMqKnhDQR29DRAJBvfymZ2h6hvHRoEk/mLhpmlpdqJ6AWYTGeTu+03Yk4DRyxAbPmWiY3q0+ceezbGEgHzuW53llsu9PFX2zK1yqU6kCJ5V4dNYDwe+G5RoQO0/Qo5IRXzruQIowKZKVdJBi22x6APNul61g22GUk1Et9kO+Wc9g116KBR7eRzmvj/7cprd19sJGDGFCNieyeexIgXstk5u/d+dZ2DXHDn+3hp3QhYQLqbYG7s+9wIzw0Oa1jneujXzI3udkQ6khp1GeIziuI1IWQNNF7/weoHu1LzX/xPCE/aK5eTy1Avu11DTamn163M= ;{id = 42686 (ksk), size = 2048b}
uri.arpa.\t3600\tIN\tRRSIG\tDNSKEY 8 2 3600 20210217232440 20210120232440 22772 uri.arpa. R2ecLjDnuDyoAJ8KMOhfRJzs0bp9TBWAHZ+vmOKnTMhuW6NqIp8tzO0Z3ti5nxVFqDDX7aL9IXVbYjxE2u5TCSQUYx9Qkr84rpNsvHiz0V9qZfe2/CY02Jy0D/TswLSrW5w/Ph2fdH8kAzZZSlyELadAI69qSE6GUXAW5xml9Abikd5ITX9TeK0z3VmSSpjw/nV5Piui7IRCY1ADKIBJJZJliiSB9iTglkzfTEdtsoFncfsqa/giWP3o8CCLyj9fuwg4oxkbRBoQDtZUmvNqKjXP7GfOqtZa0DNtWH7eGWk6ZJsPtVnq436XNqlbidSJjXclZoUlwGEPjf4X75fE1g==
uri.arpa.\t3600\tIN\tRRSIG\tDNSKEY 8 2 3600 20210217232440 20210120232440 42686 uri.arpa. hZ97HPDGO8Cfpiz240wxLKvMMHkhh9tLqrXG2w9OXv/DtbovAnG7RnCRMVOjOgZIqLqgxZo3OY72Ctb1ayL7M9fpuhSypOxkZPl/tNlyH0IafcQu2BYed+N3kbHlf784Sy1YlI19VZgDZk7yrXYkuLkSTXOSOydWjDIAUVGSgj8jmL0/pJn5zVv/kTn693ubo7lxpVQhCYeeWz/m2/QMAYRIb9h7vb//EAcqKZQFv5DQvGPQ9r92jN1+0WO/883O+kgTiSXVk79KcbfiQfPVWy9RhOnFGNHEyrC8ro2lEsEz/pKlr7jaqO9jSY2j+v59G70rJHQqSJZtMNlIpAYpuA==
uri.arpa.\t3600\tIN\tZONEMD\t2018100702 1 1 BC4DFEC4593BDAE8755E04D5C4009685D5861F92681C3BABA54C102E4215938E4531966EEEC385A1EA2BED0D072122FB
uri.arpa.\t3600\tIN\tRRSIG\tZONEMD 8 2 3600 20210217232440 20210120232440 36153 uri.arpa. M5dEgDlUPUbWM6DgdUJDfcEh22R8EYutKR8LLijoC/L56+Obt/P+1ZjPs0b1tn3gf0YR7c+210gupbt3AHN9c4MWR+YrpzsyXNnLIKzeb2P+hldEgbcXS2jIqbBPd6B24RpaNzKMurnBSHz+tLBsxsXOk19olzMWDPRYqVsCTsuQGfqTyH9KlEflQrtoDlCPMr9gVnkcgbBfQyMheOmVmA5cWYyHQPF2oyf938q11SmQrSiAuAtv2sezhHyNVZxCOdjNb+jmKJyFuyImKvsVSz+1/zR82fxzxrsEtVOhZ2oVuqWna2AizIHqoDaoGk0BXR1jE4rW2uvbMzMl4uApmQ==
ftp.uri.arpa.\t604800\tIN\tNAPTR\t0 0 "" "" "!^ftp://([^:/?#]*).*$!\\1!i" .
ftp.uri.arpa.\t604800\tIN\tRRSIG\tNAPTR 8 3 604800 20210217232440 20210120232440 36153 uri.arpa. mPOGEz2vGEfbcqzA8vcFBNeOxNyFVFsOqUBN5foI2hnML1BLgECpU1dkoXAI2HhkdocwA76FinQgFy80/kdbWjNriZ6GBxRIuuy9HIffwSCBIJ7v6OUSyReXEQ9ky8qIIpJSYIxX0BZnMC/ChqmcZnQUeDzar7OKn7LCumGtqObtyBUabP4/Cp7MnpBcaCpsZBzpemjmlmuzkG0hv+b3m8OF1CxcR/Lt6LUK1dfA4/0r3hKdjt/H2Y5hptRUCIyd6OpkQqTy3Y0/CXsJIcDOIohrpiOkwOnS8bdzIc1bVIadkP8e4odoCuUQT5n9XEHECpJYpvMgWSs7kdbG3LLfiw==
ftp.uri.arpa.\t3600\tIN\tNSEC\thttp.uri.arpa. NAPTR RRSIG NSEC
ftp.uri.arpa.\t3600\tIN\tRRSIG\tNSEC 8 3 3600 20210217232440 20210120232440 36153 uri.arpa. cFeGFiIM81B7YFBd9ScDc+rjo12udBgS43mVkSCsw4nlfB7mKW60BuyQjbU2l0UbdcoRxeroXVHwLQfMOIRMKb46h30Hk+/eu4Q6NL5vC0wnwOqrRyYp9THDnL9OIZZX2yrIlGI+cbt3+lGmP/tj6qLwqxIkrOD61EVTLf4NDZS8sUxS32z/Lq6iCngOIUyQDMTMJCtNAD6f4iAJNLuPwBnpMkH7iYUvhLgEOsYE4QAC1AkTwwQWl4zU3QsTDcJ9zliZ7TUroHLBRuhajp5wZjkip6tOwIOmMInsx6KGTTt9Q9guAoVEY+ies1IYdASRjhR/3KnNUiUFMSx4QAM3iQ==
http.uri.arpa.\t604800\tIN\tNAPTR\t0 0 "" "" "!^http://([^:/?#]*).*$!\\1!i" .
http.uri.arpa.\t604800\tIN\tRRSIG\tNAPTR 8 3 604800 20210217232440 20210120232440 36153 uri.arpa. kUVuEOTyoX5oEJcO2E3hj022y++hct2yJq3ZK46bPrJnrk6EBHuCGDxEm7QoMKTsI9UJ5YYkwVAQmjfWnId55PgfgerHS+b4qoXY7ECkc2xmNOuHLLog8ewWCm2yRVAy5p9FoiIvWJsV09J4Q6T7FW6qMWJuiwi63QjJwvSbqCrK/lSjtzp+cg41VIW0H6k54ZSO6uhEYtV1gk2APySygcvtqMXOJRtkd4wX19oT5pppCx/DGTsiq955WLuGwtsUmILwj6LSnd6khuOmS+LvYxOTG/RM7e5duhZV0pBwMPhMWD35n9a6zLIFdx6ZIi0JQ5WQTQprA6DK2ADpTCpNBQ==
http.uri.arpa.\t3600\tIN\tNSEC\tmailto.uri.arpa. NAPTR RRSIG NSEC
http.uri.arpa.\t3600\tIN\tRRSIG\tNSEC 8 3 3600 20210217232440 20210120232440 36153 uri.arpa. f9nFsiTzR1ZkcIx7pIW4uRdF4yV8E8823F5nkKsqf8t4oD7K1A6KcqtPaL/0RqYFYeICCstpy/F0bcINgYXxLv+yXDAl8a48D5jXx/MBvurwB3bbLlkAzke5wHMiEFp2ZC917D1/cm5NXwXQusFS0uPkHQ3cUF7FK0coYd+5v0lFl/sByK/fmiBPNfMKnXzwxelCGpR28PhdDUuva+TB/GxbnH9+Z0GoLzZeQ6q023rEVR6yTJ4C7LUeFMX8R3kYK4NfS8/33nKV3SqK70MEnHpkwJClTYTbWMTHuUnTqj402OG45ApA8nXyg6xXnnnm3SjJ69zm6P0aCQCVdkQhfA==
mailto.uri.arpa.\t604800\tIN\tNAPTR\t0 0 "" "" "!^mailto:(.*)@(.*)$!\\2!i" .
mailto.uri.arpa.\t604800\tIN\tRRSIG\tNAPTR 8 3 604800 20210217232440 20210120232440 36153 uri.arpa. q6qLEPQQtfCdIGUJrZeHMh+4Wd9ANSMKSnUCcacpfmnyq3jjaJn47K5AYrukTP7kI30x20QlX5zyOU/MsdsgzCXgUtBUB47gGmRZwPHO9KB7Ky7D4PEcnisUl1mEeSfs7um+ujtjDwxZzn40JuEslPUL/nuNLkrZrZyhiTr4JWWDoTV2S2LJgGpbCMg5hjTWirr0LGzksxBz0BE7T9mzECEumwpZlOK/riqF2oiYrImFP42tsV/7z5y44ooCkaw3ftW1HK+lFMqooXBZ/H0Hdn/8CGi+n9U6iC49j+GDFurWMQ+Gjp9CcKMootiQ/08DaNQ1UGOz7CPWRhxJmzhlUQ==
mailto.uri.arpa.\t3600\tIN\tNSEC\turn.uri.arpa. NAPTR RRSIG NSEC
mailto.uri.arpa.\t3600\tIN\tRRSIG\tNSEC 8 3 3600 20210217232440 20210120232440 36153 uri.arpa. BR3Qv9BRZPcmLz3yN8JO0Q+xzx82NKks+Qx3NYTA1mFKGgrgzNCJfGFHqderL/D4YVGTsFijS8u9GIY5IvvGTtpoCQ5buh6yvdcMZsvv1gIZv32/ipVPxUBq1mAdZVQN5S/tnkKMnNhRR7oyZb8Plx8NPgdrggb5RUFCBu23barqZwdcphDFDPaKATt0MKrVqhSe3iQWhNXepje/k8AYy3A1oFPcIn2NRN9Ajx5CO6wf3uw1MvTRthAxCv+xA1wq0R6i49ByNkyIDc3YnGnOHJdPNmd1KDMkzbeI7VaeIKW+N40z0Vj1FYsnLh3BYQOkNvhtBFGHjdqxxLnIwWY8yg==
urn.uri.arpa.\t604800\tIN\tNAPTR\t0 0 "" "" "/urn:([^:]+)/\\1/i" .
urn.uri.arpa.\t604800\tIN\tRRSIG\tNAPTR 8 3 604800 20210217232440 20210120232440 36153 uri.arpa. SO2V2fKM2dd8oyXjAaC9M1eMvaUmq0O748ntBYMycajNgeCRIz6VU10QYapMZoLb5Ky/JIQAWDgHYZr2AyJ7v4wzAsoQc8UBCAVLzqf3KwpDENJ0rHmwLRROjIv2j4nFHzBqyJiMP2dTBd3odwhTqXznlaZ4JORAQyG81v10Cw4Chybl1xGo/ig/FiHlVMuWT9hiN4mwPTsLDYRzu4q2o/p6KWgdH2DyZioBfVuFPYzEw4ZhKKxpO/+/31j35LcKncqWwKRsBd1CGtbFO3yGUi+J2+2djPC0CjlKD8ka+IN3l4dkLjgPfgXOu82kXLsqEtrgbIcng+YBOZUMl9U9cg==
urn.uri.arpa.\t3600\tIN\tNSEC\turi.arpa. NAPTR RRSIG NSEC
urn.uri.arpa.\t3600\tIN\tRRSIG\tNSEC 8 3 3600 20210217232440 20210120232440 36153 uri.arpa. V597e3piSVuLUu/sqyZCcKvS9FvB44DTfwrszA0FNmBiIi3LyIaObUN91F5wQshFP8et0GetNN38EpZeuA2JzapgIS7Oby2ZPFijBPXZg+9rRIjeB6UhSkQ7hO94ZrnWsNCcuGtsryT/Fz4HXShwogeks2nSODl5cqclhGnAtdiAnBVve4oMzZMTBJWxOb3wTq9kF7PmWnBDdDAZ0T1x9aJW7XKiJj4fSDvHpeWWQKv5lBbCkIRri3DF5lBeC/0qZC4H7/TTVP2HLI7oTAgRU7c7eE62tidtE0VC0EYV3HLZoOmw8lg7U9ZophqhJy5OjtiV8BGnopP3wZwmpYlLaw==
"###.replace("\\t", "\t");

        let zone_file_path = mk_test_data_abs_path_string("test-data/uri.arpa.rfc8976");
        let ksk1_path = mk_test_data_abs_path_string("test-data/Kuri.arpa.+008+42686");
        let ksk2_path = mk_test_data_abs_path_string("test-data/Kuri.arpa.+008+22772");
        let zsk_path = mk_test_data_abs_path_string("test-data/Kuri.arpa.+008+36153");

        let res = FakeCmd::new([
            "dnst",
            "signzone",
            "-ouri.arpa",
            "-T",
            "-R",
            "-f-",
            "-e",
            "20210217232440",
            "-i",
            "20210120232440",
            "-z1:1",
            &zone_file_path,
            &ksk1_path,
            &ksk2_path,
            &zsk_path,
        ])
        .run();

        assert_eq!(res.stderr, "");
        assert_eq!(res.stdout, expected_zone);
        assert_eq!(res.exit_code, 0);
    }

    #[test]
    fn rfc_8976_zonemd_the_root_servers_dot_net_zone() {
        let expected_zone = r###"root-servers.net.\t3600000\tIN\tSOA\ta.root-servers.net. nstld.verisign-grs.com. 2018091100 14400 7200 1209600 3600000
root-servers.net.\t3600000\tIN\tNS\ta.root-servers.net.
root-servers.net.\t3600000\tIN\tNS\tb.root-servers.net.
root-servers.net.\t3600000\tIN\tNS\tc.root-servers.net.
root-servers.net.\t3600000\tIN\tNS\td.root-servers.net.
root-servers.net.\t3600000\tIN\tNS\te.root-servers.net.
root-servers.net.\t3600000\tIN\tNS\tf.root-servers.net.
root-servers.net.\t3600000\tIN\tNS\tg.root-servers.net.
root-servers.net.\t3600000\tIN\tNS\th.root-servers.net.
root-servers.net.\t3600000\tIN\tNS\ti.root-servers.net.
root-servers.net.\t3600000\tIN\tNS\tj.root-servers.net.
root-servers.net.\t3600000\tIN\tNS\tk.root-servers.net.
root-servers.net.\t3600000\tIN\tNS\tl.root-servers.net.
root-servers.net.\t3600000\tIN\tNS\tm.root-servers.net.
root-servers.net.\t3600000\tIN\tZONEMD\t2018091100 1 1 F1CA0CCD91BD5573D9F431C00EE0101B2545C97602BE0A978A3B11DBFC1C776D5B3E86AE3D973D6B5349BA7F04340F79
a.root-servers.net.\t3600000\tIN\tA\t198.41.0.4
a.root-servers.net.\t3600000\tIN\tAAAA\t2001:503:ba3e::2:30
b.root-servers.net.\t3600000\tIN\tA\t199.9.14.201
b.root-servers.net.\t3600000\tIN\tMX\t20 mail.isi.edu.
b.root-servers.net.\t3600000\tIN\tAAAA\t2001:500:200::b
c.root-servers.net.\t3600000\tIN\tA\t192.33.4.12
c.root-servers.net.\t3600000\tIN\tAAAA\t2001:500:2::c
d.root-servers.net.\t3600000\tIN\tA\t199.7.91.13
d.root-servers.net.\t3600000\tIN\tAAAA\t2001:500:2d::d
e.root-servers.net.\t3600000\tIN\tA\t192.203.230.10
e.root-servers.net.\t3600000\tIN\tAAAA\t2001:500:a8::e
f.root-servers.net.\t3600000\tIN\tA\t192.5.5.241
f.root-servers.net.\t3600000\tIN\tAAAA\t2001:500:2f::f
g.root-servers.net.\t3600000\tIN\tA\t192.112.36.4
g.root-servers.net.\t3600000\tIN\tAAAA\t2001:500:12::d0d
h.root-servers.net.\t3600000\tIN\tA\t198.97.190.53
h.root-servers.net.\t3600000\tIN\tAAAA\t2001:500:1::53
i.root-servers.net.\t3600000\tIN\tA\t192.36.148.17
i.root-servers.net.\t3600000\tIN\tMX\t10 mx.i.root-servers.org.
i.root-servers.net.\t3600000\tIN\tAAAA\t2001:7fe::53
j.root-servers.net.\t3600000\tIN\tA\t192.58.128.30
j.root-servers.net.\t3600000\tIN\tAAAA\t2001:503:c27::2:30
k.root-servers.net.\t3600000\tIN\tA\t193.0.14.129
k.root-servers.net.\t3600000\tIN\tAAAA\t2001:7fd::1
l.root-servers.net.\t3600000\tIN\tA\t199.7.83.42
l.root-servers.net.\t3600000\tIN\tAAAA\t2001:500:9f::42
m.root-servers.net.\t3600000\tIN\tA\t202.12.27.33
m.root-servers.net.\t3600000\tIN\tAAAA\t2001:dc3::35
"###.replace("\\t", "\t");

        let zone_file_path = mk_test_data_abs_path_string("test-data/root-servers.net.rfc8976");

        let res = FakeCmd::new([
            "dnst",
            "signzone",
            "-oroot-servers.net",
            "-f-",
            "-z1:1",
            "-Z",
            &zone_file_path,
        ])
        .run();

        assert_eq!(res.stderr, "");
        assert_eq!(res.stdout, expected_zone);
        assert_eq!(res.exit_code, 0);
    }

    #[test]
    /// Test NSEC3 optout behaviour with signing
    fn ldns_nsec3_optout() {
        // TODO: maybe make these strings a regex match of some kind for better flexibility with
        // layout changes that don't affect the zonefile semantics?
        let dir = run_setup();

        // (dnst) ldns-signzone -np -f - -e 20241127162422 -i 20241127162422 nsec3_optout1_example.org.zone ksk1 | grep NSEC3
        let ldns_dnst_output_stripped: &str = "\
            example.org.\t3600\tIN\tRRSIG\tNSEC3PARAM 15 2 3600 20241127162422 20241127162422 38873 example.org. 0XdDm1l2Mm8dyhtzbyQb91CmyNONs8lc9d22FUGvpjfqo8T2h0xs04x5MIfP0DjmiVnNqIyPK6sipnDqf6tCDg==\n\
            example.org.\t3600\tIN\tNSEC3PARAM\t1 1 1 -\n\
            93u63bg57ppj6649al2n31l92iedkjd6.example.org.\t240\tIN\tRRSIG\tNSEC3 15 3 240 20241127162422 20241127162422 38873 example.org. z4ceUmbSZiSnluFj8CDJ7B9fukCR2flTWgca4GE2xrw48+fiieH/04xCKhJmDRJUJTVkKtIYpB4p0Q4m60M1Cg==\n\
            93u63bg57ppj6649al2n31l92iedkjd6.example.org.\t240\tIN\tNSEC3\t1 1 1 - K71KU6AICR5JPDJOE9J7CDNLK6D5C3UE A NS SOA RRSIG DNSKEY NSEC3PARAM\n\
            k71ku6aicr5jpdjoe9j7cdnlk6d5c3ue.example.org.\t240\tIN\tRRSIG\tNSEC3 15 3 240 20241127162422 20241127162422 38873 example.org. HUrf7tOm3simXqpZj1oZeKX/P3eWoTTKc3fsyqfuLD6sGssXrBfpv1/LINBR9eEBjJ9rFbQXILgweS6huBL/Ag==\n\
            k71ku6aicr5jpdjoe9j7cdnlk6d5c3ue.example.org.\t240\tIN\tNSEC3\t1 1 1 - OJICMHRI4VP8PO7H2KVEJ99SKLQNJ5P2 NS\n\
            ojicmhri4vp8po7h2kvej99sklqnj5p2.example.org.\t240\tIN\tRRSIG\tNSEC3 15 3 240 20241127162422 20241127162422 38873 example.org. NG/8jk3UHht1ZYNEjUZ4swaEHea1amF4l3jZ893oARi95oxtPVLKoinVbBbfVuoanicOgeZxUPpKWHMBR12XDA==\n\
            ojicmhri4vp8po7h2kvej99sklqnj5p2.example.org.\t240\tIN\tNSEC3\t1 1 1 - 93U63BG57PPJ6649AL2N31L92IEDKJD6 NS DS RRSIG\n\
            ";

        let res = FakeCmd::new([
            "ldns-signzone",
            "-np",
            "-f-",
            "-e",
            "20241127162422",
            "-i",
            "20241127162422",
            "nsec3_optout1_example.org.zone",
            "ksk1",
        ])
        .cwd(&dir)
        .run();

        assert_eq!(res.exit_code, 0);
        assert_eq!(
            filter_lines_containing_all(&res.stdout, &["NSEC3"]),
            ldns_dnst_output_stripped
        );
        assert_eq!(res.stderr, "");
    }

    #[test]
    fn rfc_4035_nsec_signed_zone_example() {
        // Modified from the version in RFC 4035 replacing the keys used with
        // ones we have the private key for and using a key algorithm that we
        // support (8 instead of 5). Matches output produced by dnst signzone
        // -b (not ldns-signzone -b as the -b output is suppressed by
        // ldns-signzone when using -f-) in order to get the same ordering as
        // both the original ldns-signzone and the example in RFC 4035.
        let expected_signed_zone = r###"example.\t3600\tIN\tSOA\tns1.example. bugs.x.w.example. 1081539377 3600 300 3600000 3600
example.\t3600\tIN\tRRSIG\tSOA 8 1 3600 20040509183619 20040409183619 38353 example. PTJr4PGqaoA7hl8SqD3qyoAqN+oEYuKsBjYaKWgyPxGIb4Z377Ru2kkT9QUsb6ETFCLVMpa315NwMwXhqTiWlak/gTF5OTf/+lTTP0H1sNVv4X3NwRGOzwzfxzgHY0/Rav/FrUjNZCmTA6KMo3i1rrMCG9FzCsnP1TQk9152Uiw=
example.\t3600\tIN\tNS\tns1.example.
example.\t3600\tIN\tNS\tns2.example.
example.\t3600\tIN\tRRSIG\tNS 8 1 3600 20040509183619 20040409183619 38353 example. S1vIMaEeVmm2Z14gVGWcXpAKVCyB2BrsHR4R3R1t7lm/ptS6EE+8sV5pzILv7jW7qXhUtoXAY66r6xclUXI7xtvQQqJrcFz9e0QF9Ogt47XotbyV3pU/adtp543pmzK5gNs21uRPHnyJTmEvVQCPhYGGqTH/p0LhZk8DEFlR+q0=
example.\t3600\tIN\tMX\t1 xx.example.
example.\t3600\tIN\tRRSIG\tMX 8 1 3600 20040509183619 20040409183619 38353 example. CcFb8nMrXhPDRVu5mp3YA2OW8Gpp5926EkcZRGqjVNxO+Xn/xWfhtxIhxhwP8b4oVNYQKq+L8L/jOXSvHe0yMfcBM1sQF0Eg1Qb+S48VtF5ZHwWVxLTHNfEYIsZbTa9TBp3oncmOkobPKIa4KceoaPba5Oq09Bc4HG0x1I8E3Xo=
example.\t3600\tIN\tNSEC\ta.example. NS SOA MX RRSIG NSEC DNSKEY
example.\t3600\tIN\tRRSIG\tNSEC 8 1 3600 20040509183619 20040409183619 38353 example. PPaIiWtu/9cpju9ttaEH+bxGiagc3hXpMsnlP9RHAfy9G9QNXOCYCEp6cIhM9mbYHEAUyo/IBXEbKh7eeLrc/PqdvG1hTOgRnXHzuqdsiVeHHuPOrw3jN5fIJwr9g0vnSoLJ/S0HkZjGt9YfiOQgfhfEXXkJQbwU0g9LQDjPYv4=
example.\t3600\tIN\tDNSKEY\t256 3 8 AwEAAbsD4Tcz8hl2Rldov4CrfYpK3ORIh/giSGDlZaDTZR4gpGxGvMBwu2jzQ3m0iX3PvqPoaybC4tznjlJi8g/qsCRHhOkqWmjtmOYOJXEuUTb+4tPBkiboJM5QchxTfKxkYbJ2AD+VAUX1S6h/0DI0ZCGx1H90QTBE2ymRgHBwUfBt ;{id = 38353 (zsk), size = 1024b}
example.\t3600\tIN\tDNSKEY\t257 3 8 AwEAAaYL5iwWI6UgSQVcDZmH7DrhQU/P6cOfi4wXYDzHypsfZ1D8znPwoAqhj54kTBVqgZDHw8QEnMcS3TWxvHBvncRTIXhCLx0BNK5/6mcTSK2IDbxl0j4vkcQrOxc77tyExuFfuXouuKVtE7rggOJiX6ga5LJW2if6Jxe/Rh8+aJv7 ;{id = 31967 (ksk), size = 1024b}
example.\t3600\tIN\tRRSIG\tDNSKEY 8 1 3600 20040509183619 20040409183619 31967 example. IXPr+2MolSmtlo9ri9prF/PcBhYTL+3n+3MEGJOjdJFDSv00HW3a2ymankSZekNTkVA/AMOOyEnZhF/98ihhfLHmvWYKBfwMiXQX8uSh+YqrcTV6b6/N7JDmCimZ9t3R2T90+VpPb/lERwnHv9KdytiZV7tUWzihPqx3mEFpmME=
example.\t3600\tIN\tRRSIG\tDNSKEY 8 1 3600 20040509183619 20040409183619 38353 example. G2DatUOySjh3hf2KYIOwdwsRRAmiIz+xnP59DbcqjGAPrWLrtK+h2etlBeWDbS1yGFOAf7FYSl/4QjRdkA111frRTc2kINqAkflRAb0g2e5b6JEp1kbUPSG1c07W/0GBQoY9Pl9MvSdLs9ZfzZT9jhIFgla9NzcR19kHIcSIjZ4=
a.example.\t3600\tIN\tNS\tns1.a.example.
a.example.\t3600\tIN\tNS\tns2.a.example.
a.example.\t3600\tIN\tDS\t57855 5 1 B6DCD485719ADCA18E5F3D48A2331627FDD3636B
a.example.\t3600\tIN\tRRSIG\tDS 8 2 3600 20040509183619 20040409183619 38353 example. pT03HgemJqArs5oDzJt01PpSyvFLcIcD4knqE2ZjaOLtsgErjjVqWmywWVRJSsySzMu2AEK2BPWBZsznovpY/bWCDh+c0LW6GpWupoUm4J43ORPmenA3FTL/bjrZMfv7D9CDrSi7/JegTT4VKEz0/GniicPluDVsUNYBIUfPIm0=
a.example.\t3600\tIN\tNSEC\tai.example. NS DS RRSIG NSEC
a.example.\t3600\tIN\tRRSIG\tNSEC 8 2 3600 20040509183619 20040409183619 38353 example. GD9X/mMKRiDTRAKO/QccqekZjSkMjN92foDHRHpYDFtmWuqNDAXq1Se2NedMpgwsPcI6uvBnab7+cHmI24Rv5z90IHpzVzEAx8EgJpgh7cMUUjiJL06t0GU3nhLV1nZvwVQWRVj8n3Y0otQwWjA/bDXt2COF6fnxUZyryyVJswM=
ns1.a.example.\t3600\tIN\tA\t192.0.2.5
ns2.a.example.\t3600\tIN\tA\t192.0.2.6
ai.example.\t3600\tIN\tA\t192.0.2.9
ai.example.\t3600\tIN\tRRSIG\tA 8 2 3600 20040509183619 20040409183619 38353 example. oe2JZhvPBaocVMeCj92hVmESDpobTnWzp/ye5qE+/e0eCO2hRCcltU18f4RtuGQVe9cF9H8HbjDTRyUVmU8HTXQTv9Oi9MRWtU4+po/lYWmvbB+7+mBuUVc+UUtHXwBp++Yak+QYnpARUEs2oPujGYvjIbbTMxtmnUofcHDhBlg=
ai.example.\t3600\tIN\tHINFO\t"KLH-10" "ITS"
ai.example.\t3600\tIN\tRRSIG\tHINFO 8 2 3600 20040509183619 20040409183619 38353 example. ZwShN6dqV7Kfv8Ki0AGN7Qmd6Cd71xfSdCNXRXTRYVSn8/fTFd8QOd92c4u6/IK96HZYhSWgzJ0h9bHQcaAZxOnToq5T6+kvFq6xlSnusEvigx6j6gsuKR1cMoaXxmInCsyy3g9yPfb8jNSVYH3h03GgN1NlPbpVHHT9mZKdkhw=
ai.example.\t3600\tIN\tAAAA\t2001:db8::f00:baa9
ai.example.\t3600\tIN\tRRSIG\tAAAA 8 2 3600 20040509183619 20040409183619 38353 example. IyoKttTAyeZdBbOCO4pobuJYrFATws3G8Pi24+M0w5lFcG9rIdBj2fiE8N8PyDApfMhckA9LVOwmRaK+JZn6Ep6FPzHWHrdzkB6J7X/QKpcjzmRiffa1kn8/Ev87hk4BZO9DPuQNkQBKQGX5bLE3ejAuXayuAieDZh10F0Nt/YI=
ai.example.\t3600\tIN\tNSEC\tb.example. A HINFO AAAA RRSIG NSEC
ai.example.\t3600\tIN\tRRSIG\tNSEC 8 2 3600 20040509183619 20040409183619 38353 example. ue5AJm6A4P/jgzUDrjNTNRcKsbou9gv2LTucGSBZxpZXw6hXpJu3lIY7znIz5CqURXI3YNZ9fLzjYk8ZVCCjdSq/5WcP6aVcWPyqYC1q9hsPAKEbPYu4oVg0tIj1HBPqtEWwgizvCvHNVNF1vUcI29bm/lob9L0P/iDiUh0BDBc=
b.example.\t3600\tIN\tNS\tns1.b.example.
b.example.\t3600\tIN\tNS\tns2.b.example.
b.example.\t3600\tIN\tNSEC\tns1.example. NS RRSIG NSEC
b.example.\t3600\tIN\tRRSIG\tNSEC 8 2 3600 20040509183619 20040409183619 38353 example. lURCI1R6jVuhaKCd5qyOIoM20nqLRitEZ0QK5E/kdbYWJpASz3vOJjAegoCdsfUf4nWHC+nwhBgQcN4SG2mXD3IX6Y6gD0yKsFtWqrs7NF579qEMkHsNuKNG6zrCtf0AOUlC/836gpDmOWkEnptUDbbjroc9i4Jo/qLSHybvO4w=
ns1.b.example.\t3600\tIN\tA\t192.0.2.7
ns2.b.example.\t3600\tIN\tA\t192.0.2.8
ns1.example.\t3600\tIN\tA\t192.0.2.1
ns1.example.\t3600\tIN\tRRSIG\tA 8 2 3600 20040509183619 20040409183619 38353 example. P5BFP/IZBphRLFkzyK93iF7OOu1DQZIDjXk3133A+Zc4foo84Ny+3GID2LoRfMFd8joggO4sxiczdvaWz7awyt8SYF9ckk7ACj0JU1g+6q+v7DLkI9KSeLyMvaLzcy9/k/YAOLbewZ09YKME0PuMIgnPt5XiWN+iPY7AAg0n/jY=
ns1.example.\t3600\tIN\tNSEC\tns2.example. A RRSIG NSEC
ns1.example.\t3600\tIN\tRRSIG\tNSEC 8 2 3600 20040509183619 20040409183619 38353 example. r/1bsbwMppvJEuLiMvYqoVAdZAeO1sbW/vuqThX+0TJ5fsmtBTP2l4jm2JC+8atB4xFwxNCQVwFgNic3OUpu/a9nNcsfIO6kqIBaFF3+hQq3S8xl+sTbWc7ZJHcNvEYm+XPEWRRXtgKwdGTLMAL5IcWJXCYXt5ZjAkJCWKb+6c0=
ns2.example.\t3600\tIN\tA\t192.0.2.2
ns2.example.\t3600\tIN\tRRSIG\tA 8 2 3600 20040509183619 20040409183619 38353 example. I0Vqke2ZFjPdMxjbsaCVF23k6riPx0GjC/TRWUzx30EbOoGhEQd8+WWiHFKyDiebK0fFXfz/DGEAXlyE6kVWq6dV1BdL8fREHj7sJSu9Xa7jNShlxsDBO7OEQuq3ignpDs+q70JQJSr7eV7HNlSuNQf5/CLzyEwQy0ZDr/ZJ8PQ=
ns2.example.\t3600\tIN\tNSEC\t*.w.example. A RRSIG NSEC
ns2.example.\t3600\tIN\tRRSIG\tNSEC 8 2 3600 20040509183619 20040409183619 38353 example. UtAds21EnSeWeEig2ZakQNg6YcV/rNgjVgbVF8BVhuTUiUUe0aH/oDy6/X/qrJqAOQ9qIxiIEV5PlilzYcpn2vdTVi/wvG1lZ12dD7fsfw8iE4E297uUyoeJdwGxln96scvykcoP7YrtRmUNB0U3i9l2/E7WSQru23wSQLGrL3E=
*.w.example.\t3600\tIN\tMX\t1 ai.example.
*.w.example.\t3600\tIN\tRRSIG\tMX 8 2 3600 20040509183619 20040409183619 38353 example. qaprB/xswn0rlCjCEhA72fcClIyjcASSR+73qwRfNzzg/VhZVSKVZFBeFc4Nk381KSqICTPvQ5uY4yHB6Vojrroyp0I8j+zxZrAtLSw/Tb3tZBO4e3Nx8G0QCYNR/NGdjMNdiR1vY9rUzYZbmWaZIeK+nYAX6n8Jl4Tqi7kozMQ=
*.w.example.\t3600\tIN\tNSEC\tx.w.example. MX RRSIG NSEC
*.w.example.\t3600\tIN\tRRSIG\tNSEC 8 2 3600 20040509183619 20040409183619 38353 example. VisjtZ+b5ChGkV4R9DFi3GDqoM6kW7RyU+57fiJ58drpZLL6LlfU+enxa6Ps+hvGO/z+wbtPYV+LCVJUJUHh/T3wB4W8qKv7fV2krcz3+M/HA08u6JmG1q3y6jy0Mla+3BrwYFGQ/0AQxz+NfB26IKm9jLHYYFT1t40JXpRIG6E=
x.w.example.\t3600\tIN\tMX\t1 xx.example.
x.w.example.\t3600\tIN\tRRSIG\tMX 8 3 3600 20040509183619 20040409183619 38353 example. fLyorrCjwFo6vsb4nCSOvKYxZUZKFrsqjvoP5PqElF2yPGAZ8MlNXitLH8eBWKq8ePz2pFhPt3RirgUIZxQ1j+8zf+TfUKwDR1/dGYfnvXi6vWXH9N5ZfexmcaQrSZ99SN3QooTAIaM4eatd0vDV+b29f7F5A9IyIk1rbN5XRco=
x.w.example.\t3600\tIN\tNSEC\tx.y.w.example. MX RRSIG NSEC
x.w.example.\t3600\tIN\tRRSIG\tNSEC 8 3 3600 20040509183619 20040409183619 38353 example. i64PpzFIe+TKz48GIu1RI+qvTvnRZtO03ldYvTv85pa7guwpjD0YgonNWkvMUgWhmmsk4418s6mgJ5OTbKeHih17YkbNmizIEktJfwiSYUIVfQRCslws4tKfOU7xOTN7SH/GoCYB4blgXQJiLfU3PBaJcnIKi1Pw67sXSelPpNA=
x.y.w.example.\t3600\tIN\tMX\t1 xx.example.
x.y.w.example.\t3600\tIN\tRRSIG\tMX 8 4 3600 20040509183619 20040409183619 38353 example. I0OFGGjH/AOv2w0rjRRU+JQo+1lBMlDZkegPPgsK2qo+CDXqxxFdLGdXY2StsL3amrXxMQOShq0Fj2/FvbpuEcIKGyn2BO5xreZyKaqZxA2XsOJ7rEXQU80TXHCo84JPoPkdajhuBXv2xVI6glMRCbJKlhr651K4idlz+jkAB0E=
x.y.w.example.\t3600\tIN\tNSEC\txx.example. MX RRSIG NSEC
x.y.w.example.\t3600\tIN\tRRSIG\tNSEC 8 4 3600 20040509183619 20040409183619 38353 example. Q7G8zrA62rOIU+jcgxNXVoeECX1N78rdg64Al2JQfHenBaCtRlm2oRcCZ0tjDloLJxi72oiSSKatumEDT6feyY2EkPtPFbot+iz0/HISyvfaBxYIUu27ibdVgrppA43vFdgE973/Q/nKN8FI656h2kblrPtjNp+u+UjkxTZhCyY=
xx.example.\t3600\tIN\tA\t192.0.2.10
xx.example.\t3600\tIN\tRRSIG\tA 8 2 3600 20040509183619 20040409183619 38353 example. gJKAa/CfRLSIg1hZ2LX8dtFhODqCUk2CKp/hTZKBZHlCfWda3/SQUgFNUaCHQ8n9CZu9RNuAhRta/Hm0HqWqKcyZoLYHDyf2cuphRCmp+/d657gnlJVFe14IsdWYtKTT5ERexmPVyJgZa5FbodOr40vekxi0RML/eTw/T3ZJaGc=
xx.example.\t3600\tIN\tHINFO\t"KLH-10" "TOPS-20"
xx.example.\t3600\tIN\tRRSIG\tHINFO 8 2 3600 20040509183619 20040409183619 38353 example. emr6/dlkeuOyp8e2zlHfTZGUd/VsWDikllEZnG8TH4kmEKL1ZlPEjaU9PTvAaCJbpg92dUOgMiUjWAMLqXEMwZJXgfMruGhLVroRiCse9SshQb6WL0AzjL9vcwesBR6lqRSHAhYbjGUwbvOeJzSnBzQrIwWlOQtqFe+XuYFatTs=
xx.example.\t3600\tIN\tAAAA\t2001:db8::f00:baaa
xx.example.\t3600\tIN\tRRSIG\tAAAA 8 2 3600 20040509183619 20040409183619 38353 example. Gkfs9xXgn8YFs/10VYNgR0vasQwaTOckPMXZngMGQiWeuuk3aKUdtUlXP5511MOu+4UQINzj+xEb6BBFUZSnWXrZvxiZNDMwfJxzXNG6WqbS4B/Wp9vJWbNHxad2mBPkd8oeAP+XuFslRPJNJW+hHvBmx03nK/gr8pOE4dxur5U=
xx.example.\t3600\tIN\tNSEC\texample. A HINFO AAAA RRSIG NSEC
xx.example.\t3600\tIN\tRRSIG\tNSEC 8 2 3600 20040509183619 20040409183619 38353 example. c6WAeuLoXZnSTZTwK5wHcEMlzjEkDvdP8dY/4jmRj9dq6TL9GuDVfrKtxWSZsZyZUPmu/LugFdewpBUFEokoJLFI9ruPvZ+a+4zD4VuWXiP91bZLcB2oO5lu2PDwQ8er5B7E8pHO0W2c96hPleRRpMMmuHkDMiBPcLdLGdmK7R0=
"###.replace("\\t", "\t");

        let zone_file_path = mk_test_data_abs_path_string("test-data/example.rfc4035");
        let ksk_path = mk_test_data_abs_path_string("test-data/Kexample.+008+31967");
        let zsk_path = mk_test_data_abs_path_string("test-data/Kexample.+008+38353");

        // Use dnst signzone instead of ldns-signzone so that -b works with -f-.
        // Use -A to get the second DNSKEY RRSIG as included in RFC 4035 Appendix A.
        // Use -T to output RRSIG timestmaps in YYYYMMDDHHmmSS format to match
        // RFC 4035 Appendix A.
        // Use -b to get similar ordering to that of RFC 4035 Appendix A.
        // Use -e and -i to generate RRSIG timestamps that match RFC 4035 Appendix A.
        // Use RSASHA256 (type 8) signing keys as they produce consistent
        // signatures for the same input, and are supported by us unlike
        // RSASHA1 (type 5) which is used by the RFC 4035 Appendix A signed
        // zone but we do not support.
        let res = FakeCmd::new([
            "dnst",
            "signzone",
            "-A",
            "-T",
            "-R",
            "-f-",
            "-e",
            "20040509183619",
            "-i",
            "20040409183619",
            &zone_file_path,
            &ksk_path,
            &zsk_path,
        ])
        .run();

        assert_eq!(res.stdout, expected_signed_zone);
        assert_eq!(res.stderr, "");
        assert_eq!(res.exit_code, 0);
    }

    #[test]
    fn rfc_5155_nsec3_signed_zone_example() {
        let expected_signed_zone = r###"; H(example) = 0p9mhaveqvm6t7vbl5lop2u3t2rp3tom.example
; H(2t7b4g4vsa5smi47k61mv5bv1a22bojr.example) = kohar7mbb8dc2ce8a9qvl8hon4k53uhi.example
; H(a.example) = 35mthgpgcu1qg68fab165klnsnk3dpvl.example
; H(ai.example) = gjeqe526plbf1g8mklp59enfd789njgi.example
; H(ns1.example) = 2t7b4g4vsa5smi47k61mv5bv1a22bojr.example
; H(ns2.example) = q04jkcevqvmu85r014c7dkba38o0ji5r.example
; H(w.example) = k8udemvp1j2f7eg6jebps17vp3n8i58h.example
; H(*.w.example) = r53bq7cc2uvmubfu5ocmm6pers9tk9en.example
; H(x.w.example) = b4um86eghhds6nea196smvmlo4ors995.example
; H(y.w.example) = ji6neoaepv8b5o6k4ev33abha8ht9fgc.example
; H(x.y.w.example) = 2vptu5timamqttgl4luu9kg21e0aor3s.example
; H(xx.example) = t644ebqk9bibcna874givr6joj62mlhv.example
example.\t3600\tIN\tSOA\tns1.example. bugs.x.w.example. 1 3600 300 3600000 3600
example.\t3600\tIN\tRRSIG\tSOA 8 1 3600 20150420235959 20051021000000 38353 example. OQmI2syAvTPgPZCKCV2cIvJyEAWyTatdMUKhg9hBdPovmZzRZ9wWaLtRzwGUuHdzeNzA7MEPOSZ1heIWYiS4JqEfemJSwZtQRLuwhOKznPMQt7UJNN4e7cjM2j0W7D8v92TsjwdB9j47Qjl64Yl0Y26zh25Sw3JRuq2dbGbbl8I=
example.\t3600\tIN\tNS\tns1.example.
example.\t3600\tIN\tNS\tns2.example.
example.\t3600\tIN\tRRSIG\tNS 8 1 3600 20150420235959 20051021000000 38353 example. YEedzYLNAJpDj/1ekisL51HQ3m9Dmcf/kj+1XxMs86P91wWTB07mhv9Jin6ziwPPwSn2erXKsJkFOT6W5XNh1W3WlgvxsQ1mAApppm0OPxmuA/pjMiv6Hr+df+N/6IZ2Wq36EtgUXxFU+QN4WVPzwebjM9rZLtNxN8kQnhSs4E4=
example.\t3600\tIN\tMX\t1 xx.example.
example.\t3600\tIN\tRRSIG\tMX 8 1 3600 20150420235959 20051021000000 38353 example. tEw3cOYajeExrCquvSlxpcjUUKNw7Myy6WjsQvboMtM4W5rs36oLF9bJiG0IuduLz3JnGPnl8o1XgpVpsmrt/xqh2ifesUD1SILxKmljw7IvJ1VDeqsaVJxmlbG0BXhNrGLRwfuiJnvUxGf3Dl8bW1g8aLOEwwm+Gz7091GJcvM=
example.\t3600\tIN\tDNSKEY\t256 3 8 AwEAAbsD4Tcz8hl2Rldov4CrfYpK3ORIh/giSGDlZaDTZR4gpGxGvMBwu2jzQ3m0iX3PvqPoaybC4tznjlJi8g/qsCRHhOkqWmjtmOYOJXEuUTb+4tPBkiboJM5QchxTfKxkYbJ2AD+VAUX1S6h/0DI0ZCGx1H90QTBE2ymRgHBwUfBt ;{id = 38353 (zsk), size = 1024b}
example.\t3600\tIN\tDNSKEY\t257 3 8 AwEAAaYL5iwWI6UgSQVcDZmH7DrhQU/P6cOfi4wXYDzHypsfZ1D8znPwoAqhj54kTBVqgZDHw8QEnMcS3TWxvHBvncRTIXhCLx0BNK5/6mcTSK2IDbxl0j4vkcQrOxc77tyExuFfuXouuKVtE7rggOJiX6ga5LJW2if6Jxe/Rh8+aJv7 ;{id = 31967 (ksk), size = 1024b}
example.\t3600\tIN\tRRSIG\tDNSKEY 8 1 3600 20150420235959 20051021000000 31967 example. neFL5wACumr7fNXVJAjNRz+5xpmkOVtsZfoW0AnOCT9Kmo8RKkArWxIMRoqCjSwL7gqAVkkDCe0hdkktfAjqwqi2cSy2SSytqgX3MBaJlfFsg/d0cTHRK32qDlhDZ4zZ511VmJCgK5rwrHPZIO5g1FTEj+hawpPVWlFqu/rWk6M=
example.\t3600\tIN\tNSEC3PARAM\t1 1 12 AABBCCDD
example.\t3600\tIN\tRRSIG\tNSEC3PARAM 8 1 3600 20150420235959 20051021000000 38353 example. EMeWCqjK1a8AmRIcl31fH2JlIwxozhyRTkuA6N/DPC6lkun6/RONLsA1ksZuY4P3b9fUcVp5/nYxo+AGNwSgr3I8VcnzhEVsDfg68grtYrcUrwhZz7TkiyLNMlMZ+krj9NpqCY1Kht/uJTrUbnG3WefBdtx3sDKa0wFY/kp/cpM=
0p9mhaveqvm6t7vbl5lop2u3t2rp3tom.example.\t3600\tIN\tNSEC3\t1 1 12 AABBCCDD 2T7B4G4VSA5SMI47K61MV5BV1A22BOJR NS SOA MX RRSIG DNSKEY NSEC3PARAM
0p9mhaveqvm6t7vbl5lop2u3t2rp3tom.example.\t3600\tIN\tRRSIG\tNSEC3 8 2 3600 20150420235959 20051021000000 38353 example. psCexsG2DMIfSm4WgYSGx/DeUGcYvj9pTcCihdM3QO5bKJfXMQ6f0zP+Af+VpYBst+zlRZkZaoNZ04rNdm3asOLGyXlEvXSecwM9VVwpof21LaX2IW/8uue/pvr1UQQUtxqbFt5VoOoLdUVUXyo/4B5BLw1qhv3vDTbaRnKjBXc=
2t7b4g4vsa5smi47k61mv5bv1a22bojr.example.\t3600\tIN\tA\t192.0.2.127
2t7b4g4vsa5smi47k61mv5bv1a22bojr.example.\t3600\tIN\tRRSIG\tA 8 2 3600 20150420235959 20051021000000 38353 example. h7JOg0b+I3ZWI4usKYTCV8Kvik2wIOlJbbgqnQuMq/eADcNucUSKP454p+6HgrTA+11FLirv07d1CL3HcXUiNd0J/85LfII965t9jEKOWq2tWzEXj0LYhoXFqcfLDmYBSNxOXy8/VexRvYlIk1wooQ8aYqdc0VIeQKba66yNAKo=
2t7b4g4vsa5smi47k61mv5bv1a22bojr.example.\t3600\tIN\tNSEC3\t1 1 12 AABBCCDD 2VPTU5TIMAMQTTGL4LUU9KG21E0AOR3S A RRSIG
2t7b4g4vsa5smi47k61mv5bv1a22bojr.example.\t3600\tIN\tRRSIG\tNSEC3 8 2 3600 20150420235959 20051021000000 38353 example. W3ZqyTU5dpvSeNYUtjk5mGDDyLWyoNmJXBNfZmv9Hwpb7FZQ/dZLu9OhS6B8JBDxunRaatpNFQjurkdQNdaLPH3B61824V0mW4JZFWZuTJJMIVZtPDOXNYXeezejYwuIKn1CZXtkobdJOtQUEmiW3OjC0Hz3L/0IUoKTgIbLZB4=
2vptu5timamqttgl4luu9kg21e0aor3s.example.\t3600\tIN\tNSEC3\t1 1 12 AABBCCDD 35MTHGPGCU1QG68FAB165KLNSNK3DPVL MX RRSIG
2vptu5timamqttgl4luu9kg21e0aor3s.example.\t3600\tIN\tRRSIG\tNSEC3 8 2 3600 20150420235959 20051021000000 38353 example. n0psta4fcHe5JvTi3KSA4O0n732l/4qYpwZhso2G8MvCTGTlVrGH/DQTPjS9rhBwkw2AWBN0kAVZ7Ry48jtfub9zC6VjLaF2aNzBScvbRRsewJi3pdNbo69qidOrlBEJUyVRo9cu3XQOA0zjT0mh+iT31oqQMNg3n3d66HnD3bs=
35mthgpgcu1qg68fab165klnsnk3dpvl.example.\t3600\tIN\tNSEC3\t1 1 12 AABBCCDD B4UM86EGHHDS6NEA196SMVMLO4ORS995 NS DS RRSIG
35mthgpgcu1qg68fab165klnsnk3dpvl.example.\t3600\tIN\tRRSIG\tNSEC3 8 2 3600 20150420235959 20051021000000 38353 example. cLVHqZp0jL0MG2ZqcnVUsOHkrGajuOtSJU/W9t7u8JDr0pjhw/yhtY1sCemgHEDVz1E9cyp3WLvcVphApGOMR6tkVOHzsPbVlKHRHogILXWL5Q6BUvXCWYtTsPvRT0eukGy/yFGL+JnCI+uRHuhMqmAmfjvBfIDzvYyy8MjNF5w=
a.example.\t3600\tIN\tNS\tns1.a.example.
a.example.\t3600\tIN\tNS\tns2.a.example.
a.example.\t3600\tIN\tDS\t58470 5 1 3079F1593EBAD6DC121E202A8B766A6A4837206C
a.example.\t3600\tIN\tRRSIG\tDS 8 2 3600 20150420235959 20051021000000 38353 example. hvn/QOHcGuvuZFuBgc2w6Z6GwhIYlzz+Rc1Y0F8ewD9IURCHmU438p++lx8MRY7IlGpa9rO+TIXiGpeA4amgO0wLTNUz9PcCihZuJ7wI8CSM49VB9OyCgORDsW13WTAUkqKgKyldbH3xE4EzNlY59pmWQgt6dGdHNj1aM9WsEco=
ns1.a.example.\t3600\tIN\tA\t192.0.2.5
ns2.a.example.\t3600\tIN\tA\t192.0.2.6
ai.example.\t3600\tIN\tA\t192.0.2.9
ai.example.\t3600\tIN\tRRSIG\tA 8 2 3600 20150420235959 20051021000000 38353 example. Y/ycwCcc4Ocm7Hmn0p7G2LqiQmm3rO9J8up3Q/rz6VhRm9IhAYj9Pae3iaGuaPd3lXwmWvSYx6aLhGvl5q8BPJXH5l220pDH1aszH48c+sYfSSgSkCe3Tjcd2OnWBX3rkbVIs8JYkAdkBct8jOQXzzjqtRIwdE4rbBav4/Azk3s=
ai.example.\t3600\tIN\tHINFO\t"KLH-10" "ITS"
ai.example.\t3600\tIN\tRRSIG\tHINFO 8 2 3600 20150420235959 20051021000000 38353 example. lt9YIge2LzOVGEED+l0oHuVuhebYI3rudx4Knl0WZ4qMk7xcLtzAfK2NT0cV2MYKe9hi31O7ITh4mVZUC3yq9L1lpbZQaeeDRxJHsm1LDtlEh32GCKHXBRNNaQWmFZEuXeGeNec3/itTYMQx/2e7xXmltzVPvvBFqjn8t4pGyFo=
ai.example.\t3600\tIN\tAAAA\t2001:db8::f00:baa9
ai.example.\t3600\tIN\tRRSIG\tAAAA 8 2 3600 20150420235959 20051021000000 38353 example. diBqPpbIyhguumnN3aqQnAKiqOZk0q1fJSANjYZcnGJjAxrTfQ1kkEjG1NAJpINnfIo2lD1dxXwHvW9TJXHRcx6KcLc5v0e+weoLtA+6eNViLQVG7JvL24amuPMHS0oJBE4bkJEMYGvtJmIitb0rNaA4MIf3j0oYWS+dhL4B8A4=
b4um86eghhds6nea196smvmlo4ors995.example.\t3600\tIN\tNSEC3\t1 1 12 AABBCCDD GJEQE526PLBF1G8MKLP59ENFD789NJGI MX RRSIG
b4um86eghhds6nea196smvmlo4ors995.example.\t3600\tIN\tRRSIG\tNSEC3 8 2 3600 20150420235959 20051021000000 38353 example. q2De6iOGJZBGqKlrmdGEXvXHb2Rz0OT1P5Rnfqn+TutSupUYmLKZYlk66QSj/CXW8aLb0mDGdqyRTjm7DuDv0+su2T+w0SoS3M5t1wiDSeE/vl6VFwGuZeCZGb0Re4sfkGpuFv/LD6VmNvhCcy+O+sXrguMrMdJ3lQCvJQjhCqA=
c.example.\t3600\tIN\tNS\tns1.c.example.
c.example.\t3600\tIN\tNS\tns2.c.example.
ns1.c.example.\t3600\tIN\tA\t192.0.2.7
ns2.c.example.\t3600\tIN\tA\t192.0.2.8
gjeqe526plbf1g8mklp59enfd789njgi.example.\t3600\tIN\tNSEC3\t1 1 12 AABBCCDD JI6NEOAEPV8B5O6K4EV33ABHA8HT9FGC A HINFO AAAA RRSIG
gjeqe526plbf1g8mklp59enfd789njgi.example.\t3600\tIN\tRRSIG\tNSEC3 8 2 3600 20150420235959 20051021000000 38353 example. WOV1cBmmwlbTsR4qie8996TsFxWeYh0Q9CKNvHbTRtvNX2BHFa2K8583B+5x/GBOrHdZqFgSHXqkyAkD8y1gAj0cHzCUIvZhlGwHKtOlLk3lZBK0UdQGtWzbqRJBfoEZW9ZLuyWw1R67hxCkysPS2Mq4pHsXQgbQZZt4G7O/XwM=
ji6neoaepv8b5o6k4ev33abha8ht9fgc.example.\t3600\tIN\tNSEC3\t1 1 12 AABBCCDD K8UDEMVP1J2F7EG6JEBPS17VP3N8I58H
ji6neoaepv8b5o6k4ev33abha8ht9fgc.example.\t3600\tIN\tRRSIG\tNSEC3 8 2 3600 20150420235959 20051021000000 38353 example. J0QT2D31aTMBikuGbnGDTazPPx2fHNg3R8T6BPyNW+nX2qtI74BEdgFOsPUL7C3DlXPayWDYHFREXumHQldAb65X2N4EGblZVJ5HiVVxe4mqaGipckyWhvbNXTm3ITvvuCK6G+Q0XUMsQ2INb7wF9Qo1acd1b5cLLi1UNET3NPo=
k8udemvp1j2f7eg6jebps17vp3n8i58h.example.\t3600\tIN\tNSEC3\t1 1 12 AABBCCDD KOHAR7MBB8DC2CE8A9QVL8HON4K53UHI
k8udemvp1j2f7eg6jebps17vp3n8i58h.example.\t3600\tIN\tRRSIG\tNSEC3 8 2 3600 20150420235959 20051021000000 38353 example. s43tb7Gyh2lQ5wSKgxNMrP0HFJtjBuT+lzutMwoivhn4CMmJqYoOiMgtozsOg8OcG6mBZn6WqEC5y05CuHrHOirzGY55+Jp2B/I/RwVgWjWTA5qsjuqohgJjNnJDF1PpC+qVJZjdDU41+q/M63fiMvDBeJ5PAfqqdDLOxX/muGc=
kohar7mbb8dc2ce8a9qvl8hon4k53uhi.example.\t3600\tIN\tNSEC3\t1 1 12 AABBCCDD Q04JKCEVQVMU85R014C7DKBA38O0JI5R A RRSIG
kohar7mbb8dc2ce8a9qvl8hon4k53uhi.example.\t3600\tIN\tRRSIG\tNSEC3 8 2 3600 20150420235959 20051021000000 38353 example. iCIqnxLw7KsQZxj7MNPlEGlbU4SvoroyygNAILtzxgEY0qJflPEsV4lyjsJMNMPMvzlyzs4zAl2StBYF+Y9WDCJf5h1t/W0tB9oddfoLwtAEqukHFW6DIcoHuERjdqTVr3+fvcIJzwGAuT+TYuOucq/2aTwmludE1lhHBgOIjJU=
ns1.example.\t3600\tIN\tA\t192.0.2.1
ns1.example.\t3600\tIN\tRRSIG\tA 8 2 3600 20150420235959 20051021000000 38353 example. i2ljZXbHVRHFrDI00jW8Ln6Pivq0S2cBS9TNBHoiiCvMR4cxE/jijDAqt7U/TqIHyu3lSK3tmLEZhCh9rWEXOzfLuzo6RfcXvg4V7lLXuLMRhvLjTn1+LmWHGaW6xnNkvapU8/bm2Ckriy3+05cTEsbpTJ9swf2Fg6Q2yDnn8ig=
ns2.example.\t3600\tIN\tA\t192.0.2.2
ns2.example.\t3600\tIN\tRRSIG\tA 8 2 3600 20150420235959 20051021000000 38353 example. hnBX5fSoXikZeE903WDLD6o2u+1j+9mo+u5b1YRxlCvR1FPRnhV8byCTEpV8RyQdjN6YL/tCG+wyLDysdHiVkNMEQe8SIRTzJLXFD1OvvdpIe+tNA2yTEemrMEkJIDcQeXy5BqWQwZb+DckvOxwnAIsHgCidUGNVXQrqtC0hwJc=
q04jkcevqvmu85r014c7dkba38o0ji5r.example.\t3600\tIN\tNSEC3\t1 1 12 AABBCCDD R53BQ7CC2UVMUBFU5OCMM6PERS9TK9EN A RRSIG
q04jkcevqvmu85r014c7dkba38o0ji5r.example.\t3600\tIN\tRRSIG\tNSEC3 8 2 3600 20150420235959 20051021000000 38353 example. TolAxcK5GG0pkbK6DawH8immUjUF/HbrVlmD+QPB0te4JcawLHxARbigxoHQnwUNqhoU5CEj2f/ozPjWJ/F+sj3ZsLzC4dcGp4nMOE0cdP9SQ+5fxuq57/Aj26invkthydBMdk+kZSD5IDw2I4llR3Es+P1ZqA+qd4auIpcHsX4=
r53bq7cc2uvmubfu5ocmm6pers9tk9en.example.\t3600\tIN\tNSEC3\t1 1 12 AABBCCDD T644EBQK9BIBCNA874GIVR6JOJ62MLHV MX RRSIG
r53bq7cc2uvmubfu5ocmm6pers9tk9en.example.\t3600\tIN\tRRSIG\tNSEC3 8 2 3600 20150420235959 20051021000000 38353 example. CsWt2WIBFyVeGv5wE13EI3MyGa4lhoZIOBQQWphNLKeH7j5c5xKmaoeleKmsl2D1Ni1+sr8U5IwvWfHmjOqo0mo4zQdv6K/U6AcnwXd0hZ+jCWE0QNAJt4HJXC/7vBCeDcSZ1MJ95X24FxkToQRPFkboCoP/+9glOJAx6X+jnCE=
t644ebqk9bibcna874givr6joj62mlhv.example.\t3600\tIN\tNSEC3\t1 1 12 AABBCCDD 0P9MHAVEQVM6T7VBL5LOP2U3T2RP3TOM A HINFO AAAA RRSIG
t644ebqk9bibcna874givr6joj62mlhv.example.\t3600\tIN\tRRSIG\tNSEC3 8 2 3600 20150420235959 20051021000000 38353 example. AI+9pSvUUyTVQiLMX0Iz/2yyL9CdFzOYYJkbYH6sJX7/649vikFsMSCTpz3UTBp17ubKtlr1sP5Xiu++RCXu0hL8k9AOBSzy1ZmCS3T24Nj20gzuueN77ov0NsVxAh/tyBJV5LoNG1TG7+AVbepsqVKOMvON4clunFHlbTCYueM=
*.w.example.\t3600\tIN\tMX\t1 ai.example.
*.w.example.\t3600\tIN\tRRSIG\tMX 8 2 3600 20150420235959 20051021000000 38353 example. OzXlQ4NOdqgULXY+nHuXWzomMR9WAha768A/zfm24C4/Ug5OIR0vkjNZ0Is2MoXPCMv2GI2X42BkIY9S60pjlJ26IITW8pzArt+xURsWfonw9/WF/mpa6r1IxXZ3QCWmS7aIrQ/sDw1u6UnsTJIaFZbE94DvyeU+/TZ8mN8tz2k=
x.w.example.\t3600\tIN\tMX\t1 xx.example.
x.w.example.\t3600\tIN\tRRSIG\tMX 8 3 3600 20150420235959 20051021000000 38353 example. nw5Z1G1XkM3R6uJNzohynT9cXnNwCDwORheT4aqmO3EcfJrrp6k5VjtdY5Bqtxo6FlCgybcsinZVdcIV+14374aQrvezjiZmiqECdCDHzO/X4XVaxk6ei5oj+22Pl4P6D3YLt6D+KlXZbdTmfRkgo8ZwQ9JceEYwvTrlPQw3ldQ=
x.y.w.example.\t3600\tIN\tMX\t1 xx.example.
x.y.w.example.\t3600\tIN\tRRSIG\tMX 8 4 3600 20150420235959 20051021000000 38353 example. fJTea7tirPJYIy10rt0PHyV08ZbfuyJ4dyh8B4ycCxiHZkRJgnNjTS4y+/csAKkaIvToub5f/ob53/4ZMg9f6SlTby6ybbwxY4bWoZsISXIjhw3mDdVm2FsJiz4r8hPQjTOLSE6wpZtbxgfwtXa7OiJbzgAuHg9KbgGk2PNPfns=
xx.example.\t3600\tIN\tA\t192.0.2.10
xx.example.\t3600\tIN\tRRSIG\tA 8 2 3600 20150420235959 20051021000000 38353 example. ZPoxxa+U0ZI5Do7mJsq5rGC+bpUNTwRtTZJrr+tREhQn/AWKVwJGJFTitzn5akmusIk3RLGIfZPOLECMu6o+sF924qKA+M66ts98HfQP8b+duBd7kFW5I0hqtq0pcRDJm/tyFRgDRTas0puUzgNt4jud4CGFD0SM0h/MsWnxSnE=
xx.example.\t3600\tIN\tHINFO\t"KLH-10" "TOPS-20"
xx.example.\t3600\tIN\tRRSIG\tHINFO 8 2 3600 20150420235959 20051021000000 38353 example. qp2kpSTjHgc2xFZKH/iaek8ACNFzq7EFsVpiWSoJdyf5V1CIZY7SdxTe0k4W+zyzcGQOzC1u1ehWGmZeyIQYig+fOVZrnBFdJJcbQ9//JQnqcF6O2eGa5jMyLJQ8NceSK9dTMNj45KX1SlCaHwzCareLZip2obzaRyJqjvXtzl4=
xx.example.\t3600\tIN\tAAAA\t2001:db8::f00:baaa
xx.example.\t3600\tIN\tRRSIG\tAAAA 8 2 3600 20150420235959 20051021000000 38353 example. TX5v7Jnw/lo29b3jr0aSbRGUDrk/NJm/3mcdGgSXsIPObhEI82PGPLKpy6vTQDyoXVIMigG0XATN74gav/kF90aBsTRsm6ITKE09sccLR8OIg+lFaVtEjSroZBrBHRocWStD4yssaWrmhS/+g8IC3PTPEPXJDFkj46vK9Z/nlNU=
"###.replace("\\t", "\t");

        let zone_file_path = mk_test_data_abs_path_string("test-data/example.rfc5155");
        let ksk_path = mk_test_data_abs_path_string("test-data/Kexample.+008+31967");
        let zsk_path = mk_test_data_abs_path_string("test-data/Kexample.+008+38353");

        // Use `dnst signzone` mode instead of `ldns-signzone` mode to get
        // more control via specific CLI arguments over the output format to
        // better match that of the example in RFC 4035 Appendix A without
        // also introducing extra comments that `ldns-signzone -b` adds.
        // Specifically the following options are used to make the output a
        // better match to that of RFC 5155 Appendix A:
        //
        //   -T outputs RRSIG timestamps in YYYYMMDDHHmmSS format. -L outputs
        //   NSEC3 hash mappings. -R orders RRSIGs after the records they
        //   sign.
        //
        // We use RSASHA256 (type 8) signing keys instead of RSASHA1 (type 5)
        // used by RFC 5155 Appendix A as we don't support type 5 (as it is
        // NOT RECOMMENDED by RFC 8624) and because RSASHA256 signatures are
        // consistent for the same input unlike ECDSAP256SHA256 for example.
        //
        // Signature validity period (expiration via `-e` and inception via
        // `-i`) and NSEC3 options (extra iterations via `-t12` and salt via
        // `-saabbccdd`) are set to match those in the RFC 5155 Appendix A
        // example.
        //
        // We use -P (note the capital) because without it the standard, ldns
        // based, opt-out behaviour is to include insecure delegations in the
        // NSEC3 chain but the RFC 5155 Appendix A signed zone assumes that
        // insecure delegations (such as c.example which lacks a DS record and
        // is thus an insecure delegation) are omitted from the NSEC3 chain.
        // Both behaviours are valid according to RFC 5155 as it states in
        // section 7.1 on Zone Signing: "Owner names that correspond to
        // unsigned delegations MAY have a corresponding NSEC3 RR", note the
        // "MAY".
        let res = FakeCmd::new([
            "dnst",
            "signzone",
            "-T",
            "-L",
            "-R",
            "-f-",
            "-e",
            "20150420235959",
            "-i",
            "20051021000000",
            "-n",
            "-t12",
            "-saabbccdd",
            "-P",
            &zone_file_path,
            &ksk_path,
            &zsk_path,
        ])
        .run();

        assert_eq!(res.stdout, expected_signed_zone);
        // assert_eq!(res.stderr, ""); // Commented out due to NSEC3 iterations warning.
        assert_eq!(res.exit_code, 0);
    }

    #[test]
    fn nsec_hash_only() {
        let expected_signed_zone = r###"example.\t3600\tIN\tSOA\tns1.example. bugs.x.w.example. 1 3600 300 3600000 3600
example.\t3600\tIN\tNS\tns1.example.
example.\t3600\tIN\tNS\tns2.example.
example.\t3600\tIN\tMX\t1 xx.example.
example.\t3600\tIN\tNSEC\t2t7b4g4vsa5smi47k61mv5bv1a22bojr.example. NS SOA MX RRSIG NSEC DNSKEY
example.\t3600\tIN\tDNSKEY\t256 3 8 AwEAAbsD4Tcz8hl2Rldov4CrfYpK3ORIh/giSGDlZaDTZR4gpGxGvMBwu2jzQ3m0iX3PvqPoaybC4tznjlJi8g/qsCRHhOkqWmjtmOYOJXEuUTb+4tPBkiboJM5QchxTfKxkYbJ2AD+VAUX1S6h/0DI0ZCGx1H90QTBE2ymRgHBwUfBt
example.\t3600\tIN\tDNSKEY\t257 3 8 AwEAAaYL5iwWI6UgSQVcDZmH7DrhQU/P6cOfi4wXYDzHypsfZ1D8znPwoAqhj54kTBVqgZDHw8QEnMcS3TWxvHBvncRTIXhCLx0BNK5/6mcTSK2IDbxl0j4vkcQrOxc77tyExuFfuXouuKVtE7rggOJiX6ga5LJW2if6Jxe/Rh8+aJv7
2t7b4g4vsa5smi47k61mv5bv1a22bojr.example.\t3600\tIN\tA\t192.0.2.127
2t7b4g4vsa5smi47k61mv5bv1a22bojr.example.\t3600\tIN\tNSEC\ta.example. A RRSIG NSEC
a.example.\t3600\tIN\tNS\tns1.a.example.
a.example.\t3600\tIN\tNS\tns2.a.example.
a.example.\t3600\tIN\tDS\t58470 5 1 3079F1593EBAD6DC121E202A8B766A6A4837206C
a.example.\t3600\tIN\tNSEC\tai.example. NS DS RRSIG NSEC
ns1.a.example.\t3600\tIN\tA\t192.0.2.5
ns2.a.example.\t3600\tIN\tA\t192.0.2.6
ai.example.\t3600\tIN\tA\t192.0.2.9
ai.example.\t3600\tIN\tHINFO\t"KLH-10" "ITS"
ai.example.\t3600\tIN\tAAAA\t2001:db8::f00:baa9
ai.example.\t3600\tIN\tNSEC\tc.example. A HINFO AAAA RRSIG NSEC
c.example.\t3600\tIN\tNS\tns1.c.example.
c.example.\t3600\tIN\tNS\tns2.c.example.
c.example.\t3600\tIN\tNSEC\tns1.example. NS RRSIG NSEC
ns1.c.example.\t3600\tIN\tA\t192.0.2.7
ns2.c.example.\t3600\tIN\tA\t192.0.2.8
ns1.example.\t3600\tIN\tA\t192.0.2.1
ns1.example.\t3600\tIN\tNSEC\tns2.example. A RRSIG NSEC
ns2.example.\t3600\tIN\tA\t192.0.2.2
ns2.example.\t3600\tIN\tNSEC\t*.w.example. A RRSIG NSEC
*.w.example.\t3600\tIN\tMX\t1 ai.example.
*.w.example.\t3600\tIN\tNSEC\tx.w.example. MX RRSIG NSEC
x.w.example.\t3600\tIN\tMX\t1 xx.example.
x.w.example.\t3600\tIN\tNSEC\tx.y.w.example. MX RRSIG NSEC
x.y.w.example.\t3600\tIN\tMX\t1 xx.example.
x.y.w.example.\t3600\tIN\tNSEC\txx.example. MX RRSIG NSEC
xx.example.\t3600\tIN\tA\t192.0.2.10
xx.example.\t3600\tIN\tHINFO\t"KLH-10" "TOPS-20"
xx.example.\t3600\tIN\tAAAA\t2001:db8::f00:baaa
xx.example.\t3600\tIN\tNSEC\texample. A HINFO AAAA RRSIG NSEC
"###.replace("\\t", "\t");

        let zone_file_path = mk_test_data_abs_path_string("test-data/example.rfc5155");

        let res = FakeCmd::new(["dnst", "signzone", "-f-", "-H", &zone_file_path]).run();

        assert_eq!(res.stderr, "");
        assert_eq!(res.stdout, expected_signed_zone);
        assert_eq!(res.exit_code, 0);
    }

    #[test]
    fn nsec3_hash_only() {
        let expected_signed_zone = r###"example.\t3600\tIN\tSOA\tns1.example. bugs.x.w.example. 1 3600 300 3600000 3600
example.\t3600\tIN\tNS\tns1.example.
example.\t3600\tIN\tNS\tns2.example.
example.\t3600\tIN\tMX\t1 xx.example.
example.\t3600\tIN\tDNSKEY\t256 3 8 AwEAAbsD4Tcz8hl2Rldov4CrfYpK3ORIh/giSGDlZaDTZR4gpGxGvMBwu2jzQ3m0iX3PvqPoaybC4tznjlJi8g/qsCRHhOkqWmjtmOYOJXEuUTb+4tPBkiboJM5QchxTfKxkYbJ2AD+VAUX1S6h/0DI0ZCGx1H90QTBE2ymRgHBwUfBt
example.\t3600\tIN\tDNSKEY\t257 3 8 AwEAAaYL5iwWI6UgSQVcDZmH7DrhQU/P6cOfi4wXYDzHypsfZ1D8znPwoAqhj54kTBVqgZDHw8QEnMcS3TWxvHBvncRTIXhCLx0BNK5/6mcTSK2IDbxl0j4vkcQrOxc77tyExuFfuXouuKVtE7rggOJiX6ga5LJW2if6Jxe/Rh8+aJv7
example.\t3600\tIN\tNSEC3PARAM\t1 0 0 -
2t7b4g4vsa5smi47k61mv5bv1a22bojr.example.\t3600\tIN\tA\t192.0.2.127
3msev9usmd4br9s97v51r2tdvmr9iqo1.example.\t3600\tIN\tNSEC3\t1 0 0 - 5E35TOOBFJ2A4I0CL6F4F893UD43PA93 NS SOA MX RRSIG DNSKEY NSEC3PARAM
5e35toobfj2a4i0cl6f4f893ud43pa93.example.\t3600\tIN\tNSEC3\t1 0 0 - 6CD522290VMA0NR8LQU1IVTCOFJ94RGA A RRSIG
6cd522290vma0nr8lqu1ivtcofj94rga.example.\t3600\tIN\tNSEC3\t1 0 0 - 9JS115EA61CHTVGNSDGK2LLDV5CEU01U NS DS RRSIG
9js115ea61chtvgnsdgk2lldv5ceu01u.example.\t3600\tIN\tNSEC3\t1 0 0 - A2BBV5G5D8IK754A2A44GDC113SC00DK
a.example.\t3600\tIN\tNS\tns1.a.example.
a.example.\t3600\tIN\tNS\tns2.a.example.
a.example.\t3600\tIN\tDS\t58470 5 1 3079F1593EBAD6DC121E202A8B766A6A4837206C
ns1.a.example.\t3600\tIN\tA\t192.0.2.5
ns2.a.example.\t3600\tIN\tA\t192.0.2.6
a2bbv5g5d8ik754a2a44gdc113sc00dk.example.\t3600\tIN\tNSEC3\t1 0 0 - ATUTAKMS2NNIOD8SIE19KMFB3UQD60KQ MX RRSIG
ai.example.\t3600\tIN\tA\t192.0.2.9
ai.example.\t3600\tIN\tHINFO\t"KLH-10" "ITS"
ai.example.\t3600\tIN\tAAAA\t2001:db8::f00:baa9
atutakms2nniod8sie19kmfb3uqd60kq.example.\t3600\tIN\tNSEC3\t1 0 0 - D8CM5M2D14EE3CI2UDFLRLK00604LNNK NS
c.example.\t3600\tIN\tNS\tns1.c.example.
c.example.\t3600\tIN\tNS\tns2.c.example.
ns1.c.example.\t3600\tIN\tA\t192.0.2.7
ns2.c.example.\t3600\tIN\tA\t192.0.2.8
d8cm5m2d14ee3ci2udflrlk00604lnnk.example.\t3600\tIN\tNSEC3\t1 0 0 - DSQ717D99RRRN3N4O1O20NTK5LDJKNT3 A HINFO AAAA RRSIG
dsq717d99rrrn3n4o1o20ntk5ldjknt3.example.\t3600\tIN\tNSEC3\t1 0 0 - L76MHQG6OA3A5SCU8LULA061NEPF70PH A RRSIG
l76mhqg6oa3a5scu8lula061nepf70ph.example.\t3600\tIN\tNSEC3\t1 0 0 - M1O89LFDO9RRF2F8R8SS42D81D09V48M A HINFO AAAA RRSIG
m1o89lfdo9rrf2f8r8ss42d81d09v48m.example.\t3600\tIN\tNSEC3\t1 0 0 - P9N5PTEVJSJOSKR5U50VC77GP9BDSCK8 A RRSIG
ns1.example.\t3600\tIN\tA\t192.0.2.1
ns2.example.\t3600\tIN\tA\t192.0.2.2
p9n5ptevjsjoskr5u50vc77gp9bdsck8.example.\t3600\tIN\tNSEC3\t1 0 0 - TF4V2JBVF5IQ28BHEOT32E5NSH2DBOF3 MX RRSIG
tf4v2jbvf5iq28bheot32e5nsh2dbof3.example.\t3600\tIN\tNSEC3\t1 0 0 - VDEC5SVARLB837SLN077FFSVBRJ6LV0Q
vdec5svarlb837sln077ffsvbrj6lv0q.example.\t3600\tIN\tNSEC3\t1 0 0 - 3MSEV9USMD4BR9S97V51R2TDVMR9IQO1 MX RRSIG
*.w.example.\t3600\tIN\tMX\t1 ai.example.
x.w.example.\t3600\tIN\tMX\t1 xx.example.
x.y.w.example.\t3600\tIN\tMX\t1 xx.example.
xx.example.\t3600\tIN\tA\t192.0.2.10
xx.example.\t3600\tIN\tHINFO\t"KLH-10" "TOPS-20"
xx.example.\t3600\tIN\tAAAA\t2001:db8::f00:baaa
"###.replace("\\t", "\t");

        let zone_file_path = mk_test_data_abs_path_string("test-data/example.rfc5155");

        let res = FakeCmd::new(["dnst", "signzone", "-f-", "-n", "-H", &zone_file_path]).run();

        assert_eq!(res.stderr, "");
        assert_eq!(res.stdout, expected_signed_zone);
        assert_eq!(res.exit_code, 0);
    }

    #[test]
    fn glue_records_should_not_be_nsec_hashed_or_signed() {
        // There should not be NSEC, NSEC3 or RRSIG RRs for A/AAAA RRs at glue
        // owner names.
        let expected_zone = r###"example.org.\t239\tIN\tSOA\texample.net. hostmaster.example.net. 1234567890 28800 7200 604800 238
example.org.\t239\tIN\tRRSIG\tSOA 8 2 239 20040509183619 20040409183619 28954 example.org. rKO4uWby08Xjz35KqY/6BX60e/4pJYKVkrOSVZ+smMWLn1QDN9sAf4JR5lwQs/SdnGuHqcJlMgmTGn3tObfywS4nmz5YYLRIvROhmZ931Ezu+uR5qY2HqqP/+kAjVw0rAeou/N3VKMY2nA5h0YWAEKsxpSWBcsH3JPUg/A447U0=
example.org.\t240\tIN\tA\t128.140.76.106
example.org.\t240\tIN\tRRSIG\tA 8 2 240 20040509183619 20040409183619 28954 example.org. ifMaJ6K8bma4RfwCA+zV3LoGD8H28/MTgVRdNZd/h3bkBLeAHeaLRQYfJ68f359lgMIq7uRtedFdxv+syKlXO4ad4WnNV7yMFWVIVBfltmkzJ6+PHRtk1465xtBe0J7hRLAd+pNIIEHrxUWq8EbB0Kt6I+xcMtKHtZsI6INDYmg=
example.org.\t1000\tIN\tNS\texample.net.
example.org.\t1000\tIN\tRRSIG\tNS 8 2 1000 20040509183619 20040409183619 28954 example.org. c/i5UigkjCw23eL0Mwntsv6jXptDjP7X932TfhsJwgU+PwO7N2axes1uMNffgOM/tZJCo8Gi0OEmrkaxcseOsUUezM3dsTF2QhNDdUJYzIN6UfiW4JEBF5hXnhbiuarBW38Dw+MCXqDf3s4Sgop3qiFmSS+XW7pjKvs+ZK0KFdQ=
example.org.\t238\tIN\tNSEC\tinsecure-deleg.example.org. A NS SOA RRSIG NSEC DNSKEY
example.org.\t238\tIN\tRRSIG\tNSEC 8 2 238 20040509183619 20040409183619 28954 example.org. ScErSL6LmEIrsVpqR0+Jw+TMjx32AsUq1tUK26ecNk//qRhWf9yvPuDSJ9zQc6eO7cFIL3nr6ZmJdEqaOwn+OoGQPORaKXn9q1CzpiT0hyC/SUdaIhWicdxTMgpwmj8u+/3+B2yW3jZdG+nPuJann70FJJZx7BRwMRheU3l7u74=
example.org.\t239\tIN\tDNSKEY\t256 3 8 AwEAAcCIpalbX67WU8Z+gI/oaeD0EjOt41Py++X1HQauTfSB5gwivbGwIsqA+Qf5+/j3gcuSFRbFzyPfAb5x14jy/TU3MWXGfmJsJX/DeTqiMwfTQTTlWgMdqRi7JuQoDx3ueYOQOLTDPVqlyvF5/g7b9FUd4LO8G3aO2FfqRBjNG8px ;{id = 28954 (zsk), size = 1024b}
example.org.\t239\tIN\tDNSKEY\t257 3 8 AwEAAckp/oMmocs+pv4KsCkCciazIl2+SohAZ2/bH2viAMg3tHAPjw5YfPNErUBqMGvN4c23iBCnt9TktT5bVoQdpXyCJ+ZwmWrFxlXvXIqG8rpkwHi1xFoXWVZLrG9XYCqLVMq2cB+FgMIaX504XMGk7WQydtV1LAqLgP3B8JA2Fc1j ;{id = 51331 (ksk), size = 1024b}
example.org.\t239\tIN\tRRSIG\tDNSKEY 8 2 239 20040509183619 20040409183619 51331 example.org. v/TJSG+fm2Cqgo5CMG7G9Oqm4WAYFf4rdyy+nP0HHKwkr26kLPd8EP7Ks2iq/vctR7eaO7KEubOf8GmdLTCmFlxKKtQwW0vP+mLssTmvJmiISCuHFlDEUP332nW3uLn0RCvFlUKzCNNdAhBMpRg9GTYa+WY7IN8kxt9CaewanyY=
insecure-deleg.example.org.\t240\tIN\tA\t1.1.1.1
insecure-deleg.example.org.\t240\tIN\tNS\texample.com.
insecure-deleg.example.org.\t240\tIN\tNS\tinsecure-deleg.example.org.
insecure-deleg.example.org.\t240\tIN\tAAAA\t::1
insecure-deleg.example.org.\t238\tIN\tNSEC\tsecure-deleg.example.org. NS RRSIG NSEC
insecure-deleg.example.org.\t238\tIN\tRRSIG\tNSEC 8 3 238 20040509183619 20040409183619 28954 example.org. Bo85edrZIAdZ3whoSMtaKcSHhXEhg3I4SQcRQtCl/Qf/OZdB8NiU4RDU36ld92IP8INuKYY10fwdmGrFNCRUwbglk6I/VQh098bvn4L2IwsetsIexV03QB9pOAtvLw3ptp5VtCxhSyLWBoe/VbDtdl7x1bTby3PuNX2x6atNXvo=
occluded.insecure-deleg.example.org.\t240\tIN\tA\t1.2.3.4
secure-deleg.example.org.\t240\tIN\tA\t1.1.1.1
secure-deleg.example.org.\t240\tIN\tNS\texample.com.
secure-deleg.example.org.\t240\tIN\tNS\tsecure-deleg.example.org.
secure-deleg.example.org.\t240\tIN\tAAAA\t::1
secure-deleg.example.org.\t240\tIN\tDS\t3120 15 2 0675D8C4A90ECD25492E4C4C6583AFCEF7C3B910B7A39162803058E6E7393A19
secure-deleg.example.org.\t240\tIN\tRRSIG\tDS 8 3 240 20040509183619 20040409183619 28954 example.org. W0uGbOEdJnb5hwKSkMIQ4RJj3lnAUqu0mIxfPr0+irCxjk6yRy1G0IuozMftG8k1hBxHNC2Ak+y/jPF54fXpYTe0ePyxw0sXTBZFJPwH3ZP8q7SPDx0gXlNoF9Rpq/VjSp0de0ru88OmARkqtq+cX5OdKxUrlj9M5DH2/8jltaA=
secure-deleg.example.org.\t238\tIN\tNSEC\texample.org. NS DS RRSIG NSEC
secure-deleg.example.org.\t238\tIN\tRRSIG\tNSEC 8 3 238 20040509183619 20040409183619 28954 example.org. FIGAoKOlz83oqWx8+ymMd22KO1nOOP5N8nb8A9fWL9Fdduw2GlxH79T1Js/SZy4J9fChTIzvgUToYXc8uwQqu0O01Zra+XyhfnHGv52Hl/JxoBQPj3OXXpEcphcm3lmc7zMBS8YtXxSBrpjciyy0MZWerQDcme6/dVzCZxPmF4o=
"###.replace("\\t", "\t");

        let zone_file_path = mk_test_data_abs_path_string("test-data/example.org");
        let ksk_path = mk_test_data_abs_path_string("test-data/Kexample.org.+008+51331");
        let zsk_path = mk_test_data_abs_path_string("test-data/Kexample.org.+008+28954");

        let res = FakeCmd::new([
            "dnst",
            "signzone",
            "-T",
            "-R",
            "-f-",
            "-e",
            "20040509183619",
            "-i",
            "20040409183619",
            &zone_file_path,
            &ksk_path,
            &zsk_path,
        ])
        .run();

        assert_eq!(res.stderr, "");
        assert_eq!(res.stdout, expected_zone);
        assert_eq!(res.exit_code, 0);
    }

    #[test]
    fn glue_records_should_not_be_nsec3_hashed_or_signed() {
        // There should not be NSEC, NSEC3 or RRSIG RRs for A/AAAA RRs at glue
        // owner names.
        //
        // This test also showcases how TTLs are determined.
        //   - Existing RRs keep their current TTL.
        //   - RRSIG TTLs match that of the record they cover.
        //   - New RRs such as DNSKEYs are given the SOA RR TTL.
        //   - UNLESS they are NSEC(3) RRs in which case they are given the
        //     minimum of the SOA RR TTL and the SOA MINIMUM.
        //   - The $TTL value, if specified in the input zonefile, is used as
        //     the TTL of loaded RRs that lack a TTL, and will as above
        //     likewise be used by any generated covering RRSIG.
        let expected_zone = r###"example.org.\t239\tIN\tSOA\texample.net. hostmaster.example.net. 1234567890 28800 7200 604800 238
example.org.\t239\tIN\tRRSIG\tSOA 8 2 239 20240101010101 20240101010101 28954 example.org. EYeXeqDlGLECQSXWnwBDQlN7DaNejYhQ2whkBkhhQMl5JGGRqCGuWDK0VwUykTQnMkjqL1rbJaDlBvD6/9kZW+IoxEe7lMGksXCUjl0TGAg/qZvgHRSJ26z8BWfbCDqHlwQeIbqZBeg0W7fJBniGNnbp29hJJUbjaYPVg1RLNW8=
example.org.\t240\tIN\tA\t128.140.76.106
example.org.\t240\tIN\tRRSIG\tA 8 2 240 20240101010101 20240101010101 28954 example.org. Nc33Gu7E46O6+3/VjGySyu4c3X+E7gyrD9xDvfy2T0WY/z4Hgh7ia9adToN5IA6antpJqdaYW3qBrBZ1aEb8c0wfZygkD//PJCRKwZxDNrwCTOc4AK37xk6WH72Acs/0w20zhk8PUuCxCerVAdNpr0FRgIpiOq9nD1RjEtbsd6g=
example.org.\t1000\tIN\tNS\texample.net.
example.org.\t1000\tIN\tRRSIG\tNS 8 2 1000 20240101010101 20240101010101 28954 example.org. I5Aggj1a1IdCp+w50H+0s3jgGfVLYprhaXqJGX+fHX+XQsGg+JF0zxSYNNKDLxdLXsUmqroZSTD6UpOSpwS0QIptdEdSWBhLJgwIaqXpci6zmzwtr+rX4uJ34L/PUO1AZN7E5Q1CVgj+DcspPXoHeg+dl0m+o2sRd6PpdJuB0zo=
example.org.\t239\tIN\tDNSKEY\t256 3 8 AwEAAcCIpalbX67WU8Z+gI/oaeD0EjOt41Py++X1HQauTfSB5gwivbGwIsqA+Qf5+/j3gcuSFRbFzyPfAb5x14jy/TU3MWXGfmJsJX/DeTqiMwfTQTTlWgMdqRi7JuQoDx3ueYOQOLTDPVqlyvF5/g7b9FUd4LO8G3aO2FfqRBjNG8px ;{id = 28954 (zsk), size = 1024b}
example.org.\t239\tIN\tDNSKEY\t257 3 8 AwEAAckp/oMmocs+pv4KsCkCciazIl2+SohAZ2/bH2viAMg3tHAPjw5YfPNErUBqMGvN4c23iBCnt9TktT5bVoQdpXyCJ+ZwmWrFxlXvXIqG8rpkwHi1xFoXWVZLrG9XYCqLVMq2cB+FgMIaX504XMGk7WQydtV1LAqLgP3B8JA2Fc1j ;{id = 51331 (ksk), size = 1024b}
example.org.\t239\tIN\tRRSIG\tDNSKEY 8 2 239 20240101010101 20240101010101 51331 example.org. aWRFnYg77f8mAG0iSaHSBSJPNk5ZeAU3KVeQH6mPPOzP6FKA8Me5LkYi+cPhbaoJxVkYQEWtFo8DKSx4PBG+daB3dQdfRoR7o2gVawMr9r+SDEKnXfO0q92cb7m1oSWw9Xc512LViuPyKH2Yll4tSGZTOLQJzJ1CIhMYkm/M0HQ=
example.org.\t239\tIN\tNSEC3PARAM\t1 0 0 -
example.org.\t239\tIN\tRRSIG\tNSEC3PARAM 8 2 239 20240101010101 20240101010101 28954 example.org. SYie+jTjLhj8VNuq9dQEqDZ2RgMxvdmcPf2u/Ox4YsQYFzFDYReY8+viw2zMhQQmwwDE2UqbX1i4edhyYKymKqOlII14tg0AXMF9JOsus1wdTGARO0EpbEeCXhACrcdbps3WloUrpH54QkKwX1ykRrgXFEPmV4FQUXrboF+S1gs=
8um1kjcjmofvvmq7cb0op7jt39lg8r9j.example.org.\t238\tIN\tNSEC3\t1 0 0 - 91IALF4LB2F492UF8G331EVVRT8HQU5T A NS SOA RRSIG DNSKEY NSEC3PARAM
8um1kjcjmofvvmq7cb0op7jt39lg8r9j.example.org.\t238\tIN\tRRSIG\tNSEC3 8 3 238 20240101010101 20240101010101 28954 example.org. SEShQ9Kg2UaczhX9n/Kes8K3SrEfoTbBKOclJg1PJkeqsusuhWu0A1Gvmj2mAgqCxGBjXjt3Uavf6TxNs4KJn0KhBd2/sOixn/4RhzwSUyMnIYgeojA0k0uKA7PkOqDOiPyU3HtRfSSr7WfKrnmQHf3164nF9JKZmd0cMH22J1I=
91ialf4lb2f492uf8g331evvrt8hqu5t.example.org.\t238\tIN\tNSEC3\t1 0 0 - R35JQEBBC97RPOGPEPDIFHMBSJV6ISND NS DS RRSIG
91ialf4lb2f492uf8g331evvrt8hqu5t.example.org.\t238\tIN\tRRSIG\tNSEC3 8 3 238 20240101010101 20240101010101 28954 example.org. ruZKcW9CqFAdABy+YeA+0KtPpmnCM5X8doXE0lp2mSJz8XIPlDnwzQvEl+5JSjxpeGvrIDITSn8m4wn6HJ0FN2bIhmud/IbxosnhxnMMWIpPi0yHZjWo6aHUhSOUOmGbg8XKGthk4SxvZiYt/IWudthG17ClymKEJleEYT4Yoo8=
insecure-deleg.example.org.\t240\tIN\tA\t1.1.1.1
insecure-deleg.example.org.\t240\tIN\tNS\texample.com.
insecure-deleg.example.org.\t240\tIN\tNS\tinsecure-deleg.example.org.
insecure-deleg.example.org.\t240\tIN\tAAAA\t::1
occluded.insecure-deleg.example.org.\t240\tIN\tA\t1.2.3.4
r35jqebbc97rpogpepdifhmbsjv6isnd.example.org.\t238\tIN\tNSEC3\t1 0 0 - 8UM1KJCJMOFVVMQ7CB0OP7JT39LG8R9J NS
r35jqebbc97rpogpepdifhmbsjv6isnd.example.org.\t238\tIN\tRRSIG\tNSEC3 8 3 238 20240101010101 20240101010101 28954 example.org. T+jM8NIZjYh8LxUbvWT1aBnMRkl+30yG5VHath2QHyM8QdxOgcbrVlYg9usUjbdr/l6W1IJk9d6+cB7ZnCMuUBATSTA6Pj+327omYC5UuqQxpsusPke2SLa6vYDyHuMaRtWRn3PBy1bDyUbBadUtSG0x1kaWS7U/A/x89lRFBm0=
secure-deleg.example.org.\t240\tIN\tA\t1.1.1.1
secure-deleg.example.org.\t240\tIN\tNS\texample.com.
secure-deleg.example.org.\t240\tIN\tNS\tsecure-deleg.example.org.
secure-deleg.example.org.\t240\tIN\tAAAA\t::1
secure-deleg.example.org.\t240\tIN\tDS\t3120 15 2 0675D8C4A90ECD25492E4C4C6583AFCEF7C3B910B7A39162803058E6E7393A19
secure-deleg.example.org.\t240\tIN\tRRSIG\tDS 8 3 240 20240101010101 20240101010101 28954 example.org. FWhpg9GySyXsu//5l2jcnzIEx6e7pBnn1IqIR/oAUvosSKefOo41o7T+F0WUOOkcAa4VB7UvfRFp9fMdqzyRHMFqLeTjopBFg8qfE+lUaOxhOOp+AckGhWl1GLBX/A3nt+EKZJ75rYikEs6CYdX8co3Xn0/S9Z1CwEkzUtKK/fU=
"###.replace("\\t", "\t");

        let zone_file_path = mk_test_data_abs_path_string("test-data/example.org");
        let ksk_path = mk_test_data_abs_path_string("test-data/Kexample.org.+008+51331");
        let zsk_path = mk_test_data_abs_path_string("test-data/Kexample.org.+008+28954");

        let res = FakeCmd::new([
            "dnst",
            "signzone",
            "-T",
            "-R",
            "-f-",
            "-e",
            "20240101010101",
            "-i",
            "20240101010101",
            "-n",
            &zone_file_path,
            &ksk_path,
            &zsk_path,
        ])
        .run();

        assert_eq!(res.stderr, "");
        assert_eq!(res.stdout, expected_zone);
        assert_eq!(res.exit_code, 0);
    }

    #[test]
    fn rfc_9077_nsec_ttl_minimum_select_soa_ttl() {
        // https://www.rfc-editor.org/rfc/rfc9077.html#section-3.2
        // 3.2.  Updates to RFC 4035
        //   ...
        //   "The TTL of the NSEC RR that is returned MUST be the lesser of
        //   the MINIMUM field of the SOA record and the TTL of the SOA
        //   itself. This matches the definition of the TTL for negative
        //   responses in [RFC2308]. Because some signers incrementally update
        //   the NSEC chain, a transient inconsistency between the observed
        //   and expected TTL MAY exist."
        let expected_zone = r###"example.org.\t238\tIN\tSOA\texample.net. hostmaster.example.net. 1234567890 28800 7200 604800 239
example.org.\t238\tIN\tRRSIG\tSOA 8 2 238 20240101010101 20240101010101 28954 example.org. C8kaFDeolgI0zDIKRext43cpcJlYPUxxxxK9e9aW75amnLXgaG+IWRqbKmky7bIAaV6FaLPOyj2e85C7iXF+KMhWdfYpIUZdqrWwMcLZawja/7ExzYhKgtetTTdnPEjVdKnzh7a/opreicQbsVl2RLkEvgIQYH19O96fUPU7dzI=
example.org.\t238\tIN\tNSEC\tsome.example.org. SOA RRSIG NSEC DNSKEY
example.org.\t238\tIN\tRRSIG\tNSEC 8 2 238 20240101010101 20240101010101 28954 example.org. svHOYxh5ix5ArcHQX/AdPRpfJN/hBWXw66u2JJpBXYl3Ee/r8o8Sf7aTWHZgjveWQvIuARnxNeIbTYbh9Lhi2HyIlOIK5XPh3Q/ehfHIyqLB9gQRCocPrel6VGVk6yp/4urM2Dc+5DJr19Hq1DfICiYA+zrLdM5xcu77e8bqfXg=
example.org.\t238\tIN\tDNSKEY\t256 3 8 AwEAAcCIpalbX67WU8Z+gI/oaeD0EjOt41Py++X1HQauTfSB5gwivbGwIsqA+Qf5+/j3gcuSFRbFzyPfAb5x14jy/TU3MWXGfmJsJX/DeTqiMwfTQTTlWgMdqRi7JuQoDx3ueYOQOLTDPVqlyvF5/g7b9FUd4LO8G3aO2FfqRBjNG8px ;{id = 28954 (zsk), size = 1024b}
example.org.\t238\tIN\tDNSKEY\t257 3 8 AwEAAckp/oMmocs+pv4KsCkCciazIl2+SohAZ2/bH2viAMg3tHAPjw5YfPNErUBqMGvN4c23iBCnt9TktT5bVoQdpXyCJ+ZwmWrFxlXvXIqG8rpkwHi1xFoXWVZLrG9XYCqLVMq2cB+FgMIaX504XMGk7WQydtV1LAqLgP3B8JA2Fc1j ;{id = 51331 (ksk), size = 1024b}
example.org.\t238\tIN\tRRSIG\tDNSKEY 8 2 238 20240101010101 20240101010101 51331 example.org. Q74Mi168vo15haY1hUwWx1TcFsR0VwxSncMtAvF26OeIuTKVuM6J/m2ZqJ30zJe1jDYmZgLoD+m14VMING+CSrUDGnX/g30W5SGMY3iw6Xk4KnMTaAjEpcWD1bGYWlIch1vlK1Mkf7gJSE0GmLJbwBZ4yt5HkWxy7nrKEssQcrA=
some.example.org.\t240\tIN\tA\t1.2.3.4
some.example.org.\t240\tIN\tRRSIG\tA 8 3 240 20240101010101 20240101010101 28954 example.org. tJysnYa9fLWD0g9dhR24i/uVv9hNi+GdqTgUm6H9UvXgOoJverUQYSFd+Q5b8h94QwlykG0FEQ5BITIkIpwrIoMPs4Y2m4cID3C1bGeLPD3FOFFZhia7z8+6JsppF0VmDBPbozgbpVhWwO8vWxpKdxYynfkfQnwKe7tkzUdjn1U=
some.example.org.\t238\tIN\tNSEC\texample.org. A RRSIG NSEC
some.example.org.\t238\tIN\tRRSIG\tNSEC 8 3 238 20240101010101 20240101010101 28954 example.org. ZS1zp9zED/2nFX6bej6bRuzi0E0fQ97RpmfNSWlCZb9GsxQJa7NP+IX61pQJmLHwbhg6evGblkzHK6YdhzzH4Qy2eRuk8OmwFiyNiwUVswHsTsW5zPpGUMJe41MvYi22oSTUhtyJ2Xo4hfZ+wMfUnKV00GRrWXUQohXbbpOnHAo=
"###.replace("\\t", "\t");

        let zone_file_path =
            mk_test_data_abs_path_string("test-data/example.org.rfc9077-min-is-soa-ttl");
        let ksk_path = mk_test_data_abs_path_string("test-data/Kexample.org.+008+51331");
        let zsk_path = mk_test_data_abs_path_string("test-data/Kexample.org.+008+28954");

        let res = FakeCmd::new([
            "dnst",
            "signzone",
            "-T",
            "-R",
            "-f-",
            "-e",
            "20240101010101",
            "-i",
            "20240101010101",
            &zone_file_path,
            &ksk_path,
            &zsk_path,
        ])
        .run();

        assert_eq!(res.stderr, "");
        assert_eq!(res.stdout, expected_zone);
        assert_eq!(res.exit_code, 0);
    }

    #[test]
    fn rfc_9077_nsec_ttl_minimum_select_soa_minimum() {
        // https://www.rfc-editor.org/rfc/rfc9077.html#section-3.2
        // 3.2.  Updates to RFC 4035
        //   ...
        //   "The TTL of the NSEC RR that is returned MUST be the lesser of
        //   the MINIMUM field of the SOA record and the TTL of the SOA
        //   itself. This matches the definition of the TTL for negative
        //   responses in [RFC2308]. Because some signers incrementally update
        //   the NSEC chain, a transient inconsistency between the observed
        //   and expected TTL MAY exist."
        let expected_zone = r###"example.org.\t239\tIN\tSOA\texample.net. hostmaster.example.net. 1234567890 28800 7200 604800 238
example.org.\t239\tIN\tRRSIG\tSOA 8 2 239 20240101010101 20240101010101 28954 example.org. EYeXeqDlGLECQSXWnwBDQlN7DaNejYhQ2whkBkhhQMl5JGGRqCGuWDK0VwUykTQnMkjqL1rbJaDlBvD6/9kZW+IoxEe7lMGksXCUjl0TGAg/qZvgHRSJ26z8BWfbCDqHlwQeIbqZBeg0W7fJBniGNnbp29hJJUbjaYPVg1RLNW8=
example.org.\t238\tIN\tNSEC\tsome.example.org. SOA RRSIG NSEC DNSKEY
example.org.\t238\tIN\tRRSIG\tNSEC 8 2 238 20240101010101 20240101010101 28954 example.org. svHOYxh5ix5ArcHQX/AdPRpfJN/hBWXw66u2JJpBXYl3Ee/r8o8Sf7aTWHZgjveWQvIuARnxNeIbTYbh9Lhi2HyIlOIK5XPh3Q/ehfHIyqLB9gQRCocPrel6VGVk6yp/4urM2Dc+5DJr19Hq1DfICiYA+zrLdM5xcu77e8bqfXg=
example.org.\t239\tIN\tDNSKEY\t256 3 8 AwEAAcCIpalbX67WU8Z+gI/oaeD0EjOt41Py++X1HQauTfSB5gwivbGwIsqA+Qf5+/j3gcuSFRbFzyPfAb5x14jy/TU3MWXGfmJsJX/DeTqiMwfTQTTlWgMdqRi7JuQoDx3ueYOQOLTDPVqlyvF5/g7b9FUd4LO8G3aO2FfqRBjNG8px ;{id = 28954 (zsk), size = 1024b}
example.org.\t239\tIN\tDNSKEY\t257 3 8 AwEAAckp/oMmocs+pv4KsCkCciazIl2+SohAZ2/bH2viAMg3tHAPjw5YfPNErUBqMGvN4c23iBCnt9TktT5bVoQdpXyCJ+ZwmWrFxlXvXIqG8rpkwHi1xFoXWVZLrG9XYCqLVMq2cB+FgMIaX504XMGk7WQydtV1LAqLgP3B8JA2Fc1j ;{id = 51331 (ksk), size = 1024b}
example.org.\t239\tIN\tRRSIG\tDNSKEY 8 2 239 20240101010101 20240101010101 51331 example.org. aWRFnYg77f8mAG0iSaHSBSJPNk5ZeAU3KVeQH6mPPOzP6FKA8Me5LkYi+cPhbaoJxVkYQEWtFo8DKSx4PBG+daB3dQdfRoR7o2gVawMr9r+SDEKnXfO0q92cb7m1oSWw9Xc512LViuPyKH2Yll4tSGZTOLQJzJ1CIhMYkm/M0HQ=
some.example.org.\t240\tIN\tA\t1.2.3.4
some.example.org.\t240\tIN\tRRSIG\tA 8 3 240 20240101010101 20240101010101 28954 example.org. tJysnYa9fLWD0g9dhR24i/uVv9hNi+GdqTgUm6H9UvXgOoJverUQYSFd+Q5b8h94QwlykG0FEQ5BITIkIpwrIoMPs4Y2m4cID3C1bGeLPD3FOFFZhia7z8+6JsppF0VmDBPbozgbpVhWwO8vWxpKdxYynfkfQnwKe7tkzUdjn1U=
some.example.org.\t238\tIN\tNSEC\texample.org. A RRSIG NSEC
some.example.org.\t238\tIN\tRRSIG\tNSEC 8 3 238 20240101010101 20240101010101 28954 example.org. ZS1zp9zED/2nFX6bej6bRuzi0E0fQ97RpmfNSWlCZb9GsxQJa7NP+IX61pQJmLHwbhg6evGblkzHK6YdhzzH4Qy2eRuk8OmwFiyNiwUVswHsTsW5zPpGUMJe41MvYi22oSTUhtyJ2Xo4hfZ+wMfUnKV00GRrWXUQohXbbpOnHAo=
"###.replace("\\t", "\t");

        let zone_file_path =
            mk_test_data_abs_path_string("test-data/example.org.rfc9077-min-is-soa-minimum");
        let ksk_path = mk_test_data_abs_path_string("test-data/Kexample.org.+008+51331");
        let zsk_path = mk_test_data_abs_path_string("test-data/Kexample.org.+008+28954");

        let res = FakeCmd::new([
            "dnst",
            "signzone",
            "-T",
            "-R",
            "-f-",
            "-e",
            "20240101010101",
            "-i",
            "20240101010101",
            &zone_file_path,
            &ksk_path,
            &zsk_path,
        ])
        .run();

        assert_eq!(res.stderr, "");
        assert_eq!(res.stdout, expected_zone);
        assert_eq!(res.exit_code, 0);
    }

    #[test]
    fn rfc_9077_nsec3_ttl_minimum_select_soa_ttl() {
        // https://www.rfc-editor.org/rfc/rfc9077.html#section-3.2
        // 3.3.  Updates to RFC 5155
        //   ...
        //   "The TTL value for each NSEC3 RR MUST be the lesser of the
        //   MINIMUM field of the zone SOA RR and the TTL of the zone SOA RR
        //   itself. Because some signers incrementally update the NSEC3
        //   chain, a transient inconsistency between the observed and
        //   expected TTL MAY exist."
        let expected_zone = r###"example.org.\t238\tIN\tSOA\texample.net. hostmaster.example.net. 1234567890 28800 7200 604800 239
example.org.\t238\tIN\tRRSIG\tSOA 8 2 238 20240101010101 20240101010101 28954 example.org. C8kaFDeolgI0zDIKRext43cpcJlYPUxxxxK9e9aW75amnLXgaG+IWRqbKmky7bIAaV6FaLPOyj2e85C7iXF+KMhWdfYpIUZdqrWwMcLZawja/7ExzYhKgtetTTdnPEjVdKnzh7a/opreicQbsVl2RLkEvgIQYH19O96fUPU7dzI=
example.org.\t238\tIN\tDNSKEY\t256 3 8 AwEAAcCIpalbX67WU8Z+gI/oaeD0EjOt41Py++X1HQauTfSB5gwivbGwIsqA+Qf5+/j3gcuSFRbFzyPfAb5x14jy/TU3MWXGfmJsJX/DeTqiMwfTQTTlWgMdqRi7JuQoDx3ueYOQOLTDPVqlyvF5/g7b9FUd4LO8G3aO2FfqRBjNG8px ;{id = 28954 (zsk), size = 1024b}
example.org.\t238\tIN\tDNSKEY\t257 3 8 AwEAAckp/oMmocs+pv4KsCkCciazIl2+SohAZ2/bH2viAMg3tHAPjw5YfPNErUBqMGvN4c23iBCnt9TktT5bVoQdpXyCJ+ZwmWrFxlXvXIqG8rpkwHi1xFoXWVZLrG9XYCqLVMq2cB+FgMIaX504XMGk7WQydtV1LAqLgP3B8JA2Fc1j ;{id = 51331 (ksk), size = 1024b}
example.org.\t238\tIN\tRRSIG\tDNSKEY 8 2 238 20240101010101 20240101010101 51331 example.org. Q74Mi168vo15haY1hUwWx1TcFsR0VwxSncMtAvF26OeIuTKVuM6J/m2ZqJ30zJe1jDYmZgLoD+m14VMING+CSrUDGnX/g30W5SGMY3iw6Xk4KnMTaAjEpcWD1bGYWlIch1vlK1Mkf7gJSE0GmLJbwBZ4yt5HkWxy7nrKEssQcrA=
example.org.\t238\tIN\tNSEC3PARAM\t1 0 0 -
example.org.\t238\tIN\tRRSIG\tNSEC3PARAM 8 2 238 20240101010101 20240101010101 28954 example.org. ulr1pnf3/Um1/2KYz20+AT3aEtTlQPVBzZiDrgi87pEjiXOLm6gg2tfQ/trDGWRg3TYUbGsSrU8k6cPWB/R242gMCiKxJvgLfw9jmF8K6fDCstFLfiNB9GGNu5tyvaowglN3aVPIqsCeHRADPXNRd9QKRDX0pDft8mc/McqTM2Y=
8um1kjcjmofvvmq7cb0op7jt39lg8r9j.example.org.\t238\tIN\tNSEC3\t1 0 0 - VRCJ1RGALBB9EH2II8A43FBEIB1UFQF6 SOA RRSIG DNSKEY NSEC3PARAM
8um1kjcjmofvvmq7cb0op7jt39lg8r9j.example.org.\t238\tIN\tRRSIG\tNSEC3 8 3 238 20240101010101 20240101010101 28954 example.org. UAWDADL4eJ8eva4RDOlMaR+ronXYRWD+m1yrm5O+/h6tOToOLAovl5vra0kVOp5Bo5hxs2+KCtnh62yrG7LnJRFlDkNHfVmP4NekfCl6E7xsLKcB98ry1vu/G+KSqOl6AMq74hRbV0p9xLcYEOzW8Vpj8cEJgB4UIJFYBpFbMI4=
some.example.org.\t240\tIN\tA\t1.2.3.4
some.example.org.\t240\tIN\tRRSIG\tA 8 3 240 20240101010101 20240101010101 28954 example.org. tJysnYa9fLWD0g9dhR24i/uVv9hNi+GdqTgUm6H9UvXgOoJverUQYSFd+Q5b8h94QwlykG0FEQ5BITIkIpwrIoMPs4Y2m4cID3C1bGeLPD3FOFFZhia7z8+6JsppF0VmDBPbozgbpVhWwO8vWxpKdxYynfkfQnwKe7tkzUdjn1U=
vrcj1rgalbb9eh2ii8a43fbeib1ufqf6.example.org.\t238\tIN\tNSEC3\t1 0 0 - 8UM1KJCJMOFVVMQ7CB0OP7JT39LG8R9J A RRSIG
vrcj1rgalbb9eh2ii8a43fbeib1ufqf6.example.org.\t238\tIN\tRRSIG\tNSEC3 8 3 238 20240101010101 20240101010101 28954 example.org. QOql1jm9CY+x/2p9F2eRz+7VwT6aojPqqKqAOHPYfUwYHS9lMWpIdfkxqWVFA9Q7Azo/B8yYw5FvE+A5LL2hpmtPk4hlwpQgOuh8RpNjyTNzryvFfP8xFzMZqDnOP+I6oDn+fDTWBHzjs2IkTPJz3Q5fEcqLPqfZHEyxMUjY3Aw=
"###.replace("\\t", "\t");

        let zone_file_path =
            mk_test_data_abs_path_string("test-data/example.org.rfc9077-min-is-soa-ttl");
        let ksk_path = mk_test_data_abs_path_string("test-data/Kexample.org.+008+51331");
        let zsk_path = mk_test_data_abs_path_string("test-data/Kexample.org.+008+28954");

        let res = FakeCmd::new([
            "dnst",
            "signzone",
            "-T",
            "-R",
            "-f-",
            "-e",
            "20240101010101",
            "-i",
            "20240101010101",
            "-n",
            &zone_file_path,
            &ksk_path,
            &zsk_path,
        ])
        .run();

        assert_eq!(res.stderr, "");
        assert_eq!(res.stdout, expected_zone);
        assert_eq!(res.exit_code, 0);
    }

    #[test]
    fn rfc_9077_nsec3_ttl_minimum_select_soa_minimum() {
        // https://www.rfc-editor.org/rfc/rfc9077.html#section-3.2
        // 3.3.  Updates to RFC 5155
        //   ...
        //   "The TTL value for each NSEC3 RR MUST be the lesser of the
        //   MINIMUM field of the zone SOA RR and the TTL of the zone SOA RR
        //   itself. Because some signers incrementally update the NSEC3
        //   chain, a transient inconsistency between the observed and
        //   expected TTL MAY exist."
        let expected_zone = r###"example.org.\t239\tIN\tSOA\texample.net. hostmaster.example.net. 1234567890 28800 7200 604800 238
example.org.\t239\tIN\tRRSIG\tSOA 8 2 239 20240101010101 20240101010101 28954 example.org. EYeXeqDlGLECQSXWnwBDQlN7DaNejYhQ2whkBkhhQMl5JGGRqCGuWDK0VwUykTQnMkjqL1rbJaDlBvD6/9kZW+IoxEe7lMGksXCUjl0TGAg/qZvgHRSJ26z8BWfbCDqHlwQeIbqZBeg0W7fJBniGNnbp29hJJUbjaYPVg1RLNW8=
example.org.\t239\tIN\tDNSKEY\t256 3 8 AwEAAcCIpalbX67WU8Z+gI/oaeD0EjOt41Py++X1HQauTfSB5gwivbGwIsqA+Qf5+/j3gcuSFRbFzyPfAb5x14jy/TU3MWXGfmJsJX/DeTqiMwfTQTTlWgMdqRi7JuQoDx3ueYOQOLTDPVqlyvF5/g7b9FUd4LO8G3aO2FfqRBjNG8px ;{id = 28954 (zsk), size = 1024b}
example.org.\t239\tIN\tDNSKEY\t257 3 8 AwEAAckp/oMmocs+pv4KsCkCciazIl2+SohAZ2/bH2viAMg3tHAPjw5YfPNErUBqMGvN4c23iBCnt9TktT5bVoQdpXyCJ+ZwmWrFxlXvXIqG8rpkwHi1xFoXWVZLrG9XYCqLVMq2cB+FgMIaX504XMGk7WQydtV1LAqLgP3B8JA2Fc1j ;{id = 51331 (ksk), size = 1024b}
example.org.\t239\tIN\tRRSIG\tDNSKEY 8 2 239 20240101010101 20240101010101 51331 example.org. aWRFnYg77f8mAG0iSaHSBSJPNk5ZeAU3KVeQH6mPPOzP6FKA8Me5LkYi+cPhbaoJxVkYQEWtFo8DKSx4PBG+daB3dQdfRoR7o2gVawMr9r+SDEKnXfO0q92cb7m1oSWw9Xc512LViuPyKH2Yll4tSGZTOLQJzJ1CIhMYkm/M0HQ=
example.org.\t239\tIN\tNSEC3PARAM\t1 0 0 -
example.org.\t239\tIN\tRRSIG\tNSEC3PARAM 8 2 239 20240101010101 20240101010101 28954 example.org. SYie+jTjLhj8VNuq9dQEqDZ2RgMxvdmcPf2u/Ox4YsQYFzFDYReY8+viw2zMhQQmwwDE2UqbX1i4edhyYKymKqOlII14tg0AXMF9JOsus1wdTGARO0EpbEeCXhACrcdbps3WloUrpH54QkKwX1ykRrgXFEPmV4FQUXrboF+S1gs=
8um1kjcjmofvvmq7cb0op7jt39lg8r9j.example.org.\t238\tIN\tNSEC3\t1 0 0 - VRCJ1RGALBB9EH2II8A43FBEIB1UFQF6 SOA RRSIG DNSKEY NSEC3PARAM
8um1kjcjmofvvmq7cb0op7jt39lg8r9j.example.org.\t238\tIN\tRRSIG\tNSEC3 8 3 238 20240101010101 20240101010101 28954 example.org. UAWDADL4eJ8eva4RDOlMaR+ronXYRWD+m1yrm5O+/h6tOToOLAovl5vra0kVOp5Bo5hxs2+KCtnh62yrG7LnJRFlDkNHfVmP4NekfCl6E7xsLKcB98ry1vu/G+KSqOl6AMq74hRbV0p9xLcYEOzW8Vpj8cEJgB4UIJFYBpFbMI4=
some.example.org.\t240\tIN\tA\t1.2.3.4
some.example.org.\t240\tIN\tRRSIG\tA 8 3 240 20240101010101 20240101010101 28954 example.org. tJysnYa9fLWD0g9dhR24i/uVv9hNi+GdqTgUm6H9UvXgOoJverUQYSFd+Q5b8h94QwlykG0FEQ5BITIkIpwrIoMPs4Y2m4cID3C1bGeLPD3FOFFZhia7z8+6JsppF0VmDBPbozgbpVhWwO8vWxpKdxYynfkfQnwKe7tkzUdjn1U=
vrcj1rgalbb9eh2ii8a43fbeib1ufqf6.example.org.\t238\tIN\tNSEC3\t1 0 0 - 8UM1KJCJMOFVVMQ7CB0OP7JT39LG8R9J A RRSIG
vrcj1rgalbb9eh2ii8a43fbeib1ufqf6.example.org.\t238\tIN\tRRSIG\tNSEC3 8 3 238 20240101010101 20240101010101 28954 example.org. QOql1jm9CY+x/2p9F2eRz+7VwT6aojPqqKqAOHPYfUwYHS9lMWpIdfkxqWVFA9Q7Azo/B8yYw5FvE+A5LL2hpmtPk4hlwpQgOuh8RpNjyTNzryvFfP8xFzMZqDnOP+I6oDn+fDTWBHzjs2IkTPJz3Q5fEcqLPqfZHEyxMUjY3Aw=
"###.replace("\\t", "\t");

        let zone_file_path =
            mk_test_data_abs_path_string("test-data/example.org.rfc9077-min-is-soa-minimum");
        let ksk_path = mk_test_data_abs_path_string("test-data/Kexample.org.+008+51331");
        let zsk_path = mk_test_data_abs_path_string("test-data/Kexample.org.+008+28954");

        let res = FakeCmd::new([
            "dnst",
            "signzone",
            "-T",
            "-R",
            "-f-",
            "-e",
            "20240101010101",
            "-i",
            "20240101010101",
            "-n",
            &zone_file_path,
            &ksk_path,
            &zsk_path,
        ])
        .run();

        assert_eq!(res.stderr, "");
        assert_eq!(res.stdout, expected_zone);
        assert_eq!(res.exit_code, 0);
    }

    #[test]
    fn multiple_algorithms_no_sign_with_every_unique_algorithm() {
        let expected_zone = r###"example.\t86400\tIN\tSOA\tns1.example. admin.example. 2018031900 1800 900 604800 86400
example.\t86400\tIN\tRRSIG\tSOA 15 1 86400 20240101010101 20240101010101 39188 example. ckYQDK2HeLK09CjpO76H0oT5CGjc6WcKYihl0zkS79VYzcj2Cspifcf3V5Sft8QDmGzjtBqqQvGYPsbzZwlYCQ==
example.\t86400\tIN\tNS\tns1.example.
example.\t86400\tIN\tNS\tns2.example.
example.\t86400\tIN\tRRSIG\tNS 15 1 86400 20240101010101 20240101010101 39188 example. A06Y3VSm8/G3YhuxJ3yHNI71iTi9UcyG8zIp7bHuXkhhSFDT4kRQMahlaNRP30HvaJDBJz9vy9hXmmbuc28cCQ==
example.\t86400\tIN\tNSEC\tns1.example. NS SOA RRSIG NSEC DNSKEY
example.\t86400\tIN\tRRSIG\tNSEC 15 1 86400 20240101010101 20240101010101 39188 example. R3mhoKHFOusQOU0l6vn7vvUPGLnkoOeYQ9o2HmcsQ3PxVpJ1+oQc7igxycgQLw9JLSIz8p2vjPXfQBm+7qE+AQ==
example.\t86400\tIN\tDNSKEY\t256 3 15 AnxyASt7Bws/Y883BjIsK+Vcl2rlR7fnGqoVHf+wY5o= ;{id = 39188 (zsk), size = 256b}
example.\t86400\tIN\tDNSKEY\t257 3 8 AwEAAaYL5iwWI6UgSQVcDZmH7DrhQU/P6cOfi4wXYDzHypsfZ1D8znPwoAqhj54kTBVqgZDHw8QEnMcS3TWxvHBvncRTIXhCLx0BNK5/6mcTSK2IDbxl0j4vkcQrOxc77tyExuFfuXouuKVtE7rggOJiX6ga5LJW2if6Jxe/Rh8+aJv7 ;{id = 31967 (ksk), size = 1024b}
example.\t86400\tIN\tRRSIG\tDNSKEY 8 1 86400 20240101010101 20240101010101 31967 example. N0YniZN9ZZqFh6xzB+q63GpRNfC8SGWmCB7GovxoLdM7czL7g7Sd7ADAvLqrwguFa4aPoT/dof8NBphh4a4DpQjfcp6AIRAUMUQxA5ELsNN6vvLK2HM8EIN6d7J8H0uyEcDs2b0X84Zgyl5Peg9L8BRfReORU9eyUgexOmO8TGs=
ns1.example.\t3600\tIN\tA\t203.0.113.63
ns1.example.\t3600\tIN\tRRSIG\tA 15 2 3600 20240101010101 20240101010101 39188 example. LVmEy45TIoFZgoSryXQbZjUCLpwYUerR2nt9EK6WcSgIkeGkj3IDRGqQfQVyrutjohhlxdkDnFBE4dT5nBwnBg==
ns1.example.\t86400\tIN\tNSEC\tns2.example. A RRSIG NSEC
ns1.example.\t86400\tIN\tRRSIG\tNSEC 15 2 86400 20240101010101 20240101010101 39188 example. GqyC25UtODem9X3uVI5gLQ/OLFBvSwdA/bwnj1jB8qP9NhD03bLDfuKzm8QvSJvkq7ERBcHibpEL+lZUL5HrDw==
ns2.example.\t3600\tIN\tAAAA\t2001:db8::63
ns2.example.\t3600\tIN\tRRSIG\tAAAA 15 2 3600 20240101010101 20240101010101 39188 example. Fikp9s+ht+B9ncP0GsjWce3Oz2wtixNl8RZAZe+95kaHEL2w+hfNSO30ox8dTPOe5Yih0jJTu1bMmvRySbVXCg==
ns2.example.\t86400\tIN\tNSEC\texample. AAAA RRSIG NSEC
ns2.example.\t86400\tIN\tRRSIG\tNSEC 15 2 86400 20240101010101 20240101010101 39188 example. fTkEc85fTdlicaZ/D6YIbMpaZFFZdbpA98vyPjZfCC2aoXvFjTl/RmigLd0L0hMSYW+jIlSANzzKYO7Oj7iFDA==
"###.replace("\\t", "\t");

        let zone_file_path = mk_test_data_abs_path_string("test-data/example.rfc8976-simple");
        let ksk_path = mk_test_data_abs_path_string("test-data/Kexample.+008+31967");
        let zsk_path = mk_test_data_abs_path_string("test-data/Kexample.+015+39188");

        let res = FakeCmd::new([
            "dnst",
            "signzone",
            "-oexample",
            "-T",
            "-R",
            "-f-",
            "-e",
            "20240101010101",
            "-i",
            "20240101010101",
            &zone_file_path,
            &ksk_path,
            &zsk_path,
        ])
        .run();

        assert_eq!(res.stderr, "");
        assert_eq!(res.stdout, expected_zone);
        assert_eq!(res.exit_code, 0);
    }

    #[test]
    fn multiple_algorithms_with_sign_with_every_unique_algorithm() {
        let expected_zone = r###"example.\t86400\tIN\tSOA\tns1.example. admin.example. 2018031900 1800 900 604800 86400
example.\t86400\tIN\tRRSIG\tSOA 8 1 86400 20240101010101 20240101010101 31967 example. kKRK3zSRGnsHEZqZpCacJHW6U/xWafetom45QQrLCdIZF8wV6b5T8x9X//fbb13X0GNrzsDxXzwDm/Nz9EbS5fOMKe/uh7eIiWpvdUIkApSwWQmNJXr7zHBBqfdk9C7+NraWAj5Dkd7hqHfvFbgBJDN1T3rCMywyxEeO+0RHkUs=
example.\t86400\tIN\tRRSIG\tSOA 15 1 86400 20240101010101 20240101010101 39188 example. ckYQDK2HeLK09CjpO76H0oT5CGjc6WcKYihl0zkS79VYzcj2Cspifcf3V5Sft8QDmGzjtBqqQvGYPsbzZwlYCQ==
example.\t86400\tIN\tNS\tns1.example.
example.\t86400\tIN\tNS\tns2.example.
example.\t86400\tIN\tRRSIG\tNS 8 1 86400 20240101010101 20240101010101 31967 example. ow1ECVYGToR7Wd+RKlHpCjYgc3Vl4VmS4b3oZBhLp+ASMXwG58rPS1q79X0z4Zu/7UvucIk7jTS3RYQsJpd5SYahXVwG9Tg3SPy5sD498kyvaczRcMmrgF+MtKf4BFIcBO2Id0g+6ELxplkID1/mStbNlBP9IDoumWpxgeKHct4=
example.\t86400\tIN\tRRSIG\tNS 15 1 86400 20240101010101 20240101010101 39188 example. A06Y3VSm8/G3YhuxJ3yHNI71iTi9UcyG8zIp7bHuXkhhSFDT4kRQMahlaNRP30HvaJDBJz9vy9hXmmbuc28cCQ==
example.\t86400\tIN\tNSEC\tns1.example. NS SOA RRSIG NSEC DNSKEY
example.\t86400\tIN\tRRSIG\tNSEC 8 1 86400 20240101010101 20240101010101 31967 example. igfv+N3fWG9tlHwJLvbRH9R+CfpoDF+m7exyW5nbcRu6/bX39E8W/REzz11ib7CaFOKXfVn7AZ1aJTOGIF5fYQkgNCZwUX6G3dEuwCAbex0UnZLdw++AcqDiqkfVh95F6+GBLhNDZJh4uklQLEo8yfg1HtJfgrOtPpthMt52Mz4=
example.\t86400\tIN\tRRSIG\tNSEC 15 1 86400 20240101010101 20240101010101 39188 example. R3mhoKHFOusQOU0l6vn7vvUPGLnkoOeYQ9o2HmcsQ3PxVpJ1+oQc7igxycgQLw9JLSIz8p2vjPXfQBm+7qE+AQ==
example.\t86400\tIN\tDNSKEY\t256 3 15 AnxyASt7Bws/Y883BjIsK+Vcl2rlR7fnGqoVHf+wY5o= ;{id = 39188 (zsk), size = 256b}
example.\t86400\tIN\tDNSKEY\t257 3 8 AwEAAaYL5iwWI6UgSQVcDZmH7DrhQU/P6cOfi4wXYDzHypsfZ1D8znPwoAqhj54kTBVqgZDHw8QEnMcS3TWxvHBvncRTIXhCLx0BNK5/6mcTSK2IDbxl0j4vkcQrOxc77tyExuFfuXouuKVtE7rggOJiX6ga5LJW2if6Jxe/Rh8+aJv7 ;{id = 31967 (ksk), size = 1024b}
example.\t86400\tIN\tRRSIG\tDNSKEY 8 1 86400 20240101010101 20240101010101 31967 example. N0YniZN9ZZqFh6xzB+q63GpRNfC8SGWmCB7GovxoLdM7czL7g7Sd7ADAvLqrwguFa4aPoT/dof8NBphh4a4DpQjfcp6AIRAUMUQxA5ELsNN6vvLK2HM8EIN6d7J8H0uyEcDs2b0X84Zgyl5Peg9L8BRfReORU9eyUgexOmO8TGs=
example.\t86400\tIN\tRRSIG\tDNSKEY 15 1 86400 20240101010101 20240101010101 39188 example. a1uf/OWJ2eP2mTDVM6o3CwRjr/0AjHxYDsyw4xoqOr/5iy+W4wSnspydhLH2Fe5V5GQj+J332Nz02qwqzy/LDQ==
ns1.example.\t3600\tIN\tA\t203.0.113.63
ns1.example.\t3600\tIN\tRRSIG\tA 8 2 3600 20240101010101 20240101010101 31967 example. Boa50TSmpAiTVtZlk/v4ZRWuhDMwLmz0U6WUT9DYP7HgVfpa/sCCb9AXevpti18RRAlv4IQwFoQDWnQOCFwrpODW5BM3uXOcMMyb8E0dxw+s5j/oSKqv4YUcgthMoWj08eskkRfsr9dWXXKfZa7Y7lsYmkdzcC2hpSALPQbRNn8=
ns1.example.\t3600\tIN\tRRSIG\tA 15 2 3600 20240101010101 20240101010101 39188 example. LVmEy45TIoFZgoSryXQbZjUCLpwYUerR2nt9EK6WcSgIkeGkj3IDRGqQfQVyrutjohhlxdkDnFBE4dT5nBwnBg==
ns1.example.\t86400\tIN\tNSEC\tns2.example. A RRSIG NSEC
ns1.example.\t86400\tIN\tRRSIG\tNSEC 8 2 86400 20240101010101 20240101010101 31967 example. PYa57fkqDGJQP42aXs5JrqIzbw5VrYZ6IWqMyLB1UPuSzgq0E6xe7vxoeas0eCppBxDrwYzFqZ5iXHa5C39I1P/WcGWNSelL++3wpiuw1dEOWEQ1Eudg6TD0MQD3sa9V1M2PRONrtvjp+anQgluk+G+JlEfGuLv7nCyxiWvqY74=
ns1.example.\t86400\tIN\tRRSIG\tNSEC 15 2 86400 20240101010101 20240101010101 39188 example. GqyC25UtODem9X3uVI5gLQ/OLFBvSwdA/bwnj1jB8qP9NhD03bLDfuKzm8QvSJvkq7ERBcHibpEL+lZUL5HrDw==
ns2.example.\t3600\tIN\tAAAA\t2001:db8::63
ns2.example.\t3600\tIN\tRRSIG\tAAAA 8 2 3600 20240101010101 20240101010101 31967 example. AFLqBlmUqxQiZAvKjIzerIvg3pEdpJ9Azj4hp/WyUrxoLKr7CdvIbREHBYE4mgZrs6cTYEZEEZNyyt2pOqJUUMVsrguXb6Y72c+8K1dz6gvd7NGpmJTmx9dqCvXacaX7TRqXHuAVnQ2WRFEBCEc4GS8EyqfatIJjhLv971gvMOg=
ns2.example.\t3600\tIN\tRRSIG\tAAAA 15 2 3600 20240101010101 20240101010101 39188 example. Fikp9s+ht+B9ncP0GsjWce3Oz2wtixNl8RZAZe+95kaHEL2w+hfNSO30ox8dTPOe5Yih0jJTu1bMmvRySbVXCg==
ns2.example.\t86400\tIN\tNSEC\texample. AAAA RRSIG NSEC
ns2.example.\t86400\tIN\tRRSIG\tNSEC 8 2 86400 20240101010101 20240101010101 31967 example. Rv0gTuaWSlFzvEndvuh22kBNQu0i2cWxNVq9zPFWZNJKyUJWRYYANXnR3hsHmBArdk+1fY4HPxbz9Fgb9PbEGBLkQir6ftt138lWATr8U2Fc3Z1IrJF+J3OdNXMMbDaOtwH+15nE5LZVuplEPnhgTChN0wrufPYcylB1Ok+r7P4=
ns2.example.\t86400\tIN\tRRSIG\tNSEC 15 2 86400 20240101010101 20240101010101 39188 example. fTkEc85fTdlicaZ/D6YIbMpaZFFZdbpA98vyPjZfCC2aoXvFjTl/RmigLd0L0hMSYW+jIlSANzzKYO7Oj7iFDA==
"###.replace("\\t", "\t");

        let zone_file_path = mk_test_data_abs_path_string("test-data/example.rfc8976-simple");
        let ksk_path = mk_test_data_abs_path_string("test-data/Kexample.+008+31967");
        let zsk_path = mk_test_data_abs_path_string("test-data/Kexample.+015+39188");

        let res = FakeCmd::new([
            "dnst",
            "signzone",
            "-oexample",
            "-T",
            "-R",
            "-U",
            "-f-",
            "-e",
            "20240101010101",
            "-i",
            "20240101010101",
            &zone_file_path,
            &ksk_path,
            &zsk_path,
        ])
        .run();

        assert_eq!(res.stderr, "");
        assert_eq!(res.stdout, expected_zone);
        assert_eq!(res.exit_code, 0);
    }

    #[test]
    fn multiple_algorithms_with_sign_with_all_and_every_unique_algorithm() {
        let expected_zone = r###"example.\t86400\tIN\tSOA\tns1.example. admin.example. 2018031900 1800 900 604800 86400
example.\t86400\tIN\tRRSIG\tSOA 8 1 86400 20240101010101 20240101010101 31967 example. kKRK3zSRGnsHEZqZpCacJHW6U/xWafetom45QQrLCdIZF8wV6b5T8x9X//fbb13X0GNrzsDxXzwDm/Nz9EbS5fOMKe/uh7eIiWpvdUIkApSwWQmNJXr7zHBBqfdk9C7+NraWAj5Dkd7hqHfvFbgBJDN1T3rCMywyxEeO+0RHkUs=
example.\t86400\tIN\tRRSIG\tSOA 15 1 86400 20240101010101 20240101010101 39188 example. ckYQDK2HeLK09CjpO76H0oT5CGjc6WcKYihl0zkS79VYzcj2Cspifcf3V5Sft8QDmGzjtBqqQvGYPsbzZwlYCQ==
example.\t86400\tIN\tNS\tns1.example.
example.\t86400\tIN\tNS\tns2.example.
example.\t86400\tIN\tRRSIG\tNS 8 1 86400 20240101010101 20240101010101 31967 example. ow1ECVYGToR7Wd+RKlHpCjYgc3Vl4VmS4b3oZBhLp+ASMXwG58rPS1q79X0z4Zu/7UvucIk7jTS3RYQsJpd5SYahXVwG9Tg3SPy5sD498kyvaczRcMmrgF+MtKf4BFIcBO2Id0g+6ELxplkID1/mStbNlBP9IDoumWpxgeKHct4=
example.\t86400\tIN\tRRSIG\tNS 15 1 86400 20240101010101 20240101010101 39188 example. A06Y3VSm8/G3YhuxJ3yHNI71iTi9UcyG8zIp7bHuXkhhSFDT4kRQMahlaNRP30HvaJDBJz9vy9hXmmbuc28cCQ==
example.\t86400\tIN\tNSEC\tns1.example. NS SOA RRSIG NSEC DNSKEY
example.\t86400\tIN\tRRSIG\tNSEC 8 1 86400 20240101010101 20240101010101 31967 example. igfv+N3fWG9tlHwJLvbRH9R+CfpoDF+m7exyW5nbcRu6/bX39E8W/REzz11ib7CaFOKXfVn7AZ1aJTOGIF5fYQkgNCZwUX6G3dEuwCAbex0UnZLdw++AcqDiqkfVh95F6+GBLhNDZJh4uklQLEo8yfg1HtJfgrOtPpthMt52Mz4=
example.\t86400\tIN\tRRSIG\tNSEC 15 1 86400 20240101010101 20240101010101 39188 example. R3mhoKHFOusQOU0l6vn7vvUPGLnkoOeYQ9o2HmcsQ3PxVpJ1+oQc7igxycgQLw9JLSIz8p2vjPXfQBm+7qE+AQ==
example.\t86400\tIN\tDNSKEY\t256 3 15 AnxyASt7Bws/Y883BjIsK+Vcl2rlR7fnGqoVHf+wY5o= ;{id = 39188 (zsk), size = 256b}
example.\t86400\tIN\tDNSKEY\t257 3 8 AwEAAaYL5iwWI6UgSQVcDZmH7DrhQU/P6cOfi4wXYDzHypsfZ1D8znPwoAqhj54kTBVqgZDHw8QEnMcS3TWxvHBvncRTIXhCLx0BNK5/6mcTSK2IDbxl0j4vkcQrOxc77tyExuFfuXouuKVtE7rggOJiX6ga5LJW2if6Jxe/Rh8+aJv7 ;{id = 31967 (ksk), size = 1024b}
example.\t86400\tIN\tRRSIG\tDNSKEY 8 1 86400 20240101010101 20240101010101 31967 example. N0YniZN9ZZqFh6xzB+q63GpRNfC8SGWmCB7GovxoLdM7czL7g7Sd7ADAvLqrwguFa4aPoT/dof8NBphh4a4DpQjfcp6AIRAUMUQxA5ELsNN6vvLK2HM8EIN6d7J8H0uyEcDs2b0X84Zgyl5Peg9L8BRfReORU9eyUgexOmO8TGs=
example.\t86400\tIN\tRRSIG\tDNSKEY 15 1 86400 20240101010101 20240101010101 39188 example. a1uf/OWJ2eP2mTDVM6o3CwRjr/0AjHxYDsyw4xoqOr/5iy+W4wSnspydhLH2Fe5V5GQj+J332Nz02qwqzy/LDQ==
ns1.example.\t3600\tIN\tA\t203.0.113.63
ns1.example.\t3600\tIN\tRRSIG\tA 8 2 3600 20240101010101 20240101010101 31967 example. Boa50TSmpAiTVtZlk/v4ZRWuhDMwLmz0U6WUT9DYP7HgVfpa/sCCb9AXevpti18RRAlv4IQwFoQDWnQOCFwrpODW5BM3uXOcMMyb8E0dxw+s5j/oSKqv4YUcgthMoWj08eskkRfsr9dWXXKfZa7Y7lsYmkdzcC2hpSALPQbRNn8=
ns1.example.\t3600\tIN\tRRSIG\tA 15 2 3600 20240101010101 20240101010101 39188 example. LVmEy45TIoFZgoSryXQbZjUCLpwYUerR2nt9EK6WcSgIkeGkj3IDRGqQfQVyrutjohhlxdkDnFBE4dT5nBwnBg==
ns1.example.\t86400\tIN\tNSEC\tns2.example. A RRSIG NSEC
ns1.example.\t86400\tIN\tRRSIG\tNSEC 8 2 86400 20240101010101 20240101010101 31967 example. PYa57fkqDGJQP42aXs5JrqIzbw5VrYZ6IWqMyLB1UPuSzgq0E6xe7vxoeas0eCppBxDrwYzFqZ5iXHa5C39I1P/WcGWNSelL++3wpiuw1dEOWEQ1Eudg6TD0MQD3sa9V1M2PRONrtvjp+anQgluk+G+JlEfGuLv7nCyxiWvqY74=
ns1.example.\t86400\tIN\tRRSIG\tNSEC 15 2 86400 20240101010101 20240101010101 39188 example. GqyC25UtODem9X3uVI5gLQ/OLFBvSwdA/bwnj1jB8qP9NhD03bLDfuKzm8QvSJvkq7ERBcHibpEL+lZUL5HrDw==
ns2.example.\t3600\tIN\tAAAA\t2001:db8::63
ns2.example.\t3600\tIN\tRRSIG\tAAAA 8 2 3600 20240101010101 20240101010101 31967 example. AFLqBlmUqxQiZAvKjIzerIvg3pEdpJ9Azj4hp/WyUrxoLKr7CdvIbREHBYE4mgZrs6cTYEZEEZNyyt2pOqJUUMVsrguXb6Y72c+8K1dz6gvd7NGpmJTmx9dqCvXacaX7TRqXHuAVnQ2WRFEBCEc4GS8EyqfatIJjhLv971gvMOg=
ns2.example.\t3600\tIN\tRRSIG\tAAAA 15 2 3600 20240101010101 20240101010101 39188 example. Fikp9s+ht+B9ncP0GsjWce3Oz2wtixNl8RZAZe+95kaHEL2w+hfNSO30ox8dTPOe5Yih0jJTu1bMmvRySbVXCg==
ns2.example.\t86400\tIN\tNSEC\texample. AAAA RRSIG NSEC
ns2.example.\t86400\tIN\tRRSIG\tNSEC 8 2 86400 20240101010101 20240101010101 31967 example. Rv0gTuaWSlFzvEndvuh22kBNQu0i2cWxNVq9zPFWZNJKyUJWRYYANXnR3hsHmBArdk+1fY4HPxbz9Fgb9PbEGBLkQir6ftt138lWATr8U2Fc3Z1IrJF+J3OdNXMMbDaOtwH+15nE5LZVuplEPnhgTChN0wrufPYcylB1Ok+r7P4=
ns2.example.\t86400\tIN\tRRSIG\tNSEC 15 2 86400 20240101010101 20240101010101 39188 example. fTkEc85fTdlicaZ/D6YIbMpaZFFZdbpA98vyPjZfCC2aoXvFjTl/RmigLd0L0hMSYW+jIlSANzzKYO7Oj7iFDA==
"###.replace("\\t", "\t");

        let zone_file_path = mk_test_data_abs_path_string("test-data/example.rfc8976-simple");
        let ksk_path = mk_test_data_abs_path_string("test-data/Kexample.+008+31967");
        let zsk_path = mk_test_data_abs_path_string("test-data/Kexample.+015+39188");

        let res = FakeCmd::new([
            "dnst",
            "signzone",
            "-oexample",
            "-T",
            "-R",
            "-A",
            "-U",
            "-f-",
            "-e",
            "20240101010101",
            "-i",
            "20240101010101",
            &zone_file_path,
            &ksk_path,
            &zsk_path,
        ])
        .run();

        assert_eq!(res.stderr, "");
        assert_eq!(res.stdout, expected_zone);
        assert_eq!(res.exit_code, 0);
    }

    #[test]
    fn multiple_algorithms_with_sign_with_every_unique_algorithm_extra_zsk() {
        let expected_zone = r###"example.\t86400\tIN\tSOA\tns1.example. admin.example. 2018031900 1800 900 604800 86400
example.\t86400\tIN\tRRSIG\tSOA 8 1 86400 20240101010101 20240101010101 38353 example. I5rP5chAQ2IeI+Lcu+NPe7N5YMW8CQ4VGPhANiKEiLJAc1qeW0X7LAj2RQprCkxY9lLayp/ldwdH0471J8TP6uEV+bVf5YVDq115zdPOuo0gIc0ZrrJGA6DSbmF0RDQFfEAuHQXeY7u3sg5zEn6ctFbjV/Ye2gpAtZzgMDdz98o=
example.\t86400\tIN\tRRSIG\tSOA 15 1 86400 20240101010101 20240101010101 39188 example. ckYQDK2HeLK09CjpO76H0oT5CGjc6WcKYihl0zkS79VYzcj2Cspifcf3V5Sft8QDmGzjtBqqQvGYPsbzZwlYCQ==
example.\t86400\tIN\tNS\tns1.example.
example.\t86400\tIN\tNS\tns2.example.
example.\t86400\tIN\tRRSIG\tNS 8 1 86400 20240101010101 20240101010101 38353 example. ic/iYPEWbPaeVkBjO1x3Ykqtl7xLWnfGVKyUJ71sJ/u6OipAnHidqjMthJyWEGc3+Zg868OoFEABqJjJeUeyyEyOiYbvwHsjtejXUP8j0L1xET1ktAOJ0mLcQ1qdz7/SnUhxfxQXRfluC2GYhvzvwqy+R5T+VyELChukTGdr/bM=
example.\t86400\tIN\tRRSIG\tNS 15 1 86400 20240101010101 20240101010101 39188 example. A06Y3VSm8/G3YhuxJ3yHNI71iTi9UcyG8zIp7bHuXkhhSFDT4kRQMahlaNRP30HvaJDBJz9vy9hXmmbuc28cCQ==
example.\t86400\tIN\tNSEC\tns1.example. NS SOA RRSIG NSEC DNSKEY
example.\t86400\tIN\tRRSIG\tNSEC 8 1 86400 20240101010101 20240101010101 38353 example. DrIr6ZSjABNVBt7hAvoUIrcGJ5ytdWdP1G0jVqI+y01i+eZunsUjLJBLCGMBB98tz6FLW9HyUbe7o/x9I6jXz4cE7stip8Wxb+/TBcJwTQOYCZ5nfi4NLZ2zqpOdzJ2urRcitqhf8O6itsqwAq29BGnxOk/rlWjL27w3CdvmoJs=
example.\t86400\tIN\tRRSIG\tNSEC 15 1 86400 20240101010101 20240101010101 39188 example. R3mhoKHFOusQOU0l6vn7vvUPGLnkoOeYQ9o2HmcsQ3PxVpJ1+oQc7igxycgQLw9JLSIz8p2vjPXfQBm+7qE+AQ==
example.\t86400\tIN\tDNSKEY\t256 3 8 AwEAAbsD4Tcz8hl2Rldov4CrfYpK3ORIh/giSGDlZaDTZR4gpGxGvMBwu2jzQ3m0iX3PvqPoaybC4tznjlJi8g/qsCRHhOkqWmjtmOYOJXEuUTb+4tPBkiboJM5QchxTfKxkYbJ2AD+VAUX1S6h/0DI0ZCGx1H90QTBE2ymRgHBwUfBt ;{id = 38353 (zsk), size = 1024b}
example.\t86400\tIN\tDNSKEY\t256 3 15 AnxyASt7Bws/Y883BjIsK+Vcl2rlR7fnGqoVHf+wY5o= ;{id = 39188 (zsk), size = 256b}
example.\t86400\tIN\tDNSKEY\t257 3 8 AwEAAaYL5iwWI6UgSQVcDZmH7DrhQU/P6cOfi4wXYDzHypsfZ1D8znPwoAqhj54kTBVqgZDHw8QEnMcS3TWxvHBvncRTIXhCLx0BNK5/6mcTSK2IDbxl0j4vkcQrOxc77tyExuFfuXouuKVtE7rggOJiX6ga5LJW2if6Jxe/Rh8+aJv7 ;{id = 31967 (ksk), size = 1024b}
example.\t86400\tIN\tRRSIG\tDNSKEY 8 1 86400 20240101010101 20240101010101 31967 example. HMrFLtPafFjrc948B8o6Y0Q7PWeG+Dmbp66/MpLkf+04BIzi5+7NROPtLeiR2Ljlj+T0mYGCjH0cYv8/8IoQKJ3U8MmFzxjWx72smJFYsHq7/bDfEMLYQkF3ZC9cZYbeeue3m3OkSNhKhmTwcWun2Eb0zQDVNeCreG88A4YXfo8=
example.\t86400\tIN\tRRSIG\tDNSKEY 15 1 86400 20240101010101 20240101010101 39188 example. fJnk0r7M6bj4SL5CgFet/zfo8+x6qVIdh9yb21DjzbzLGCYCd/ZbGpQU2SQtN/AsNWRhszNMpBsFvAGU58nlDA==
ns1.example.\t3600\tIN\tA\t203.0.113.63
ns1.example.\t3600\tIN\tRRSIG\tA 8 2 3600 20240101010101 20240101010101 38353 example. LUqcCem/enGx/t88s1VgxwfPuGqr1U+PFNBBFhOWU9hbl+vYVhPzw7ycKdHmR8+UUryuHJOgwYfZYIjZFLKBX3901zslR7nX99UJdTutKubOyLyn8eaz3l6gdjYr4fKryj76Z5Bss3/jtA+nGdTz+ubAOnoBw0X3hgYCwHmS6vY=
ns1.example.\t3600\tIN\tRRSIG\tA 15 2 3600 20240101010101 20240101010101 39188 example. LVmEy45TIoFZgoSryXQbZjUCLpwYUerR2nt9EK6WcSgIkeGkj3IDRGqQfQVyrutjohhlxdkDnFBE4dT5nBwnBg==
ns1.example.\t86400\tIN\tNSEC\tns2.example. A RRSIG NSEC
ns1.example.\t86400\tIN\tRRSIG\tNSEC 8 2 86400 20240101010101 20240101010101 38353 example. K7W6OzGx4I2PT7FJxx2msXo5yLUiwYT7+vvPoBdJN6im4QVbdsJ21uFNYnYgAH+OKhjry6E7ywnkvICy5diCJu5hgpI6qbFguLx3zQ5loUtF3Nz+uole+fep5Hrhf18I6g77Dd2VVh+mVW1vATmuHmWnIMu0Wd1lACzg3Xd6U0E=
ns1.example.\t86400\tIN\tRRSIG\tNSEC 15 2 86400 20240101010101 20240101010101 39188 example. GqyC25UtODem9X3uVI5gLQ/OLFBvSwdA/bwnj1jB8qP9NhD03bLDfuKzm8QvSJvkq7ERBcHibpEL+lZUL5HrDw==
ns2.example.\t3600\tIN\tAAAA\t2001:db8::63
ns2.example.\t3600\tIN\tRRSIG\tAAAA 8 2 3600 20240101010101 20240101010101 38353 example. cYvHJhwLhHls4ChlB+cGrp4eal0NIGftZsjPNE7mTboz+2rpvLou0ykqa257DKOJL6ximQ4MDUfn6WJF4l//2t7p3iTmcDtXndyPMf9LYAczXV+MDMVDPbBGpDQyKZNr4cHZS/82Xj3K4R6I+GNXNQyFUJ/6ctwBZ3pLfoebIo8=
ns2.example.\t3600\tIN\tRRSIG\tAAAA 15 2 3600 20240101010101 20240101010101 39188 example. Fikp9s+ht+B9ncP0GsjWce3Oz2wtixNl8RZAZe+95kaHEL2w+hfNSO30ox8dTPOe5Yih0jJTu1bMmvRySbVXCg==
ns2.example.\t86400\tIN\tNSEC\texample. AAAA RRSIG NSEC
ns2.example.\t86400\tIN\tRRSIG\tNSEC 8 2 86400 20240101010101 20240101010101 38353 example. IO3iDg4S1cJXRLubj0ZRKYLUB/ggFkPKQR4zGJ1J6rkFyPYbZNcPqJRiiJW2O6dSgRmmZzw2eA2DJLmOIRh17kj0EmoRJh/iuiLSBrJWJ9PN/sLIS5t/hB17sBf8gxPv4vYk5kJ7RhiVNbY0nOp87CiQlgqV6ZQFqYm8Xam1spM=
ns2.example.\t86400\tIN\tRRSIG\tNSEC 15 2 86400 20240101010101 20240101010101 39188 example. fTkEc85fTdlicaZ/D6YIbMpaZFFZdbpA98vyPjZfCC2aoXvFjTl/RmigLd0L0hMSYW+jIlSANzzKYO7Oj7iFDA==
"###.replace("\\t", "\t");

        let zone_file_path = mk_test_data_abs_path_string("test-data/example.rfc8976-simple");
        let ksk_path = mk_test_data_abs_path_string("test-data/Kexample.+008+31967");
        let zsk1_path = mk_test_data_abs_path_string("test-data/Kexample.+008+38353");
        let zsk2_path = mk_test_data_abs_path_string("test-data/Kexample.+015+39188");

        let res = FakeCmd::new([
            "dnst",
            "signzone",
            "-oexample",
            "-T",
            "-R",
            "-U",
            "-f-",
            "-e",
            "20240101010101",
            "-i",
            "20240101010101",
            &zone_file_path,
            &ksk_path,
            &zsk1_path,
            &zsk2_path,
        ])
        .run();

        assert_eq!(res.stderr, "");
        assert_eq!(res.stdout, expected_zone);
        assert_eq!(res.exit_code, 0);
    }

    #[test]
    fn multiple_algorithms_with_sign_with_all_and_every_unique_algorithm_extra_ksk() {
        let expected_zone = r###"example.\t86400\tIN\tSOA\tns1.example. admin.example. 2018031900 1800 900 604800 86400
example.\t86400\tIN\tRRSIG\tSOA 8 1 86400 20240101010101 20240101010101 38353 example. I5rP5chAQ2IeI+Lcu+NPe7N5YMW8CQ4VGPhANiKEiLJAc1qeW0X7LAj2RQprCkxY9lLayp/ldwdH0471J8TP6uEV+bVf5YVDq115zdPOuo0gIc0ZrrJGA6DSbmF0RDQFfEAuHQXeY7u3sg5zEn6ctFbjV/Ye2gpAtZzgMDdz98o=
example.\t86400\tIN\tRRSIG\tSOA 15 1 86400 20240101010101 20240101010101 53470 example. opsQQglFNDCuoV21f2THEoSQOyKAyeCnT/oBTXvTWT3P7JMWi2vd+7k8mmwfIe/pkbzZkIulggS/mka0S0OGCQ==
example.\t86400\tIN\tNS\tns1.example.
example.\t86400\tIN\tNS\tns2.example.
example.\t86400\tIN\tRRSIG\tNS 8 1 86400 20240101010101 20240101010101 38353 example. ic/iYPEWbPaeVkBjO1x3Ykqtl7xLWnfGVKyUJ71sJ/u6OipAnHidqjMthJyWEGc3+Zg868OoFEABqJjJeUeyyEyOiYbvwHsjtejXUP8j0L1xET1ktAOJ0mLcQ1qdz7/SnUhxfxQXRfluC2GYhvzvwqy+R5T+VyELChukTGdr/bM=
example.\t86400\tIN\tRRSIG\tNS 15 1 86400 20240101010101 20240101010101 53470 example. /D9HDzvXSkSCXuV+JYIpqIwMAjFyTRjN8cuRe1HngCheDcKEPjLPDHP9kZvqXiVkLMGXn4qaLrJf0Zn9OuwICw==
example.\t86400\tIN\tNSEC\tns1.example. NS SOA RRSIG NSEC DNSKEY
example.\t86400\tIN\tRRSIG\tNSEC 8 1 86400 20240101010101 20240101010101 38353 example. DrIr6ZSjABNVBt7hAvoUIrcGJ5ytdWdP1G0jVqI+y01i+eZunsUjLJBLCGMBB98tz6FLW9HyUbe7o/x9I6jXz4cE7stip8Wxb+/TBcJwTQOYCZ5nfi4NLZ2zqpOdzJ2urRcitqhf8O6itsqwAq29BGnxOk/rlWjL27w3CdvmoJs=
example.\t86400\tIN\tRRSIG\tNSEC 15 1 86400 20240101010101 20240101010101 53470 example. Db3scOlMnlBtSQIguqB2AOAtB74dynYxNieX+VBSH2Od1Iu0Tle5At5sBnIh0kI2+lRC7+vSl1IEQsYSSONGBg==
example.\t86400\tIN\tDNSKEY\t256 3 8 AwEAAbsD4Tcz8hl2Rldov4CrfYpK3ORIh/giSGDlZaDTZR4gpGxGvMBwu2jzQ3m0iX3PvqPoaybC4tznjlJi8g/qsCRHhOkqWmjtmOYOJXEuUTb+4tPBkiboJM5QchxTfKxkYbJ2AD+VAUX1S6h/0DI0ZCGx1H90QTBE2ymRgHBwUfBt ;{id = 38353 (zsk), size = 1024b}
example.\t86400\tIN\tDNSKEY\t257 3 8 AwEAAaYL5iwWI6UgSQVcDZmH7DrhQU/P6cOfi4wXYDzHypsfZ1D8znPwoAqhj54kTBVqgZDHw8QEnMcS3TWxvHBvncRTIXhCLx0BNK5/6mcTSK2IDbxl0j4vkcQrOxc77tyExuFfuXouuKVtE7rggOJiX6ga5LJW2if6Jxe/Rh8+aJv7 ;{id = 31967 (ksk), size = 1024b}
example.\t86400\tIN\tDNSKEY\t257 3 15 ABfITiMt1O3QAyTkpGVfkAk3mlV8W18/qqHv1BVW5Hs= ;{id = 53470 (ksk), size = 256b}
example.\t86400\tIN\tRRSIG\tDNSKEY 8 1 86400 20240101010101 20240101010101 31967 example. mQGDo4tEH/SlJSrcJWsmwvg4XG1EFyh64MjYa86dmtpNgMt8Nd6ZF9+o388pwQlaRO6WAipZseXIl17xjoianBpTsDZKo6jSguOC+jDgfCbKDHK61apGUxPSqB/D/4zWMByluRbDLi6j3mqgA0eRmVedgmyCM/sbuehumqgsj9E=
example.\t86400\tIN\tRRSIG\tDNSKEY 8 1 86400 20240101010101 20240101010101 38353 example. BH538M0CNk722Hn35gFXaVbA9aMW9R6cw8krFejFk75dkKNKv9eypvSgTS51hRqDF4l+asQKqqpF90RfWl0TzG43L3wY7jh5wiNuDzuzZTv+/d1itT1OVjLeJGNvnnTuix4e942eUbTb2yFmPWd6aqPVUjgsiZzyZyB+bmoPm/o=
example.\t86400\tIN\tRRSIG\tDNSKEY 15 1 86400 20240101010101 20240101010101 53470 example. DL5gB0YWnJXSZVzgzNWXIbXQ6+7KOmXMEGeehPoARGmu8CiZAc8bdiNMdDX7VfOhrTY5W5yrc4Rr7w+CGS8kAg==
ns1.example.\t3600\tIN\tA\t203.0.113.63
ns1.example.\t3600\tIN\tRRSIG\tA 8 2 3600 20240101010101 20240101010101 38353 example. LUqcCem/enGx/t88s1VgxwfPuGqr1U+PFNBBFhOWU9hbl+vYVhPzw7ycKdHmR8+UUryuHJOgwYfZYIjZFLKBX3901zslR7nX99UJdTutKubOyLyn8eaz3l6gdjYr4fKryj76Z5Bss3/jtA+nGdTz+ubAOnoBw0X3hgYCwHmS6vY=
ns1.example.\t3600\tIN\tRRSIG\tA 15 2 3600 20240101010101 20240101010101 53470 example. zjYPZBcbf6kC2WA0yg4sgbf7D9BSrMxaxRCtspxFBIgOpqYFP0TrI21frP8a0i8QaphYqoOhH+7PfXBaBp1uCA==
ns1.example.\t86400\tIN\tNSEC\tns2.example. A RRSIG NSEC
ns1.example.\t86400\tIN\tRRSIG\tNSEC 8 2 86400 20240101010101 20240101010101 38353 example. K7W6OzGx4I2PT7FJxx2msXo5yLUiwYT7+vvPoBdJN6im4QVbdsJ21uFNYnYgAH+OKhjry6E7ywnkvICy5diCJu5hgpI6qbFguLx3zQ5loUtF3Nz+uole+fep5Hrhf18I6g77Dd2VVh+mVW1vATmuHmWnIMu0Wd1lACzg3Xd6U0E=
ns1.example.\t86400\tIN\tRRSIG\tNSEC 15 2 86400 20240101010101 20240101010101 53470 example. 7edVBWAplNvrzR/HiaVMZGg1ARa+ZZC/g/nRqFvp1Ivk9/q/P1Xb3GQkCzwhjF1lK55FIytaaTPrPkejcmeaCw==
ns2.example.\t3600\tIN\tAAAA\t2001:db8::63
ns2.example.\t3600\tIN\tRRSIG\tAAAA 8 2 3600 20240101010101 20240101010101 38353 example. cYvHJhwLhHls4ChlB+cGrp4eal0NIGftZsjPNE7mTboz+2rpvLou0ykqa257DKOJL6ximQ4MDUfn6WJF4l//2t7p3iTmcDtXndyPMf9LYAczXV+MDMVDPbBGpDQyKZNr4cHZS/82Xj3K4R6I+GNXNQyFUJ/6ctwBZ3pLfoebIo8=
ns2.example.\t3600\tIN\tRRSIG\tAAAA 15 2 3600 20240101010101 20240101010101 53470 example. RfD1n/NNKG2aEs2e4rT2Fp8/Eb7o7ZoWDx1iGsPzg+Xcld9TA+1c9e7vY84EJOtY289fI6M2W5wNkkOLegPYCQ==
ns2.example.\t86400\tIN\tNSEC\texample. AAAA RRSIG NSEC
ns2.example.\t86400\tIN\tRRSIG\tNSEC 8 2 86400 20240101010101 20240101010101 38353 example. IO3iDg4S1cJXRLubj0ZRKYLUB/ggFkPKQR4zGJ1J6rkFyPYbZNcPqJRiiJW2O6dSgRmmZzw2eA2DJLmOIRh17kj0EmoRJh/iuiLSBrJWJ9PN/sLIS5t/hB17sBf8gxPv4vYk5kJ7RhiVNbY0nOp87CiQlgqV6ZQFqYm8Xam1spM=
ns2.example.\t86400\tIN\tRRSIG\tNSEC 15 2 86400 20240101010101 20240101010101 53470 example. GkAx/E5VUNaxOREPi/LHz+SS7Pf/ZRQ6pgsGFPz8laggOStWMNntd3fle92wm2S1FII9DEoDOJYPo1zHEyYMCA==
"###.replace("\\t", "\t");

        let zone_file_path = mk_test_data_abs_path_string("test-data/example.rfc8976-simple");
        let ksk1_path = mk_test_data_abs_path_string("test-data/Kexample.+008+31967");
        let ksk2_path = mk_test_data_abs_path_string("test-data/Kexample.+015+53470");
        let zsk_path = mk_test_data_abs_path_string("test-data/Kexample.+008+38353");

        let res = FakeCmd::new([
            "dnst",
            "signzone",
            "-oexample",
            "-T",
            "-R",
            "-A",
            "-U",
            "-f-",
            "-e",
            "20240101010101",
            "-i",
            "20240101010101",
            &zone_file_path,
            &ksk1_path,
            &ksk2_path,
            &zsk_path,
        ])
        .run();

        assert_eq!(res.stderr, "");
        assert_eq!(res.stdout, expected_zone);
        assert_eq!(res.exit_code, 0);
    }

    #[test]
    fn multiple_algorithms_with_sign_with_all_and_every_unique_algorithm_extra_zsk() {
        let expected_zone = r###"example.\t86400\tIN\tSOA\tns1.example. admin.example. 2018031900 1800 900 604800 86400
example.\t86400\tIN\tRRSIG\tSOA 8 1 86400 20240101010101 20240101010101 38353 example. I5rP5chAQ2IeI+Lcu+NPe7N5YMW8CQ4VGPhANiKEiLJAc1qeW0X7LAj2RQprCkxY9lLayp/ldwdH0471J8TP6uEV+bVf5YVDq115zdPOuo0gIc0ZrrJGA6DSbmF0RDQFfEAuHQXeY7u3sg5zEn6ctFbjV/Ye2gpAtZzgMDdz98o=
example.\t86400\tIN\tRRSIG\tSOA 15 1 86400 20240101010101 20240101010101 39188 example. ckYQDK2HeLK09CjpO76H0oT5CGjc6WcKYihl0zkS79VYzcj2Cspifcf3V5Sft8QDmGzjtBqqQvGYPsbzZwlYCQ==
example.\t86400\tIN\tNS\tns1.example.
example.\t86400\tIN\tNS\tns2.example.
example.\t86400\tIN\tRRSIG\tNS 8 1 86400 20240101010101 20240101010101 38353 example. ic/iYPEWbPaeVkBjO1x3Ykqtl7xLWnfGVKyUJ71sJ/u6OipAnHidqjMthJyWEGc3+Zg868OoFEABqJjJeUeyyEyOiYbvwHsjtejXUP8j0L1xET1ktAOJ0mLcQ1qdz7/SnUhxfxQXRfluC2GYhvzvwqy+R5T+VyELChukTGdr/bM=
example.\t86400\tIN\tRRSIG\tNS 15 1 86400 20240101010101 20240101010101 39188 example. A06Y3VSm8/G3YhuxJ3yHNI71iTi9UcyG8zIp7bHuXkhhSFDT4kRQMahlaNRP30HvaJDBJz9vy9hXmmbuc28cCQ==
example.\t86400\tIN\tNSEC\tns1.example. NS SOA RRSIG NSEC DNSKEY
example.\t86400\tIN\tRRSIG\tNSEC 8 1 86400 20240101010101 20240101010101 38353 example. DrIr6ZSjABNVBt7hAvoUIrcGJ5ytdWdP1G0jVqI+y01i+eZunsUjLJBLCGMBB98tz6FLW9HyUbe7o/x9I6jXz4cE7stip8Wxb+/TBcJwTQOYCZ5nfi4NLZ2zqpOdzJ2urRcitqhf8O6itsqwAq29BGnxOk/rlWjL27w3CdvmoJs=
example.\t86400\tIN\tRRSIG\tNSEC 15 1 86400 20240101010101 20240101010101 39188 example. R3mhoKHFOusQOU0l6vn7vvUPGLnkoOeYQ9o2HmcsQ3PxVpJ1+oQc7igxycgQLw9JLSIz8p2vjPXfQBm+7qE+AQ==
example.\t86400\tIN\tDNSKEY\t256 3 8 AwEAAbsD4Tcz8hl2Rldov4CrfYpK3ORIh/giSGDlZaDTZR4gpGxGvMBwu2jzQ3m0iX3PvqPoaybC4tznjlJi8g/qsCRHhOkqWmjtmOYOJXEuUTb+4tPBkiboJM5QchxTfKxkYbJ2AD+VAUX1S6h/0DI0ZCGx1H90QTBE2ymRgHBwUfBt ;{id = 38353 (zsk), size = 1024b}
example.\t86400\tIN\tDNSKEY\t256 3 15 AnxyASt7Bws/Y883BjIsK+Vcl2rlR7fnGqoVHf+wY5o= ;{id = 39188 (zsk), size = 256b}
example.\t86400\tIN\tDNSKEY\t257 3 8 AwEAAaYL5iwWI6UgSQVcDZmH7DrhQU/P6cOfi4wXYDzHypsfZ1D8znPwoAqhj54kTBVqgZDHw8QEnMcS3TWxvHBvncRTIXhCLx0BNK5/6mcTSK2IDbxl0j4vkcQrOxc77tyExuFfuXouuKVtE7rggOJiX6ga5LJW2if6Jxe/Rh8+aJv7 ;{id = 31967 (ksk), size = 1024b}
example.\t86400\tIN\tRRSIG\tDNSKEY 8 1 86400 20240101010101 20240101010101 31967 example. HMrFLtPafFjrc948B8o6Y0Q7PWeG+Dmbp66/MpLkf+04BIzi5+7NROPtLeiR2Ljlj+T0mYGCjH0cYv8/8IoQKJ3U8MmFzxjWx72smJFYsHq7/bDfEMLYQkF3ZC9cZYbeeue3m3OkSNhKhmTwcWun2Eb0zQDVNeCreG88A4YXfo8=
example.\t86400\tIN\tRRSIG\tDNSKEY 8 1 86400 20240101010101 20240101010101 38353 example. OfXxzb4L2KWzsl3a+r9ORwfox/PfXtrCx7N12FaUS/PVaySO8Nh3oDD0Q8t/3Iiu3RoTLKKpTS8Dvh1P9sqFl8IOhjM/9FVS8C4gEHKsjwn7UWZNYZstRVomjilOWuOZH4gy/ndzxwuwh4tREWVHm/0q6F8VxngQ5A7BiFVxtXc=
example.\t86400\tIN\tRRSIG\tDNSKEY 15 1 86400 20240101010101 20240101010101 39188 example. fJnk0r7M6bj4SL5CgFet/zfo8+x6qVIdh9yb21DjzbzLGCYCd/ZbGpQU2SQtN/AsNWRhszNMpBsFvAGU58nlDA==
ns1.example.\t3600\tIN\tA\t203.0.113.63
ns1.example.\t3600\tIN\tRRSIG\tA 8 2 3600 20240101010101 20240101010101 38353 example. LUqcCem/enGx/t88s1VgxwfPuGqr1U+PFNBBFhOWU9hbl+vYVhPzw7ycKdHmR8+UUryuHJOgwYfZYIjZFLKBX3901zslR7nX99UJdTutKubOyLyn8eaz3l6gdjYr4fKryj76Z5Bss3/jtA+nGdTz+ubAOnoBw0X3hgYCwHmS6vY=
ns1.example.\t3600\tIN\tRRSIG\tA 15 2 3600 20240101010101 20240101010101 39188 example. LVmEy45TIoFZgoSryXQbZjUCLpwYUerR2nt9EK6WcSgIkeGkj3IDRGqQfQVyrutjohhlxdkDnFBE4dT5nBwnBg==
ns1.example.\t86400\tIN\tNSEC\tns2.example. A RRSIG NSEC
ns1.example.\t86400\tIN\tRRSIG\tNSEC 8 2 86400 20240101010101 20240101010101 38353 example. K7W6OzGx4I2PT7FJxx2msXo5yLUiwYT7+vvPoBdJN6im4QVbdsJ21uFNYnYgAH+OKhjry6E7ywnkvICy5diCJu5hgpI6qbFguLx3zQ5loUtF3Nz+uole+fep5Hrhf18I6g77Dd2VVh+mVW1vATmuHmWnIMu0Wd1lACzg3Xd6U0E=
ns1.example.\t86400\tIN\tRRSIG\tNSEC 15 2 86400 20240101010101 20240101010101 39188 example. GqyC25UtODem9X3uVI5gLQ/OLFBvSwdA/bwnj1jB8qP9NhD03bLDfuKzm8QvSJvkq7ERBcHibpEL+lZUL5HrDw==
ns2.example.\t3600\tIN\tAAAA\t2001:db8::63
ns2.example.\t3600\tIN\tRRSIG\tAAAA 8 2 3600 20240101010101 20240101010101 38353 example. cYvHJhwLhHls4ChlB+cGrp4eal0NIGftZsjPNE7mTboz+2rpvLou0ykqa257DKOJL6ximQ4MDUfn6WJF4l//2t7p3iTmcDtXndyPMf9LYAczXV+MDMVDPbBGpDQyKZNr4cHZS/82Xj3K4R6I+GNXNQyFUJ/6ctwBZ3pLfoebIo8=
ns2.example.\t3600\tIN\tRRSIG\tAAAA 15 2 3600 20240101010101 20240101010101 39188 example. Fikp9s+ht+B9ncP0GsjWce3Oz2wtixNl8RZAZe+95kaHEL2w+hfNSO30ox8dTPOe5Yih0jJTu1bMmvRySbVXCg==
ns2.example.\t86400\tIN\tNSEC\texample. AAAA RRSIG NSEC
ns2.example.\t86400\tIN\tRRSIG\tNSEC 8 2 86400 20240101010101 20240101010101 38353 example. IO3iDg4S1cJXRLubj0ZRKYLUB/ggFkPKQR4zGJ1J6rkFyPYbZNcPqJRiiJW2O6dSgRmmZzw2eA2DJLmOIRh17kj0EmoRJh/iuiLSBrJWJ9PN/sLIS5t/hB17sBf8gxPv4vYk5kJ7RhiVNbY0nOp87CiQlgqV6ZQFqYm8Xam1spM=
ns2.example.\t86400\tIN\tRRSIG\tNSEC 15 2 86400 20240101010101 20240101010101 39188 example. fTkEc85fTdlicaZ/D6YIbMpaZFFZdbpA98vyPjZfCC2aoXvFjTl/RmigLd0L0hMSYW+jIlSANzzKYO7Oj7iFDA==
"###.replace("\\t", "\t");

        let zone_file_path = mk_test_data_abs_path_string("test-data/example.rfc8976-simple");
        let ksk_path = mk_test_data_abs_path_string("test-data/Kexample.+008+31967");
        let zsk1_path = mk_test_data_abs_path_string("test-data/Kexample.+008+38353");
        let zsk2_path = mk_test_data_abs_path_string("test-data/Kexample.+015+39188");

        let res = FakeCmd::new([
            "dnst",
            "signzone",
            "-oexample",
            "-T",
            "-R",
            "-A",
            "-U",
            "-f-",
            "-e",
            "20240101010101",
            "-i",
            "20240101010101",
            &zone_file_path,
            &ksk_path,
            &zsk1_path,
            &zsk2_path,
        ])
        .run();

        assert_eq!(res.stderr, "");
        assert_eq!(res.stdout, expected_zone);
        assert_eq!(res.exit_code, 0);
    }

    #[test]
    fn multiple_algorithms_with_sign_with_every_unique_algorithm_extra_zsk_alt() {
        let expected_zone = r###"example.\t86400\tIN\tSOA\tns1.example. admin.example. 2018031900 1800 900 604800 86400
example.\t86400\tIN\tRRSIG\tSOA 8 1 86400 20240101010101 20240101010101 31967 example. kKRK3zSRGnsHEZqZpCacJHW6U/xWafetom45QQrLCdIZF8wV6b5T8x9X//fbb13X0GNrzsDxXzwDm/Nz9EbS5fOMKe/uh7eIiWpvdUIkApSwWQmNJXr7zHBBqfdk9C7+NraWAj5Dkd7hqHfvFbgBJDN1T3rCMywyxEeO+0RHkUs=
example.\t86400\tIN\tRRSIG\tSOA 15 1 86400 20240101010101 20240101010101 39188 example. ckYQDK2HeLK09CjpO76H0oT5CGjc6WcKYihl0zkS79VYzcj2Cspifcf3V5Sft8QDmGzjtBqqQvGYPsbzZwlYCQ==
example.\t86400\tIN\tRRSIG\tSOA 15 1 86400 20240101010101 20240101010101 41613 example. LlJzwGuHm9uSYrcPJR70HoLrGQtxbblWM4QDvikHlM2k+bufsViT7X+BFhWpPRDMu9aY2+sJRoZXOR3vIXxhBg==
example.\t86400\tIN\tNS\tns1.example.
example.\t86400\tIN\tNS\tns2.example.
example.\t86400\tIN\tRRSIG\tNS 8 1 86400 20240101010101 20240101010101 31967 example. ow1ECVYGToR7Wd+RKlHpCjYgc3Vl4VmS4b3oZBhLp+ASMXwG58rPS1q79X0z4Zu/7UvucIk7jTS3RYQsJpd5SYahXVwG9Tg3SPy5sD498kyvaczRcMmrgF+MtKf4BFIcBO2Id0g+6ELxplkID1/mStbNlBP9IDoumWpxgeKHct4=
example.\t86400\tIN\tRRSIG\tNS 15 1 86400 20240101010101 20240101010101 39188 example. A06Y3VSm8/G3YhuxJ3yHNI71iTi9UcyG8zIp7bHuXkhhSFDT4kRQMahlaNRP30HvaJDBJz9vy9hXmmbuc28cCQ==
example.\t86400\tIN\tRRSIG\tNS 15 1 86400 20240101010101 20240101010101 41613 example. Co++V4B69csQqYE9+N1b6eUvkLVuLnd8klKSsvCOWEkUiQl+O+z7SnXqndESGj4iIpVn3j1lhHbYlPVVznLABQ==
example.\t86400\tIN\tNSEC\tns1.example. NS SOA RRSIG NSEC DNSKEY
example.\t86400\tIN\tRRSIG\tNSEC 8 1 86400 20240101010101 20240101010101 31967 example. igfv+N3fWG9tlHwJLvbRH9R+CfpoDF+m7exyW5nbcRu6/bX39E8W/REzz11ib7CaFOKXfVn7AZ1aJTOGIF5fYQkgNCZwUX6G3dEuwCAbex0UnZLdw++AcqDiqkfVh95F6+GBLhNDZJh4uklQLEo8yfg1HtJfgrOtPpthMt52Mz4=
example.\t86400\tIN\tRRSIG\tNSEC 15 1 86400 20240101010101 20240101010101 39188 example. R3mhoKHFOusQOU0l6vn7vvUPGLnkoOeYQ9o2HmcsQ3PxVpJ1+oQc7igxycgQLw9JLSIz8p2vjPXfQBm+7qE+AQ==
example.\t86400\tIN\tRRSIG\tNSEC 15 1 86400 20240101010101 20240101010101 41613 example. ewXIRoDUNicJC7YAFRbgMEvMNHJrMbbvnC7qTcZvXLQtA3I5RS5YgYh+0Qkp1J5DTd6awRxcY93kc5CaG05kBw==
example.\t86400\tIN\tDNSKEY\t256 3 15 AnxyASt7Bws/Y883BjIsK+Vcl2rlR7fnGqoVHf+wY5o= ;{id = 39188 (zsk), size = 256b}
example.\t86400\tIN\tDNSKEY\t256 3 15 vARhxM8vGTdL1DuBk8PIRWFZLcYeDAFgHepUiArciRU= ;{id = 41613 (zsk), size = 256b}
example.\t86400\tIN\tDNSKEY\t257 3 8 AwEAAaYL5iwWI6UgSQVcDZmH7DrhQU/P6cOfi4wXYDzHypsfZ1D8znPwoAqhj54kTBVqgZDHw8QEnMcS3TWxvHBvncRTIXhCLx0BNK5/6mcTSK2IDbxl0j4vkcQrOxc77tyExuFfuXouuKVtE7rggOJiX6ga5LJW2if6Jxe/Rh8+aJv7 ;{id = 31967 (ksk), size = 1024b}
example.\t86400\tIN\tRRSIG\tDNSKEY 8 1 86400 20240101010101 20240101010101 31967 example. ofnWRu+0sSovDkCAMmOwxnkip7wSEA2paR33EvDeDwadKvnQ0aLpgMQbLTunaaISh7o8Y07vEt7Z+oQj0v/OsSDI1SxZveWUfhZdiStIAdG92Cl/q68QyAYMscIxeoXtHGAQnahIOvnSlrgJRTlwPbWhJsLwX6h8bSiK9etIv+A=
example.\t86400\tIN\tRRSIG\tDNSKEY 15 1 86400 20240101010101 20240101010101 39188 example. 6O5etAcDlOiNK9LHx/1ekw03lZBv0fVgIT8QhNPZTOwTcoI/sRsxUNMS8ng0bh1NKyprjesczegCa228qA3AAA==
ns1.example.\t3600\tIN\tA\t203.0.113.63
ns1.example.\t3600\tIN\tRRSIG\tA 8 2 3600 20240101010101 20240101010101 31967 example. Boa50TSmpAiTVtZlk/v4ZRWuhDMwLmz0U6WUT9DYP7HgVfpa/sCCb9AXevpti18RRAlv4IQwFoQDWnQOCFwrpODW5BM3uXOcMMyb8E0dxw+s5j/oSKqv4YUcgthMoWj08eskkRfsr9dWXXKfZa7Y7lsYmkdzcC2hpSALPQbRNn8=
ns1.example.\t3600\tIN\tRRSIG\tA 15 2 3600 20240101010101 20240101010101 39188 example. LVmEy45TIoFZgoSryXQbZjUCLpwYUerR2nt9EK6WcSgIkeGkj3IDRGqQfQVyrutjohhlxdkDnFBE4dT5nBwnBg==
ns1.example.\t3600\tIN\tRRSIG\tA 15 2 3600 20240101010101 20240101010101 41613 example. f70Ls4F6A8HVvgelJpITVVrZle9ZLOhPozzRG/3evVza2XG4j/7Qxy+7R8HiQBTjDxj2zOfwtPs4ifJJTqKoBQ==
ns1.example.\t86400\tIN\tNSEC\tns2.example. A RRSIG NSEC
ns1.example.\t86400\tIN\tRRSIG\tNSEC 8 2 86400 20240101010101 20240101010101 31967 example. PYa57fkqDGJQP42aXs5JrqIzbw5VrYZ6IWqMyLB1UPuSzgq0E6xe7vxoeas0eCppBxDrwYzFqZ5iXHa5C39I1P/WcGWNSelL++3wpiuw1dEOWEQ1Eudg6TD0MQD3sa9V1M2PRONrtvjp+anQgluk+G+JlEfGuLv7nCyxiWvqY74=
ns1.example.\t86400\tIN\tRRSIG\tNSEC 15 2 86400 20240101010101 20240101010101 39188 example. GqyC25UtODem9X3uVI5gLQ/OLFBvSwdA/bwnj1jB8qP9NhD03bLDfuKzm8QvSJvkq7ERBcHibpEL+lZUL5HrDw==
ns1.example.\t86400\tIN\tRRSIG\tNSEC 15 2 86400 20240101010101 20240101010101 41613 example. 5cV6p62KmcESO0Bk8EAfy75P6RHOlFoGxIoT578n2XDkFZeg0IPAgPL5o/WWK5QGhKi9/Rj50WxuRCMlkz37DQ==
ns2.example.\t3600\tIN\tAAAA\t2001:db8::63
ns2.example.\t3600\tIN\tRRSIG\tAAAA 8 2 3600 20240101010101 20240101010101 31967 example. AFLqBlmUqxQiZAvKjIzerIvg3pEdpJ9Azj4hp/WyUrxoLKr7CdvIbREHBYE4mgZrs6cTYEZEEZNyyt2pOqJUUMVsrguXb6Y72c+8K1dz6gvd7NGpmJTmx9dqCvXacaX7TRqXHuAVnQ2WRFEBCEc4GS8EyqfatIJjhLv971gvMOg=
ns2.example.\t3600\tIN\tRRSIG\tAAAA 15 2 3600 20240101010101 20240101010101 39188 example. Fikp9s+ht+B9ncP0GsjWce3Oz2wtixNl8RZAZe+95kaHEL2w+hfNSO30ox8dTPOe5Yih0jJTu1bMmvRySbVXCg==
ns2.example.\t3600\tIN\tRRSIG\tAAAA 15 2 3600 20240101010101 20240101010101 41613 example. 1sjwWYH+L9iDpbLMO3l7182BQyDgPGekm1YGlm9HILCpHatdmJHPkrl6abjDfIr6iOWb2Dry+6ibY7ykFjnvDw==
ns2.example.\t86400\tIN\tNSEC\texample. AAAA RRSIG NSEC
ns2.example.\t86400\tIN\tRRSIG\tNSEC 8 2 86400 20240101010101 20240101010101 31967 example. Rv0gTuaWSlFzvEndvuh22kBNQu0i2cWxNVq9zPFWZNJKyUJWRYYANXnR3hsHmBArdk+1fY4HPxbz9Fgb9PbEGBLkQir6ftt138lWATr8U2Fc3Z1IrJF+J3OdNXMMbDaOtwH+15nE5LZVuplEPnhgTChN0wrufPYcylB1Ok+r7P4=
ns2.example.\t86400\tIN\tRRSIG\tNSEC 15 2 86400 20240101010101 20240101010101 39188 example. fTkEc85fTdlicaZ/D6YIbMpaZFFZdbpA98vyPjZfCC2aoXvFjTl/RmigLd0L0hMSYW+jIlSANzzKYO7Oj7iFDA==
ns2.example.\t86400\tIN\tRRSIG\tNSEC 15 2 86400 20240101010101 20240101010101 41613 example. 26U9FxV+l7Dfqj+LlWQN9fiG1O5gwbu80iHFH+kKknU2S6fBeXhGTjxwyFjLntTR8IikilpGHGeWlYBMk22XAw==
"###.replace("\\t", "\t");

        let zone_file_path = mk_test_data_abs_path_string("test-data/example.rfc8976-simple");
        let ksk_path = mk_test_data_abs_path_string("test-data/Kexample.+008+31967");
        let zsk1_path = mk_test_data_abs_path_string("test-data/Kexample.+015+39188");
        let zsk2_path = mk_test_data_abs_path_string("test-data/Kexample.+015+41613");

        let res = FakeCmd::new([
            "dnst",
            "signzone",
            "-oexample",
            "-T",
            "-R",
            "-U",
            "-f-",
            "-e",
            "20240101010101",
            "-i",
            "20240101010101",
            &zone_file_path,
            &ksk_path,
            &zsk1_path,
            &zsk2_path,
        ])
        .run();

        assert_eq!(res.stderr, "");
        assert_eq!(res.stdout, expected_zone);
        assert_eq!(res.exit_code, 0);
    }

    #[test]
    fn signed_zone_with_cds_and_cdnskey_example() {
        // Make sure the CDS and CDNSKEY RRsets are signed with the KSKs.
        // RFC 7344 Section 4.1
        // o  Signer: MUST be signed with a key that is represented in both
        //    the current DNSKEY and DS RRsets, [...]
        let expected_signed_zone = r###"example.\t3600\tIN\tSOA\tns1.example. bugs.x.w.example. 1081539377 3600 300 3600000 3600
example.\t3600\tIN\tRRSIG\tSOA 8 1 3600 20240101010101 20240101010101 38353 example. cL7d3D6QdmgXqh3CbD10VgF/xMGtNpWoJnEcljYRIdX3rbC2jIf+GtEuTPGx2IFbynmR/Mu+EWcN208eLNtzZmVuPZ2gnN2mlj3O3UgvB5OnXEl9AQsQ7aJzkdTKwWdX7Y8CE2BeJkETa9IQgHmeuJdc1tQHZewJwnuzeQSsDgQ=
example.\t3600\tIN\tNS\tns1.example.
example.\t3600\tIN\tNS\tns2.example.
example.\t3600\tIN\tRRSIG\tNS 8 1 3600 20240101010101 20240101010101 38353 example. Gz8ertKXzdKE4JM1RfdPit3yLFr9SeADLX2jQd9TILmb6t6AJY613wkiuAqF6MWumrxgbLWrculdY0nywgkbbeCxUqet3KXPtTblBpGQuuvJv1nmveAMr7l2Yga1f4t6soJ1mbP8J3upbZ9gRk7ztPyuG3CDwkVMN4loGwadn+U=
example.\t3600\tIN\tMX\t1 xx.example.
example.\t3600\tIN\tRRSIG\tMX 8 1 3600 20240101010101 20240101010101 38353 example. YFr6UaUKs2ypho6nRWw3rnXFnYrD0gdjPtolOGeq+fsGuEfWv0cMGX5n7/qQHlXmfBGOJf+3u7Mk299lQKxLBiMMqy9cBihx8CB+FwnWerycg4jW5uqGfqgtBUHo8pwABoC/tLgKbQyeAruuRBoLsPAh2G10zyM7sW/ecChAb/w=
example.\t3600\tIN\tNSEC\ta.example. NS SOA MX RRSIG NSEC DNSKEY CDS CDNSKEY
example.\t3600\tIN\tRRSIG\tNSEC 8 1 3600 20240101010101 20240101010101 38353 example. Qiw+vax1xUEfN1BhX1O0KbD/V8t2IUh+ex6d1tfqK5C55r296HuiZ70j76V4VjIFXj5tgz9uU1JIR2/UUghGhpp4mmg6Ct5rOiq6DW6w2WN4fLinCwIPnOZ4GLIl/h3+Au5T6hxjZM6OQIsvlP3k7Y5ICViHIqPa+HsJbPFO9Vg=
example.\t3600\tIN\tDNSKEY\t256 3 8 AwEAAbsD4Tcz8hl2Rldov4CrfYpK3ORIh/giSGDlZaDTZR4gpGxGvMBwu2jzQ3m0iX3PvqPoaybC4tznjlJi8g/qsCRHhOkqWmjtmOYOJXEuUTb+4tPBkiboJM5QchxTfKxkYbJ2AD+VAUX1S6h/0DI0ZCGx1H90QTBE2ymRgHBwUfBt ;{id = 38353 (zsk), size = 1024b}
example.\t3600\tIN\tDNSKEY\t257 3 8 AwEAAaYL5iwWI6UgSQVcDZmH7DrhQU/P6cOfi4wXYDzHypsfZ1D8znPwoAqhj54kTBVqgZDHw8QEnMcS3TWxvHBvncRTIXhCLx0BNK5/6mcTSK2IDbxl0j4vkcQrOxc77tyExuFfuXouuKVtE7rggOJiX6ga5LJW2if6Jxe/Rh8+aJv7 ;{id = 31967 (ksk), size = 1024b}
example.\t3600\tIN\tRRSIG\tDNSKEY 8 1 3600 20240101010101 20240101010101 31967 example. GmunmCEX5pnYq5v4dgdmjEfxvT31do2Aw6msSJGbnwR51ZhtNuqq1p0VAyvS/YW0YaL2PaCxP2LT4ydsvnOHdqW0YKDUlAlCXz8RXQslagslvRMwLXuQwALzE/tFWJJOA5OAAydIzEhVq3SNOwOiucqFpAR8An5FmNxIAzz1F/A=
example.\t3600\tIN\tCDS\t31967 8 2 2B8562A69323CF45D662976637829EC082C6204D0C83C9E1AEDCD655629389AA
example.\t3600\tIN\tRRSIG\tCDS 8 1 3600 20240101010101 20240101010101 31967 example. gLUWk/uFgIeN0Jj7u+Qn1ulyQ1V4YSKUfEZaKVCbmG1u83j9u0HcHAECf21OVf9ihbryGf5mN56By7pLMSZTdRI07ZwIxkFmNeZBrJyt9NlhHvn+drLCxgZT6bw4wN1x37yc9CwWyWY/ufuiXYg7nF2+foOsFCQyMUmZYzm19KE=
example.\t3600\tIN\tCDNSKEY\t257 3 8 AwEAAaYL5iwWI6UgSQVcDZmH7DrhQU/P6cOfi4wXYDzHypsfZ1D8znPwoAqhj54kTBVqgZDHw8QEnMcS3TWxvHBvncRTIXhCLx0BNK5/6mcTSK2IDbxl0j4vkcQrOxc77tyExuFfuXouuKVtE7rggOJiX6ga5LJW2if6Jxe/Rh8+aJv7
example.\t3600\tIN\tRRSIG\tCDNSKEY 8 1 3600 20240101010101 20240101010101 31967 example. Sg+R/AVr2/VsRREKvYCRnplwHMz3AEwAeNWYCZks3mF4UkqQOa3bxszZFPoDQRIU6iP8LjWpqA3SgXDFNPwHhIrh4J/SuGRWYG7QkGpe49aeYpcbyUiD+DvgcruJXp2McxyjxCvkgFMrFL4qtrMTjkn9UBRuOjlpoa5FLqa8q9g=
a.example.\t3600\tIN\tNS\tns1.a.example.
a.example.\t3600\tIN\tNS\tns2.a.example.
a.example.\t3600\tIN\tDS\t57855 5 1 B6DCD485719ADCA18E5F3D48A2331627FDD3636B
a.example.\t3600\tIN\tRRSIG\tDS 8 2 3600 20240101010101 20240101010101 38353 example. LMf+InLS3tvyadrLa0OqvAjWDfwaGeTDyoXfg1ljh//wiJR8IheUfP6hXqTd9UVm0T4SKd+ph6/5oOeVnDRJ9ugd1TlE4c89weAOHwJsJULQdkow1/GYw6v9WRVR75D4g9ogaB7zlLfVXFC9uFlxTGQE+FyOUc4obiJ7o2Swz98=
a.example.\t3600\tIN\tNSEC\tai.example. NS DS RRSIG NSEC
a.example.\t3600\tIN\tRRSIG\tNSEC 8 2 3600 20240101010101 20240101010101 38353 example. fsXgi03vsWU2R3j6jGmTEcyId6AOtIKgVhD0AecNIkwXhn9FOL86hf4orVHbBKpuB1RExql+msJ68EyCyfyM5H8he3sn9BIA/EWaIAg9/c/u+tqLmLE6w7GTm4ZwijExPHfTkYljLLKUWV55hTGD1cqeVT73IljzlHCH9Nt2I+w=
ns1.a.example.\t3600\tIN\tA\t192.0.2.5
ns2.a.example.\t3600\tIN\tA\t192.0.2.6
ai.example.\t3600\tIN\tA\t192.0.2.9
ai.example.\t3600\tIN\tRRSIG\tA 8 2 3600 20240101010101 20240101010101 38353 example. Hnns8AklQUUYKPdc5kmBwEauOSdOZnIRY1w/Lz+O4e7zHyyr1LK7BTmMKsvo+FQ6ORwuqFJ9caI3X7ZG7loduzrfhdrWJ0BN9Zbxi+oGvxnNpK+HP0YoLFKeW4rrJcgRRrQdtzIZTknze+fd73we2Mr0YuZuvbMode+A1pIvQWU=
ai.example.\t3600\tIN\tHINFO\t"KLH-10" "ITS"
ai.example.\t3600\tIN\tRRSIG\tHINFO 8 2 3600 20240101010101 20240101010101 38353 example. PNISCG06jg9+Zc+s+/rrHXyUEKWO/Rh7El6pABCZzq9PK081I31AKn5V0wRgPDm3Z0wF5or0qa6L5FXH/3cwCvPrQS4CkvGdTkW8/O7CUUNEGh1gw+lUNryz8LtkKo5blM7ubi8m4RW8mOm2+J1kwbWtEMyhtfj7cCwXxsaIIsg=
ai.example.\t3600\tIN\tAAAA\t2001:db8::f00:baa9
ai.example.\t3600\tIN\tRRSIG\tAAAA 8 2 3600 20240101010101 20240101010101 38353 example. XD+egYoiwjDOuZFr0FympXEr6uWAhkTGBfNYrLoJAX6Xxk9Aa3JSrEhRXkT7bvEMmsSmFZAy3Ek+VmDT4yvsBw0ZmvyefIQRVBqze1EtNfRCgtRqQL5P+zXHou58XKcdNSKUR0o/lcRqm9Np+FMOEeTbnVjkPbGg/zc/UZk2mDM=
ai.example.\t3600\tIN\tNSEC\tb.example. A HINFO AAAA RRSIG NSEC
ai.example.\t3600\tIN\tRRSIG\tNSEC 8 2 3600 20240101010101 20240101010101 38353 example. dvcv/WQN3JqOouLSLAXvGhV9IGi/Vz0UISdFkV4DKD5/ZwcPVUBi6ykcQAhj9k2medZcCLWM4sy4FWqMmuqSpgUuEV/nkEJk96PW1901g+CD8W67d2SnPhRJnLa8TOJZgPlYKwMEz9eB7mV8KjHSZTa4hYCW26eVhD5GTfLJfMk=
b.example.\t3600\tIN\tNS\tns1.b.example.
b.example.\t3600\tIN\tNS\tns2.b.example.
b.example.\t3600\tIN\tNSEC\tns1.example. NS RRSIG NSEC
b.example.\t3600\tIN\tRRSIG\tNSEC 8 2 3600 20240101010101 20240101010101 38353 example. qRfOaUm6fI1Ae0QMGERwfIGmVasBwshLlPu70GDj/AW0nRXahv5T3PjaDvraQfHFMhvWKlfZLVseEX7A+I6rA+wV/nhQWpD+14jzPc6Bt5T3gmjEq8xSZgl/5MVjLgQQbvi9WAcbNkzBr6oP+bx7qxdrgEG/1UU8amVj7/llKE0=
ns1.b.example.\t3600\tIN\tA\t192.0.2.7
ns2.b.example.\t3600\tIN\tA\t192.0.2.8
ns1.example.\t3600\tIN\tA\t192.0.2.1
ns1.example.\t3600\tIN\tRRSIG\tA 8 2 3600 20240101010101 20240101010101 38353 example. iQF6pCPHm0UPARJeK4bQ3G4E+nk4pAQBnsxDLrZSWvEJEt31NELTrBftyoBBawfzP4V6/n5+8KPQ2LDN4Gws1xZlqrrKPFQOSho83Wfk0Arx9RSet8W1RSj+RabVV3BFkbJkBE5s+bGDDL7gJvdFwHfPT0xSFpSG65qAi+NYtmg=
ns1.example.\t3600\tIN\tNSEC\tns2.example. A RRSIG NSEC
ns1.example.\t3600\tIN\tRRSIG\tNSEC 8 2 3600 20240101010101 20240101010101 38353 example. cr3lvE/56qrQcLg98R/2XLpNF6gJ/VHmVwKJrr+mH22JhtsDicPxggQOOogv+AJ+eXqd4C76NRRYv/PfuAau75gySKNTCMhit+NlAUKxi7aNpNa9uY0sT2j55xm0BjBHgC1oYDtNuRitTIwJDC3LydoG8wEXNWACMfn7dPxz/7w=
ns2.example.\t3600\tIN\tA\t192.0.2.2
ns2.example.\t3600\tIN\tRRSIG\tA 8 2 3600 20240101010101 20240101010101 38353 example. O6jfsXRL0shlZ4gyYLc2HZhNUPvU70+j0+b/tTrohkwJwSnwBd0mP4arQ8qTjOpWmDR2EgYVKRc0sVBKdOjXthjaxTBmA24KifrbcKkMeaZwDAlfpHjgW4uWxFv+EK2LrIqpzLdIKUYOKmlWJgixmg47jeBZCgl76QKPzuXkWBA=
ns2.example.\t3600\tIN\tNSEC\t*.w.example. A RRSIG NSEC
ns2.example.\t3600\tIN\tRRSIG\tNSEC 8 2 3600 20240101010101 20240101010101 38353 example. G1diMrjHA5ESNK6vsuLYgTLCt8OmZBicO8XO0hXmzNwmToiJgGFxiWCCyHCRm/GINBOEEqR0pVXvA88tfmR1370YWD45mdMLeQm0pA+8nOwB3+2q7ow2/Us7S33319kvJcdkksZGBr+yzgh95YyvrJQ6no4BPTZ/t8Vp1IUxs78=
*.w.example.\t3600\tIN\tMX\t1 ai.example.
*.w.example.\t3600\tIN\tRRSIG\tMX 8 2 3600 20240101010101 20240101010101 38353 example. Xxw3GRDGppmG7vtqB+hvqAIlRI8FEFuZomVXaquhYSUHk07/3XI3gpzkn9tZihAZXp9ZOCzJ8Wqz2n1HzPN5od5hh1Jr48aEPqvG/cU2Uh8ChblR+6yX/op8rBSkSnJvh/4MfxmFYBmnWXVQRmcOwVqKhyiWbMsBtK3mKf2FQMo=
*.w.example.\t3600\tIN\tNSEC\tx.w.example. MX RRSIG NSEC
*.w.example.\t3600\tIN\tRRSIG\tNSEC 8 2 3600 20240101010101 20240101010101 38353 example. hR8wuOcdiaOcBqs/MN9mh4SY40yaHa1lOhCDoxwG1KLqkZi3anN3RdBpx2GssT37rQv+YFpftX2wdn4pvxpRLRkQLtwbAphUDnAAa6rCrfqerUo+3Xcc2+xOx5wyHjTQ0ZRzf2H6hG+VEUbDEQ1nsFXoVqAl2RhcB+WC5zbYfvc=
x.w.example.\t3600\tIN\tMX\t1 xx.example.
x.w.example.\t3600\tIN\tRRSIG\tMX 8 3 3600 20240101010101 20240101010101 38353 example. ffs2V0oDavRzclaPILSPmSyj8fk1di264FRpz2hlcFfSpHeRw5VOleM/HZ/O/OOKepjZLyvRlfwOO/xeN6JEK1utOQxDLEoziJRx/II3XehkRtfMMY/MP4yRQ3IOtCChzMbzluiZYoyG6DQ/rNJrb+mtEE5p1XJe4dlcjHjCcJ8=
x.w.example.\t3600\tIN\tNSEC\tx.y.w.example. MX RRSIG NSEC
x.w.example.\t3600\tIN\tRRSIG\tNSEC 8 3 3600 20240101010101 20240101010101 38353 example. sgkt+WxHIbNPUFwSBbRgskm6V/g5I7mpKUB1OE3HhWQPrXwLgfuKGVwRQHoYT5yclSblgQGz498mqu7OBRtr+JKBAx1X8IjFXcRF1kWtYJbj8oyR/wv4JRrvr5MT78WE0wv6Iu8gYKMB/8zzluBwQGBKXr449kT2cuzgtB3/Dr4=
x.y.w.example.\t3600\tIN\tMX\t1 xx.example.
x.y.w.example.\t3600\tIN\tRRSIG\tMX 8 4 3600 20240101010101 20240101010101 38353 example. ul6QjoykQ6Fv82wQtSCr2FKjmO+9xcBbqtCTPG+Pe1as5h0uQ9g1CRVA5hL8tyroNVN2ZnOgC4pS9IwvqSd5uhSAe9GvUZ/yfXfe7dLjgaLnHRckQeiaUCkQns7jd9KwTY+q2AQP4U3Rv4xkuWU1NpzjvuCP0WjKAxkVebxXzYU=
x.y.w.example.\t3600\tIN\tNSEC\txx.example. MX RRSIG NSEC
x.y.w.example.\t3600\tIN\tRRSIG\tNSEC 8 4 3600 20240101010101 20240101010101 38353 example. ioQ/JE7YxVTd+FKHI+cejcrboc6hcIMRuYyPufM+VZ/2k/QN7BRjivwdUdumksaRHBZ4pjy92kNfZs2mwTtWMHGrscGnYNc+np8PS/UVXzf64I/rxsM0Y0xHj47J7mzfW9ckeMhPUYwkGIdEpofXD75qEmLpdNtnFHVm83E8Wvw=
xx.example.\t3600\tIN\tA\t192.0.2.10
xx.example.\t3600\tIN\tRRSIG\tA 8 2 3600 20240101010101 20240101010101 38353 example. Sdi0syLs5N4MQAXj7MAQWMM1ctA61fACVqCnkmJ/fo5DMlql7Jzw0+j0RioWq+hpvGBP3yC4eImwVguU77SL/b1m8IbzxTvqdOyq5g2SbpRhkeGlZMDqluoOYHaVHeO1MFTctKa3TZ0c7tB5e2V4Z7soPA8J0LR5StXxWfay9K0=
xx.example.\t3600\tIN\tHINFO\t"KLH-10" "TOPS-20"
xx.example.\t3600\tIN\tRRSIG\tHINFO 8 2 3600 20240101010101 20240101010101 38353 example. TBscw+fZ/WwLzuQB6hB7qIn1KY/dU4KxTIJNasT8ky5xpMVNps+yofRoMVF0O5vDEAEnEfSjLrLfWk7DGrYJghUAhc8K4m5UQSCwUyYSJiy9n4jaFVqpOaDKCiKWkW+VSWlG+0VWkAY8Hm6JgA2O/GdxxlYqZkEKG/0ZOcV1tnc=
xx.example.\t3600\tIN\tAAAA\t2001:db8::f00:baaa
xx.example.\t3600\tIN\tRRSIG\tAAAA 8 2 3600 20240101010101 20240101010101 38353 example. Eu4tNWn/jzq0lwTx9FCO+B2/Anj64FE1KtxTQ9FDITrTO/w5LkPYCJVOaF3gOUvuY4sQieWcaZPIXDkt/JAvRFrOoDWhwwgWY56Ic/UsSmq8ia6DaF9sUVu1MKKIVWw/0mN6S3rE7HixiVaxjxnZoDHC/xyJtmY1/z87q29wGRw=
xx.example.\t3600\tIN\tNSEC\texample. A HINFO AAAA RRSIG NSEC
xx.example.\t3600\tIN\tRRSIG\tNSEC 8 2 3600 20240101010101 20240101010101 38353 example. PB3pkKf0VHe7GHFbvW6y4lvKxhJx8+p0BGfQqMwGWsC95WUq0244a4bKigraFRR59RCuFjuwUkSKgEs2knxRW4rTjfs6bcbzMr7y1Cwa58tMXU73yg4A881iiC+guiKbu1Gfi9uXTrpuMmi8+hHeaUqPO78N9h/r2QKRnj0lr6s=
"###.replace("\\t", "\t");

        let zone_file_path = mk_test_data_abs_path_string("test-data/example.CDS+CDNSKEY");
        let ksk_path = mk_test_data_abs_path_string("test-data/Kexample.+008+31967");
        let zsk_path = mk_test_data_abs_path_string("test-data/Kexample.+008+38353");

        // Use dnst signzone instead of ldns-signzone so that -b works with -f-.
        // Use -T to output RRSIG timestmaps in YYYYMMDDHHmmSS format to match
        // RFC 4035 Appendix A.
        // Use -b to get similar ordering to that of RFC 4035 Appendix A.
        // Use -e and -i to generate RRSIG timestamps that match RFC 4035 Appendix A.
        let res = FakeCmd::new([
            "dnst",
            "signzone",
            "-T",
            "-R",
            "-f-",
            "-e",
            "20240101010101",
            "-i",
            "20240101010101",
            &zone_file_path,
            &ksk_path,
            &zsk_path,
        ])
        .run();

        assert_eq!(res.stdout, expected_signed_zone);
        assert_eq!(res.stderr, "");
        assert_eq!(res.exit_code, 0);
    }

    #[test]
    fn non_existing_input_file_should_not_create_empty_output_file() {
        let dir = tempfile::TempDir::new().unwrap();

        let res = FakeCmd::new([
            "dnst",
            "signzone",
            dir.path()
                .join("missing_zonefile")
                .to_string_lossy()
                .as_ref(),
            dir.path().join("missing_key").to_string_lossy().as_ref(),
        ])
        .run();

        assert!(!res.stderr.is_empty());
        assert_eq!(res.stdout, "");
        assert_eq!(res.exit_code, 1);

        assert!(!dir.path().join("missing_zonefile.signed").exists());
    }

    #[test]
<<<<<<< HEAD
    fn set_soa_serial_to_epoch_time() {
        let zone_file_path =
            mk_test_data_abs_path_string("test-data/example.org.rfc9077-min-is-soa-ttl");
        let ksk_path = mk_test_data_abs_path_string("test-data/Kexample.org.+008+51331");
        let zsk_path = mk_test_data_abs_path_string("test-data/Kexample.org.+008+28954");

        // Simulate that the time now is later than the 1234567890 SOA SERIAL
        // in the zonefile.
        let time_now = 1234567891;
        let expected_soa_line = format!("example.org.\t238\tIN\tSOA\texample.net. hostmaster.example.net. {} 28800 7200 604800 239\n", time_now);

        let res = FakeCmd::new([
            "dnst",
            "signzone",
            "-f-",
            "-u",
            &zone_file_path,
            &ksk_path,
            &zsk_path,
        ])
        .run_with_modified_env(|env| env.set_seconds_since_epoch(time_now));

        assert_eq!(res.stderr, "");
        assert_eq!(res.exit_code, 0);
        assert_eq!(
            filter_lines_containing_all(&res.stdout, &["SOA", "hostmaster"]),
            expected_soa_line,
        );
    }

    #[test]
    fn increment_soa_serial() {
        let zone_file_path =
            mk_test_data_abs_path_string("test-data/example.org.rfc9077-min-is-soa-ttl");
        let ksk_path = mk_test_data_abs_path_string("test-data/Kexample.org.+008+51331");
        let zsk_path = mk_test_data_abs_path_string("test-data/Kexample.org.+008+28954");

        // Simulate that the time now is earlier than the 1234567890 SOA
        // SERIAL in the zonefile.
        let time_now = 1234567889;
        let expected_soa_line = "example.org.\t238\tIN\tSOA\texample.net. hostmaster.example.net. 1234567891 28800 7200 604800 239\n";

=======
    fn dnst_signzone_nsec3_signed_zone_example_with_minus_capital_l() {
        let expected_signed_zone = r###"; H(example.org) = 8um1kjcjmofvvmq7cb0op7jt39lg8r9j.example.org
; H(some.example.org) = vrcj1rgalbb9eh2ii8a43fbeib1ufqf6.example.org
example.org.\t239\tIN\tSOA\texample.net. hostmaster.example.net. 1234567890 28800 7200 604800 238
example.org.\t239\tIN\tRRSIG\tSOA 8 2 239 1429574399 1129852800 28954 example.org. V1LINcwCh6ulr9LBERp2zTUW4QfvoUKiv8VX5P8S03SZ9hdNk2BDLzNJj5TJj6o4ki708+DNzyqVHdz+EgyGUR9wH/vT9PxgRrKzjhJ35ktkKFLO+r08XxLMfZ7sCQrVYYr+LRpzDbzGqQby2fisMbNY8V4Lq3c7C7INP64peag=
example.org.\t239\tIN\tRRSIG\tDNSKEY 8 2 239 1429574399 1129852800 51331 example.org. VBK2AFt1u3O0HIBjJrvQ2mo4aRnQcF5j1ibZ1FVpPoi6qtQ9MeL0B67AZJOcEgX080miM4IR+OujTooU1Npor8TIfx1nKr9Yamxzt1hrZkZz4eIbZ68bXPIBuLuvD/5Br4x0TcrXL+R6/QaRErPnbpB8WIBRohofoqMVFRR0Og0=
example.org.\t239\tIN\tRRSIG\tNSEC3PARAM 8 2 239 1429574399 1129852800 28954 example.org. IHWhCUqMv3MqMfeQgKhqqSBHVBku1KWXR8kqwnYK2WIPh8lip3TQPvvp/30VWZmuzHy6ixgO35rmPLwQEJmUIkjFFhAR+YLdqOlxN0gxIU7t3kwyyjNsKlRZhiNTwb9dDGhaSkkae4zww9ZT9reZVIvDQ6y79hiriLYEB30o2QY=
example.org.\t239\tIN\tDNSKEY\t256 3 8 AwEAAcCIpalbX67WU8Z+gI/oaeD0EjOt41Py++X1HQauTfSB5gwivbGwIsqA+Qf5+/j3gcuSFRbFzyPfAb5x14jy/TU3MWXGfmJsJX/DeTqiMwfTQTTlWgMdqRi7JuQoDx3ueYOQOLTDPVqlyvF5/g7b9FUd4LO8G3aO2FfqRBjNG8px
example.org.\t239\tIN\tDNSKEY\t257 3 8 AwEAAckp/oMmocs+pv4KsCkCciazIl2+SohAZ2/bH2viAMg3tHAPjw5YfPNErUBqMGvN4c23iBCnt9TktT5bVoQdpXyCJ+ZwmWrFxlXvXIqG8rpkwHi1xFoXWVZLrG9XYCqLVMq2cB+FgMIaX504XMGk7WQydtV1LAqLgP3B8JA2Fc1j
example.org.\t239\tIN\tNSEC3PARAM\t1 0 0 -
8um1kjcjmofvvmq7cb0op7jt39lg8r9j.example.org.\t238\tIN\tRRSIG\tNSEC3 8 3 238 1429574399 1129852800 28954 example.org. O4eZ+kgHciA7xfgjHwM2OxREhwQr49bsTujdBFXNxwFmhlaB9kfMd8d+WIYSZLvhcchh5a8cOAsCc0FRmelEAAs3wh0LzWPjmzVsLIU3iM/dgjyYm524jD0HMJDw2OYo8d6RKeF2anCbA/ynno5OmJd8TZ/h1tZ5BTso/mtZckI=
8um1kjcjmofvvmq7cb0op7jt39lg8r9j.example.org.\t238\tIN\tNSEC3\t1 0 0 - VRCJ1RGALBB9EH2II8A43FBEIB1UFQF6 SOA RRSIG DNSKEY NSEC3PARAM
some.example.org.\t240\tIN\tA\t1.2.3.4
some.example.org.\t240\tIN\tRRSIG\tA 8 3 240 1429574399 1129852800 28954 example.org. HJ+HG8Z6jgSuzeBTbNtgLXO4QXXGNbrqijGfNrSIjqLJi1w8S/ADsiamh9Kua6EtwP653uYWmG34pA2mE8TDq6jjJp4ExCEs0fuYBsw7dkNiG++yh8oSr7jVHkYm3sQuDZC2984c4zIKolJD85dsGZ9Pp5b/YFdzQUj1nrhwIs8=
vrcj1rgalbb9eh2ii8a43fbeib1ufqf6.example.org.\t238\tIN\tRRSIG\tNSEC3 8 3 238 1429574399 1129852800 28954 example.org. fpbF8OsVXpUwFzsTRmGmVcEJ5+h/5FrlyqO+goyUapRudSPS7Izxblz+RE3IRu1eYOdYdU62Sz9hnpRK2NCs7NuBacLRGKiudNI5fv/Z0XF3nELjM3TSk7WYfCOFAjgoEGK2OKZrNWUTONsdaFNeJbs/SyzW+77nbWYZ4Al16gQ=
vrcj1rgalbb9eh2ii8a43fbeib1ufqf6.example.org.\t238\tIN\tNSEC3\t1 0 0 - 8UM1KJCJMOFVVMQ7CB0OP7JT39LG8R9J A RRSIG
"###.replace("\\t", "\t");

        let zone_file_path =
            mk_test_data_abs_path_string("test-data/example.org.rfc9077-min-is-soa-minimum");
        let ksk_path = mk_test_data_abs_path_string("test-data/Kexample.org.+008+51331");
        let zsk_path = mk_test_data_abs_path_string("test-data/Kexample.org.+008+28954");

        // Use `dnst signzone` mode instead of `ldns-signzone` mode to capture
        // `-b` output, as `ldns-signzone` disables `-b` if the output is sent
        // stdout.
        //
        // Signature validity period (expiration via `-e` and inception via
        // `-i`) are specified to make output matching more deterministic.
>>>>>>> ebbef78c
        let res = FakeCmd::new([
            "dnst",
            "signzone",
            "-f-",
<<<<<<< HEAD
            "-u",
=======
            "-e",
            "20150420235959",
            "-i",
            "20051021000000",
            "-n",
            "-L",
>>>>>>> ebbef78c
            &zone_file_path,
            &ksk_path,
            &zsk_path,
        ])
<<<<<<< HEAD
        .run_with_modified_env(|env| env.set_seconds_since_epoch(time_now));

        assert_eq!(res.stderr, "");
        assert_eq!(res.exit_code, 0);
        assert_eq!(
            filter_lines_containing_all(&res.stdout, &["SOA", "hostmaster"]),
            expected_soa_line,
        );
=======
        .run();

        assert_eq!(res.stderr, "");
        assert_eq!(res.stdout, expected_signed_zone);
        assert_eq!(res.exit_code, 0);
>>>>>>> ebbef78c
    }

    // TODO: Add a test for https://rfc-annotations.research.icann.org/rfc6840.html#section-5.1?

    // ------------ Helper functions -----------------------------------------

    fn create_file_with_content(dir: &TempDir, filename: &str, content: &[u8]) {
        let mut file = File::create(dir.path().join(filename)).unwrap();
        file.write_all(content).unwrap();
    }

    fn run_setup() -> TempDir {
        let dir = tempfile::TempDir::new().unwrap();

        create_file_with_content(&dir, "ksk1.key", b"example.org. IN DNSKEY 257 3 15 6VdB0mk5qwjHWNC5TTOw1uHTzA0m3Xadg7aYVbcRn8Y= ;{id = 38873 (ksk), size = 256b}\n");
        create_file_with_content(&dir, "ksk1.ds", b"example.org. IN DS 38873 15 2 e195b1a7d31c878993ad0095d723592a1e5ea55c90b229fc35e4c549ef406f6c\n");
        create_file_with_content(&dir, "ksk1.private", b"Private-key-format: v1.2\nAlgorithm: 15 (ED25519)\nPrivateKey: /e7bFDFF88sdC949PC2YoHX9KJ5eEak3bk/Tub2vIng=\n");

        create_file_with_content(&dir, "zsk1.key", b"example.org. IN DNSKEY 256 3 15 fPzhX3Tq/w3ncwsWYIRsK8rHLNtkVv1O3kXYAMdBQUk= ;{id = 44471 (zsk), size = 256b}");
        create_file_with_content(&dir, "zsk1.private", b"Private-key-format: v1.2\nAlgorithm: 15 (ED25519)\nPrivateKey: mc2xW8JiES5Ub6UPP2xoHT0KyD6Lvi6fnjugjnRzBJU=");

        create_file_with_content(&dir, "zonemd1_example.org.zone", b"\
                example.org.    240     IN      SOA     example.net. hostmaster.example.net. 1234567890 28800 7200 604800 240\n\
                example.org.    240     IN      NS      example.net.\n\
                ; Will be replaced when using ZONEMD option\n\
                example.org.    240     IN      ZONEMD 1234567890 1 1 ABABABABABABABABABABABABABABABABABABABABABABABAB ABABABABABABABABABABABABABABABABABABABABABABABAB\n\
                example.org.    240     IN      ZONEMD 1234567890 1 2 ABABABABABABABABABABABABABABABABABABABABABABABAB ABABABABABABABABABABABABABABABABABABABABABABABAB ABABABABABABABABABABABABABABABAB\n\
                example.org.                240 IN  A  128.140.76.106\n\
                *.example.org.              240 IN  A  1.2.3.4\n\
                deleg.example.org.          240 IN  NS example.com.\n\
                occluded.deleg.example.org. 240 IN  A  1.2.3.4\n\
                ");

        create_file_with_content(&dir, "nsec3_optout1_example.org.zone", b"\
                example.org.                          240 IN SOA example.net. hostmaster.example.net. 1234567890 28800 7200 604800 240\n\
                example.org.                          240 IN NS  example.net.\n\
                example.org.                          240 IN A   128.140.76.106\n\
                insecure-deleg.example.org.           240 IN NS  example.com.\n\
                occluded.insecure-deleg.example.org.  240 IN A   1.2.3.4\n\
                secure-deleg.example.org.             240 IN NS  example.com.\n\
                secure-deleg.example.org.             240 IN DS  3120 15 2 0675d8c4a90ecd25492e4c4c6583afcef7c3b910b7a39162803058e6e7393a19\n\
                ");

        dir
    }

    /// Filter a string slice for lines containing at least one of the provided patterns.
    #[allow(dead_code)]
    fn filter_lines_containing_any(src: &str, patterns: &[&str]) -> String {
        if patterns.is_empty() {
            // For consistency with str::contains() and filter_lines_containing_all()
            String::from(src)
        } else {
            src.split_inclusive('\n')
                .filter(|s| {
                    for p in patterns {
                        if s.contains(p) {
                            return true;
                        }
                    }
                    false
                })
                .collect()
        }
    }

    /// Filter a string slice for lines containing all provided patterns.
    fn filter_lines_containing_all(src: &str, patterns: &[&str]) -> String {
        src.split_inclusive('\n')
            .filter(|s| {
                for p in patterns {
                    if !s.contains(p) {
                        return false;
                    }
                }
                true
            })
            .collect()
    }

    fn mk_test_data_abs_path_string(rel_path: &str) -> String {
        std::env::current_dir()
            .unwrap()
            .join(rel_path)
            .to_string_lossy()
            .to_string()
    }
}<|MERGE_RESOLUTION|>--- conflicted
+++ resolved
@@ -4185,50 +4185,6 @@
     }
 
     #[test]
-<<<<<<< HEAD
-    fn set_soa_serial_to_epoch_time() {
-        let zone_file_path =
-            mk_test_data_abs_path_string("test-data/example.org.rfc9077-min-is-soa-ttl");
-        let ksk_path = mk_test_data_abs_path_string("test-data/Kexample.org.+008+51331");
-        let zsk_path = mk_test_data_abs_path_string("test-data/Kexample.org.+008+28954");
-
-        // Simulate that the time now is later than the 1234567890 SOA SERIAL
-        // in the zonefile.
-        let time_now = 1234567891;
-        let expected_soa_line = format!("example.org.\t238\tIN\tSOA\texample.net. hostmaster.example.net. {} 28800 7200 604800 239\n", time_now);
-
-        let res = FakeCmd::new([
-            "dnst",
-            "signzone",
-            "-f-",
-            "-u",
-            &zone_file_path,
-            &ksk_path,
-            &zsk_path,
-        ])
-        .run_with_modified_env(|env| env.set_seconds_since_epoch(time_now));
-
-        assert_eq!(res.stderr, "");
-        assert_eq!(res.exit_code, 0);
-        assert_eq!(
-            filter_lines_containing_all(&res.stdout, &["SOA", "hostmaster"]),
-            expected_soa_line,
-        );
-    }
-
-    #[test]
-    fn increment_soa_serial() {
-        let zone_file_path =
-            mk_test_data_abs_path_string("test-data/example.org.rfc9077-min-is-soa-ttl");
-        let ksk_path = mk_test_data_abs_path_string("test-data/Kexample.org.+008+51331");
-        let zsk_path = mk_test_data_abs_path_string("test-data/Kexample.org.+008+28954");
-
-        // Simulate that the time now is earlier than the 1234567890 SOA
-        // SERIAL in the zonefile.
-        let time_now = 1234567889;
-        let expected_soa_line = "example.org.\t238\tIN\tSOA\texample.net. hostmaster.example.net. 1234567891 28800 7200 604800 239\n";
-
-=======
     fn dnst_signzone_nsec3_signed_zone_example_with_minus_capital_l() {
         let expected_signed_zone = r###"; H(example.org) = 8um1kjcjmofvvmq7cb0op7jt39lg8r9j.example.org
 ; H(some.example.org) = vrcj1rgalbb9eh2ii8a43fbeib1ufqf6.example.org
@@ -4258,26 +4214,48 @@
         //
         // Signature validity period (expiration via `-e` and inception via
         // `-i`) are specified to make output matching more deterministic.
->>>>>>> ebbef78c
         let res = FakeCmd::new([
             "dnst",
             "signzone",
             "-f-",
-<<<<<<< HEAD
-            "-u",
-=======
             "-e",
             "20150420235959",
             "-i",
             "20051021000000",
             "-n",
             "-L",
->>>>>>> ebbef78c
             &zone_file_path,
             &ksk_path,
             &zsk_path,
         ])
-<<<<<<< HEAD
+        .run();
+
+        assert_eq!(res.stderr, "");
+        assert_eq!(res.stdout, expected_signed_zone);
+        assert_eq!(res.exit_code, 0);
+    }
+
+    #[test]
+    fn set_soa_serial_to_epoch_time() {
+        let zone_file_path =
+            mk_test_data_abs_path_string("test-data/example.org.rfc9077-min-is-soa-ttl");
+        let ksk_path = mk_test_data_abs_path_string("test-data/Kexample.org.+008+51331");
+        let zsk_path = mk_test_data_abs_path_string("test-data/Kexample.org.+008+28954");
+
+        // Simulate that the time now is later than the 1234567890 SOA SERIAL
+        // in the zonefile.
+        let time_now = 1234567891;
+        let expected_soa_line = format!("example.org.\t238\tIN\tSOA\texample.net. hostmaster.example.net. {} 28800 7200 604800 239\n", time_now);
+
+        let res = FakeCmd::new([
+            "dnst",
+            "signzone",
+            "-f-",
+            "-u",
+            &zone_file_path,
+            &ksk_path,
+            &zsk_path,
+        ])
         .run_with_modified_env(|env| env.set_seconds_since_epoch(time_now));
 
         assert_eq!(res.stderr, "");
@@ -4286,13 +4264,37 @@
             filter_lines_containing_all(&res.stdout, &["SOA", "hostmaster"]),
             expected_soa_line,
         );
-=======
-        .run();
+    }
+
+    #[test]
+    fn increment_soa_serial() {
+        let zone_file_path =
+            mk_test_data_abs_path_string("test-data/example.org.rfc9077-min-is-soa-ttl");
+        let ksk_path = mk_test_data_abs_path_string("test-data/Kexample.org.+008+51331");
+        let zsk_path = mk_test_data_abs_path_string("test-data/Kexample.org.+008+28954");
+
+        // Simulate that the time now is earlier than the 1234567890 SOA
+        // SERIAL in the zonefile.
+        let time_now = 1234567889;
+        let expected_soa_line = "example.org.\t238\tIN\tSOA\texample.net. hostmaster.example.net. 1234567891 28800 7200 604800 239\n";
+
+        let res = FakeCmd::new([
+            "dnst",
+            "signzone",
+            "-f-",
+            "-u",
+            &zone_file_path,
+            &ksk_path,
+            &zsk_path,
+        ])
+        .run_with_modified_env(|env| env.set_seconds_since_epoch(time_now));
 
         assert_eq!(res.stderr, "");
-        assert_eq!(res.stdout, expected_signed_zone);
         assert_eq!(res.exit_code, 0);
->>>>>>> ebbef78c
+        assert_eq!(
+            filter_lines_containing_all(&res.stdout, &["SOA", "hostmaster"]),
+            expected_soa_line,
+        );
     }
 
     // TODO: Add a test for https://rfc-annotations.research.icann.org/rfc6840.html#section-5.1?

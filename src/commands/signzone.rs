use core::cmp::Ordering;
use core::fmt::Write;
use core::ops::Add;
use core::str::FromStr;

use std::cmp::min;
use std::collections::HashMap;
use std::ffi::OsString;
use std::fmt;
use std::fs::File;
use std::hash::RandomState;
use std::io::{self, BufWriter};
use std::path::{Path, PathBuf};

// TODO: use a re-export from domain?
use bytes::{BufMut, Bytes, BytesMut};
use clap::builder::ValueParser;
use domain::base::iana::nsec3::Nsec3HashAlg;
use domain::base::name::FlattenInto;
use domain::base::zonefile_fmt::ZonefileFmt;
use domain::base::{Name, NameBuilder, Record, Rtype, Serial, Ttl};
use domain::rdata::dnssec::Timestamp;
use domain::rdata::nsec3::Nsec3Salt;
use domain::rdata::{Dnskey, Nsec3, Nsec3param, Soa, ZoneRecordData};
use domain::sign::common::KeyPair;
use domain::sign::records::{
    Family, FamilyName, Nsec3OptOut, Nsec3Records, RecordsIter, SortedRecords,
};
use domain::sign::{SecretKeyBytes, SigningKey};
use domain::validate::Key;
use domain::zonefile::inplace::{self, Entry};
use domain::zonetree::types::StoredRecordData;
use domain::zonetree::{StoredName, StoredRecord};
use lexopt::Arg;
use rayon::slice::ParallelSliceMut;

use crate::env::{Env, Stream};
use crate::error::Error;

use super::nsec3hash::Nsec3Hash;
use super::{parse_os, parse_os_with, LdnsCommand};

//------------ Constants -----------------------------------------------------

const FOUR_WEEKS: u32 = 2419200;

//------------ SignZone ------------------------------------------------------

#[derive(Clone, Debug, clap::Args)]
#[clap(
    after_help = "Keys must be specified by their base name (usually K<name>+<alg>+<id>), i.e. WITHOUT the .private or .key extension. Both .private and .key files are required.

A date can be a timestamp (seconds since the epoch), or of the form <YYYYMMdd[hhmmss]>
"
)]
pub struct SignZone {
    // -----------------------------------------------------------------------
    // Original ldns-signzone options in ldns-signzone -h order:
    // -----------------------------------------------------------------------
    /// Use layout in signed zone and print comments on DNSSEC records
    #[arg(short = 'b', default_value_t = false)]
    extra_comments: bool,

    /// Used keys are not added to the zone
    #[arg(short = 'd', default_value_t = false)]
    do_not_add_keys_to_zone: bool,

    /// Expiration date [default: 4 weeks from now]
    // Default is not documented in ldns-signzone -h or man ldns-signzone but
    // in code (see ldns/dnssec_sign.c::ldns_create_empty_rrsig()) LDNS uses
    // now + 4 weeks if no expiration timestamp is specified.
    #[arg(
        short = 'e',
        value_name = "date",
        default_value_t = Timestamp::now().into_int().add(FOUR_WEEKS).into(),
        hide_default_value = true,
        value_parser = ValueParser::new(SignZone::parse_timestamp),
    )]
    expiration: Timestamp,

    /// Output zone to file [default: <zonefile>.signed]
    ///
    /// Use '-f -' to output to stdout.
    #[arg(short = 'f', value_name = "file")]
    out_file: Option<PathBuf>,

    /// Inception date [default: now]
    // Default is not documented in ldns-signzone -h or man ldns-signzone but
    // in code (see ldns/dnssec_sign.c::ldns_create_empty_rrsig()) LDNS uses
    // now if no inception timestamp is specified.
    #[arg(
        short = 'i',
        value_name = "date",
        default_value_t = Timestamp::now(),
        hide_default_value = true,
        value_parser = ValueParser::new(SignZone::parse_timestamp),
    )]
    inception: Timestamp,

    /// Origin for the zone (for zonefiles with relative names and no $ORIGIN)
    #[arg(short = 'o', value_name = "domain")]
    origin: Option<Name<Bytes>>,

    /// Set SOA serial to the number of seconds since Jan 1st 1970
    ///
    /// If this would NOT result in the SOA serial increasing it will be
    /// incremented instead.
    #[arg(short = 'u', default_value_t = false)]
    set_soa_serial_to_epoch_time: bool,

    // SKIPPED: -v
    // This should be handled at the dnst top level, not per subcommand.

    // Add ZONEMD resource record
    // Can occur more than once.
    //#[arg(short = 'z', group = "zonemd")]
    // TODO

    // Allow ZONEMDs to be added without signing
    //#[arg(short = 'Z', value_name = "[scheme]:hash", requires = "zonemd")]
    // TODO

    // Sign DNSKEY with all keys instead of minimal
    //#[arg(short = 'A', default_value_t = false)]
    // TODO: sign_dnskey_with_all_keys: bool,

    // Sign with every unique algorithm in the provided keys
    //#[arg(short = 'U', default_value_t = false)]
    // TODO: sign_with_every_unique_algorithm: bool,
    /// Use NSEC3 instead of NSEC
    #[arg(short = 'n', default_value_t = false, group = "nsec3")]
    use_nsec3: bool,

    /// Hashing algorithm
    #[arg(
        help_heading = Some("NSEC3 (when using '-n')"),
        short = 'a',
        value_name = "algorithm",
        default_value = "SHA-1",
        value_parser = ValueParser::new(Nsec3Hash::parse_nsec3_alg),
        requires = "nsec3"
    )]
    algorithm: Nsec3HashAlg,

    /// Number of hash iterations
    // TODO: make the default for dnst-signzone be 0 (to match best practice)
    // while leaving the default for ldns-signzone be 1 (to match ldns), or
    // maybe even change the default for both to 0.
    #[arg(
        help_heading = Some("NSEC3 (when using '-n')"),
        short = 't',
        value_name = "number",
        default_value_t = 0,
        requires = "nsec3"
    )]
    iterations: u16,

    /// Salt
    #[arg(
        help_heading = Some("NSEC3 (when using '-n')"),
        short = 's',
        value_name = "string",
        default_value_t = Nsec3Salt::empty(),
        requires = "nsec3"
    )]
    salt: Nsec3Salt<Bytes>,

    /// Set the opt-out flag on all NSEC3 RRs
    #[arg(
        help_heading = Some("NSEC3 (when using '-n')"),
        short = 'p',
        default_value_t = false,
        requires = "nsec3",
        conflicts_with = "nsec3_opt_out"
    )]
    nsec3_opt_out_flags_only: bool,

    // -----------------------------------------------------------------------
    // Extra options not supported by the original ldns-signzone:
    // -----------------------------------------------------------------------
    /// Set the opt-out flag on all NSEC3 RRs and skip unsigned delegations
    #[arg(
        help_heading = Some("NSEC3 (when using '-n')"),
        short = 'A', // Matches BIND dnssec-signzone
        default_value_t = false,
        requires = "nsec3",
        conflicts_with = "nsec3_opt_out_flags_only"
    )]
    nsec3_opt_out: bool,

    /// Hash only, don't sign
    #[arg(short = 'H', default_value_t = false)]
    hash_only: bool,

    /// Do not require that key names match the apex.
    #[arg(short = 'M', default_value_t = false)]
    no_require_keys_match_apex: bool,

    // -----------------------------------------------------------------------
    // Original ldns-signzone positional arguments in position order:
    // -----------------------------------------------------------------------
    /// The zonefile to sign
    #[arg(value_name = "zonefile")]
    zonefile_path: PathBuf,

    /// The keys to sign the zone with
    #[arg(value_name = "key")]
    key_paths: Vec<PathBuf>,
}

const LDNS_HELP: &str = r###"ldns-signzone [OPTIONS] zonefile key [key [key]]
  signs the zone with the given key(s)
  -b            use layout in signed zone and print comments DNSSEC records
  -d            used keys are not added to the zone
  -e <date>     expiration date
  -f <file>     output zone to file (default <name>.signed)
  -i <date>     inception date
  -o <domain>   origin for the zone
  -u            set SOA serial to the number of seconds since 1-1-1970
  -v            print version and exit
  -z <[scheme:]hash>    Add ZONEMD resource record
                <scheme> should be "simple" (or 1)
                <hash> should be "sha384" or "sha512" (or 1 or 2)
                this option can be given more than once
  -Z            Allow ZONEMDs to be added without signing
  -A            sign DNSKEY with all keys instead of minimal
  -U            Sign with every unique algorithm in the provided keys
  -n            use NSEC3 instead of NSEC.
                If you use NSEC3, you can specify the following extra options:
                -a [algorithm] hashing algorithm
                -t [number] number of hash iterations
                -s [string] salt
                -p set the opt-out flag on all nsec3 rrs

  keys must be specified by their base name (usually K<name>+<alg>+<id>),
  i.e. WITHOUT the .private or .key extension.
  A date can be a timestamp (seconds since the epoch), or of
  the form <YYYYMMdd[hhmmss]>
"###;

impl LdnsCommand for SignZone {
    const HELP: &'static str = LDNS_HELP;

    fn parse_ldns<I: IntoIterator<Item = OsString>>(args: I) -> Result<Self, Error> {
        let mut extra_comments = false;
        let mut do_not_add_keys_to_zone = false;
        let mut expiration = Timestamp::now().into_int().add(FOUR_WEEKS).into();
        let mut out_file = Option::<PathBuf>::None;
        let mut inception = Timestamp::now();
        let mut origin = Option::<Name<Bytes>>::None;
        let mut set_soa_serial_to_epoch_time = false;
        let mut use_nsec3 = false;
        let mut algorithm = Nsec3HashAlg::SHA1;
        let mut iterations = 1u16;
        let mut salt = Nsec3Salt::<Bytes>::empty();
        let mut nsec3_opt_out = false;
        let mut key_paths = Vec::<PathBuf>::new();
        let mut zonefile = Option::<PathBuf>::None;

        let mut parser = lexopt::Parser::from_args(args);

        while let Some(arg) = parser.next()? {
            match arg {
                Arg::Short('b') => {
                    extra_comments = true;
                }
                Arg::Short('d') => {
                    do_not_add_keys_to_zone = true;
                }
                Arg::Short('e') => {
                    let val = parser.value()?;
                    expiration = parse_os_with("-e", &val, SignZone::parse_timestamp)?;
                }
                Arg::Short('f') => {
                    let val = parser.value()?;
                    out_file = Some(parse_os("-f", &val)?);
                }
                Arg::Short('i') => {
                    let val = parser.value()?;
                    inception = parse_os_with("-i", &val, SignZone::parse_timestamp)?;
                }
                Arg::Short('o') => {
                    let val = parser.value()?;
                    origin = Some(parse_os("-o", &val)?);
                }
                Arg::Short('u') => {
                    set_soa_serial_to_epoch_time = true;
                }
                Arg::Short('v') => {
                    let version = clap::crate_version!();
                    println!("zone signer version {version} (dnst version {version})");
                    std::process::exit(0);
                }
                Arg::Short('n') => {
                    use_nsec3 = true;
                }
                Arg::Short('a') => {
                    let val = parser.value()?;
                    algorithm = parse_os_with("-a", &val, Nsec3Hash::parse_nsec3_alg)?;
                }
                Arg::Short('t') => {
                    let val = parser.value()?;
                    iterations = parse_os("-t", &val)?;
                }
                Arg::Short('s') => {
                    let val = parser.value()?;
                    salt = parse_os("-s", &val)?;
                }
                Arg::Short('p') => {
                    nsec3_opt_out = true;
                }
                Arg::Value(val) => {
                    if zonefile.is_none() {
                        zonefile = Some(parse_os("zonefile", &val)?);
                    } else {
                        key_paths.push(parse_os("key", &val)?);
                    }
                }
                Arg::Short(x) => return Err(format!("Invalid short option: -{x}").into()),
                Arg::Long(x) => {
                    return Err(format!("Long options are not supported, but `--{x}` given").into())
                }
            }
        }

        let Some(zonefile_path) = zonefile else {
            return Err("Missing zonefile argument".into());
        };

        if let Some(out_file) = &out_file {
            if out_file.as_os_str() == "-" {
                extra_comments = false;
            }
        }

        if key_paths.is_empty() {
            return Err("Missing key argument".into());
        };

        Ok(Self {
            extra_comments,
            do_not_add_keys_to_zone,
            expiration,
            out_file,
            inception,
            origin,
            set_soa_serial_to_epoch_time,
            use_nsec3,
            algorithm,
            iterations,
            salt,
            nsec3_opt_out_flags_only: true,
            nsec3_opt_out,
            hash_only: false,
            zonefile_path,
            key_paths,
            no_require_keys_match_apex: false,
        })
    }
}

impl SignZone {
    pub fn parse_timestamp(arg: &str) -> Result<Timestamp, Error> {
        // We can't just use Timestamp::from_str from the domain crate because
        // ldns-signzone treats YYYYMMDD as a special case and domain does
        // not. For invalid values this YYYYMMDDD prevents use of valid Unix
        // timestamps that have the same value, e.g. ldns-signzone complains
        // that for 99999999 "The month must be in the range 1 to 12". There's
        // also no checking that an expiration timestamp is in the future of
        // an inception timestamp (which for serial numbers is hard to say for
        // sure but for YYYYMMDD or YYYYMMDDHHmmSS we could check).
        let res = if arg.len() == 8 && arg.parse::<u32>().is_ok() {
            // This can give strange errors, e.g. 99999999 warns about illegal
            // signature time, but the alternative would be to add a
            // dependency on chrono and parse the value ourselves in order to
            // produce a better error message. Given that this only happens
            // for very old or far future Unix timestamps we don't attempt to
            // do better than this for now.
            Timestamp::from_str(&format!("{arg}000000"))
        } else {
            Timestamp::from_str(arg)
        };

        res.map_err(|err| Error::from(format!("Invalid timestamp: {err}")))
    }

    pub fn execute(self, env: impl Env) -> Result<(), Error> {
        // Post-process arguments.
        // TODO: Can Clap do this for us?
        let opt_out = if self.nsec3_opt_out {
            Nsec3OptOut::OptOut
        } else if self.nsec3_opt_out_flags_only {
            Nsec3OptOut::OptOutFlagsOnly
        } else {
            Nsec3OptOut::NoOptOut
        };

        let signing_mode = if self.hash_only {
            SigningMode::HashOnly
        } else {
            SigningMode::HashAndSign
        };

        if self.key_paths.is_empty() && !self.hash_only {
            return Err("Missing key argument".into());
        };

        let out_file = if let Some(out_file) = &self.out_file {
            out_file.clone()
        } else {
            let out_file = format!("{}.signed", self.zonefile_path.display());
            PathBuf::from_str(&out_file)
                .map_err(|err| format!("Cannot write to {out_file}: {err}"))?
        };

        let mut writer = if out_file.as_os_str() == "-" {
            FileOrStdout::Stdout(env.stdout())
        } else {
            let file = File::create(env.in_cwd(&out_file))?;
            let file = BufWriter::new(file);
            FileOrStdout::File(file)
        };

        // Import the specified keys and check that the keys are all for the same zone.
        let mut keys: Vec<SigningKey<Bytes, KeyPair>> = vec![];

        if self.key_paths.is_empty() {
            return Err("No keys to sign with. Aborting.".into());
        }

        let mut first_key_owner = None;

        for key_path in &self.key_paths {
            let key = Self::load_key_pair(key_path)?;

            if !self.no_require_keys_match_apex {
                if first_key_owner.is_none() {
                    first_key_owner.replace(key.owner().clone());
                }

                for key in &keys {
                    // Check the key name against the specified origin, if any,
                    if let Some(origin) = &self.origin {
                        if origin != key.owner() {
                            return Err(format!("{}.key has different name ({}) than the specified origin ({origin})", key_path.display(), key.owner()).into());
                        }
                    }

                    if Some(key.owner()) != first_key_owner.as_ref() {
                        return Err(format!(
                            "{}.key has different name ({}) to key {} ({})",
                            key_path.display(),
                            key.owner(),
                            self.key_paths[0].display(),
                            first_key_owner.unwrap()
                        )
                        .into());
                    }
                }
            }

            keys.push(key);
        }

        // Read the zone file.
        let mut records = self.load_zone(&env, first_key_owner.as_ref())?;

        // Change the SOA serial.
        if self.set_soa_serial_to_epoch_time {
            Self::bump_soa_serial(&mut records)?;
        }

        // Find the apex.
        let (apex, ttl) = Self::find_apex(&records).unwrap();

        // Hash the zone with NSEC or NSEC3.
        let hashes = if self.use_nsec3 {
            let params = Nsec3param::new(self.algorithm, 0, self.iterations, self.salt.clone());
            let Nsec3Records {
                recs,
                param,
                hashes,
            } = records
                .nsec3s::<_, BytesMut>(
                    &apex,
                    ttl,
                    params,
                    opt_out,
                    !self.do_not_add_keys_to_zone,
                    self.extra_comments,
                )
                .unwrap();
            records.extend(recs.into_iter().map(Record::from_record));
            records.insert(Record::from_record(param)).unwrap();
            hashes
        } else {
            let nsecs = records.nsecs::<Bytes>(&apex, ttl, !self.do_not_add_keys_to_zone);
            records.extend(nsecs.into_iter().map(Record::from_record));
            None
        };

        // Sign the zone unless disabled.
        if signing_mode == SigningMode::HashAndSign {
            let extra_records = records
                .sign(
                    &apex,
                    self.expiration,
                    self.inception,
                    keys.as_slice(),
                    !self.do_not_add_keys_to_zone,
                )
                .unwrap();
            records.extend(extra_records.into_iter().map(Record::from_record));
        }

        // Output the resulting zone, with comments if enabled.
        if self.extra_comments {
            writer.write_fmt(format_args!(";; Zone: {}\n;\n", apex.owner()))?;
        }

        if let Some(record) = records.iter().find(|r| r.rtype() == Rtype::SOA) {
            writer.write_fmt(format_args!("{}\n", record.display_zonefile(false, true)))?;
            if let Some(record) = records.iter().find(|r| {
                if let ZoneRecordData::Rrsig(rrsig) = r.data() {
                    rrsig.type_covered() == Rtype::SOA
                } else {
                    false
                }
            }) {
                writer.write_fmt(format_args!("{}\n", record.display_zonefile(false, true)))?;
            }
            if self.extra_comments {
                writer.write_str(";\n")?;
            }
        }

        let hashes_ref = hashes.as_ref();
        let apex = &apex;
        let nsec3_cs = Nsec3CommentState { hashes_ref, apex };

        // The signed RRs are in DNSSEC canonical order by owner name. For
        // compatibility with ldns-signzone, re-order them to be in canonical
        // order by unhashed owner name and so that hashed names come after
        // equivalent unhashed names.
        //
        // INCOMAPATIBILITY WARNING: Unlike ldns-signzone, we only apply this
        // ordering if `-b` is specified.
        //
        // Note: Family refers to the underlying record data, so while we are
        // creating a new Vec, it only contains references to the original
        // data so it's indiividual are not the records themselves.
        let mut families;
        let family_iter: AnyFamiliesIter = if self.extra_comments && hashes_ref.is_some() {
            families = records.families().collect::<Vec<_>>();
            let Some(hashes) = hashes_ref else {
                unreachable!();
            };
            families.sort_unstable_by(|a, b| {
                let mut hashed_count = 0;
                let unhashed_a = if let Some(unhashed_owner) = hashes.get(a.owner()) {
                    hashed_count += 1;
                    unhashed_owner
                } else {
                    a.owner()
                };
                let unhashed_b = if let Some(unhashed_owner) = hashes.get(b.owner()) {
                    hashed_count += 2;
                    unhashed_owner
                } else {
                    b.owner()
                };

                match unhashed_a.cmp(unhashed_b) {
                    Ordering::Less => Ordering::Less,
                    Ordering::Equal => match hashed_count {
                        0 | 3 => Ordering::Equal,
                        1 => Ordering::Greater,
                        2 => Ordering::Less,
                        _ => unreachable!(),
                    },
                    Ordering::Greater => Ordering::Greater,
                }
            });
            families.iter().into()
        } else {
            records.families().into()
        };

        for family in family_iter {
            if let Some(hashes_ref) = hashes_ref {
                // If this is family contains an NSEC3 RR and the number of
                // RRs in the RRSET of the unhashed owner name is zero, then
                // the NSEC3 was generated for an empty non-terminal.
                if family.rrsets().any(|rrset| rrset.rtype() == Rtype::NSEC3) {
                    if let Some(unhashed_name) = hashes_ref.get(family.owner()) {
                        if !records
                            .families()
                            .any(|family| family.owner() == unhashed_name)
                        {
                            writer.write_fmt(format_args!(
                                ";; Empty nonterminal: {unhashed_name}\n"
                            ))?;
                        }
                    } else {
                        // ??? Every hashed name must correspond to an unhashed name?
                    }
                }
            }

            for rrset in family.rrsets() {
                if rrset.rtype() == Rtype::SOA {
                    // This is output separately above as the very first RRset.
                    continue;
                }

                if rrset.rtype() == Rtype::RRSIG {
                    // We output RRSIGs only after the RRset that they cover.
                    continue;
                }

                // For each non-RRSIG RRSET RR of a given type.
                for rr in rrset.iter() {
                    writer.write_fmt(format_args!("{}", rr.display_zonefile(false, true)))?;
                    match rr.data() {
                        ZoneRecordData::Nsec3(nsec3) if self.extra_comments => {
                            nsec3.comment(&mut writer, rr, nsec3_cs)?
                        }
                        ZoneRecordData::Dnskey(dnskey) => dnskey.comment(&mut writer, rr, ())?,
                        _ => { /* Nothing to do */ }
                    }
                    writer.write_str("\n")?;
                }

                // Now attempt to print the RRSIG that covers the RTYPE of this RRSET.
                if let Some(covering_rrsig_rr) = family
                    .rrsets()
                    .filter(|this_rrset| this_rrset.rtype() == Rtype::RRSIG)
                    .find_map(|this_rrset| this_rrset.iter().find(|rr| matches!(rr.data(), ZoneRecordData::Rrsig(rrsig) if rrsig.type_covered() == rrset.rtype())))
                {
                    writer.write_fmt(format_args!("{}", covering_rrsig_rr.display_zonefile(false, true)))?;
                    // rrsig.comment(&mut writer, rr, ())?;
                    writer.write_str("\n")?;
                    let ZoneRecordData::Rrsig(rrsig) = covering_rrsig_rr.data() else {
                        unreachable!();
                    };
                    if self.extra_comments && rrsig.type_covered() == Rtype::NSEC3 {
                        writer.write_str(";\n")?;
                    }
                }
            }
        }

        Ok(())
    }

    fn load_zone(
        &self,
        env: &impl Env,
        expected_apex: Option<&Name<Bytes>>,
<<<<<<< HEAD
    ) -> Result<SortedRecords<StoredName, StoredRecordData, MultiThreadedSorter>, Error> {
=======
    ) -> Result<SortedRecords<StoredName, StoredRecordData>, Error> {
        // Don't use Zonefile::load() as it knows nothing about the size of
        // the original file so uses default allocation which allocates more
        // bytes than are needed. Instead control the allocation size based on
        // our knowledge of the file size.
>>>>>>> e2f1d86e
        let mut zone_file = File::open(env.in_cwd(&self.zonefile_path))?;
        let zone_file_len = zone_file.metadata()?.len();
        let mut buf = inplace::Zonefile::with_capacity(zone_file_len as usize).writer();
        std::io::copy(&mut zone_file, &mut buf)?;
        let mut reader = buf.into_inner();
        let mut records = SortedRecords::new();

        if let Some(origin) = &self.origin {
            reader.set_origin(origin.clone());
        }

<<<<<<< HEAD
        // Push records to an unsorted vec, then sort at the end, as this is faster than
        // sorting one record at a time.
        let mut records = Vec::<Record<_, _>>::new();

=======
>>>>>>> e2f1d86e
        for entry in reader {
            let entry = entry.map_err(|err| format!("Invalid zone file: {err}"))?;
            match entry {
                Entry::Record(record) => {
                    let record: StoredRecord = record.flatten_into();
                    if let Some(expected_apex) = expected_apex {
                        if record.rtype() == Rtype::SOA && record.owner() != expected_apex {
                            return Err(format!(
                                "Zone apex ({}) does not match the expected apex ({expected_apex})",
                                record.owner()
                            )
                            .into());
                        }
                    }

                    records.push(record);
                }
                Entry::Include { .. } => {
                    return Err(Error::from(
                        "Invalid zone file: $INCLUDE directive is not supported",
                    ));
                }
            }
        }

        // Use a multi-threaded parallel sorter to sort our unsorted vec into
        // a `SortedRecords` type.
        let records = SortedRecords::<_, _, MultiThreadedSorter>::from(records);

        Ok(records)
    }

    fn find_apex(
        records: &SortedRecords<StoredName, StoredRecordData, MultiThreadedSorter>,
    ) -> Result<(FamilyName<Name<Bytes>>, Ttl), Error> {
        let soa = match records.find_soa() {
            Some(soa) => soa,
            None => {
                return Err(Error::from("Invalid zone file: Cannot find SOA record"));
            }
        };

        let ttl = match *soa.first().data() {
            ZoneRecordData::Soa(ref soa_data) => {
                // RFC 9077 updated RFC 4034 (NSEC) and RFC 5155 (NSSE3) to
                // say that the "TTL of the NSEC(3) RR that is returned MUST be
                // the lesser of the MINIMUM field of the SOA record and the
                // TTL of the SOA itself".
                min(soa_data.minimum(), soa.ttl())
            }
            _ => unreachable!(),
        };

        Ok((soa.family_name().cloned(), ttl))
    }

    fn bump_soa_serial(
        records: &mut SortedRecords<
            Name<Bytes>,
            ZoneRecordData<Bytes, Name<Bytes>>,
            MultiThreadedSorter,
        >,
    ) -> Result<(), Error> {
        let Some(old_soa_rr) = records.find_soa() else {
            return Err(Error::from("Error reading zonefile: missing SOA record"));
        };
        let ZoneRecordData::Soa(old_soa) = old_soa_rr.first().data() else {
            return Err(Error::from("Error reading zonefile: missing SOA record"));
        };

        // Undocumented behaviour in ldns-signzone: it doesn't just set the
        // SOA serial to the current unix timestamp as is documented for '-u'
        // but rather only does that if the resulting value would be larger
        // than the current unix timestamp, otherwise it increments it. I
        // assume it does that to ensure that the SOA serial advances on zone
        // change per expectations defined in RFC 1034, though it is assuming
        // that the SOA serial can be interpreted as a unix timestamp which
        // may not be the intention of the zone owner.

        let now = Serial::now();
        let new_serial = if now > old_soa.serial() {
            now
        } else {
            old_soa.serial().add(1)
        };

        let new_soa = Soa::new(
            old_soa.mname().clone(),
            old_soa.rname().clone(),
            new_serial,
            old_soa.refresh(),
            old_soa.retry(),
            old_soa.expire(),
            old_soa.minimum(),
        );
        records.replace_soa(new_soa);

        Ok(())
    }

    /// Given a BIND style key pair path prefix load the keys from disk.
    ///
    /// Expects a path that is the common prefix in BIND style of a pair of '.key'
    /// (public) and '.private' key files, i.e. given
    /// /path/to/K<zone_name>.+<algorithm>+<key tag> load and parse the following
    /// files:
    ///
    ///   - /path/to/K<zone_name>.+<algorithm>+<key tag>.key
    ///   - /path/to/K<zone_name>.+<algorithm>+<key tag>.private
    ///
    /// However, this function is not strict about the format of the prefix, it
    /// will attempt to load files with suffixes '.key' and '.private' irrespective
    /// of the format of the rest of the path.
    fn load_key_pair(key_path: &Path) -> Result<SigningKey<Bytes, KeyPair>, Error> {
        let key_path_str = key_path.to_string_lossy();
        let public_key_path = PathBuf::from(format!("{key_path_str}.key"));
        let private_key_path = PathBuf::from(format!("{key_path_str}.private"));

        let private_data = std::fs::read_to_string(&private_key_path).map_err(|err| {
            format!(
                "Unable to load private key from file '{}': {}",
                private_key_path.display(),
                err
            )
        })?;

        let public_data = std::fs::read_to_string(&public_key_path).map_err(|err| {
            format!(
                "Unable to load public key from file '{}': {}",
                public_key_path.display(),
                err
            )
        })?;

        let secret_key = SecretKeyBytes::parse_from_bind(&private_data).map_err(|err| {
            format!(
                "Unable to parse BIND formatted private key file '{}': {}",
                private_key_path.display(),
                err
            )
        })?;

        let public_key_info = Key::parse_from_bind(&public_data).map_err(|err| {
            format!(
                "Unable to parse BIND formatted public key file '{}': {}",
                public_key_path.display(),
                err
            )
        })?;

        let key_pair =
            KeyPair::from_bytes(&secret_key, public_key_info.raw_public_key()).map_err(|err| {
                format!(
                    "Unable to import private key from file '{}': {}",
                    private_key_path.display(),
                    err
                )
            })?;

        let signing_key = SigningKey::new(
            public_key_info.owner().clone(),
            public_key_info.flags(),
            key_pair,
        );

        Ok(signing_key)
    }
}

fn next_owner_hash_to_name(
    next_owner_hash_hex: &str,
    apex: &FamilyName<Name<Bytes>>,
) -> Result<Name<Bytes>, ()> {
    let mut builder = NameBuilder::new_bytes();
    builder
        .append_chars(next_owner_hash_hex.chars())
        .map_err(|_| ())?;
    let next_owner_name = builder.append_origin(apex.owner()).map_err(|_| ())?;
    Ok(next_owner_name)
}

//------------ SigningMode ---------------------------------------------------

#[derive(Copy, Clone, Debug, Default, PartialEq, Eq)]
enum SigningMode {
    /// Both hash (NSEC/NSEC3) and sign zone records.
    #[default]
    HashAndSign,

    /// Only hash (NSEC/NSEC3) zone records, don't sign them.
    HashOnly,
    // /// Only sign zone records, assume they are already hashed.
    // SignOnly,
}

//------------ FileOrStdout --------------------------------------------------

enum FileOrStdout<T: io::Write, U: fmt::Write> {
    File(T),
    Stdout(Stream<U>),
}

impl<T: io::Write, U: fmt::Write> fmt::Write for FileOrStdout<T, U> {
    fn write_str(&mut self, s: &str) -> std::fmt::Result {
        match self {
            FileOrStdout::File(f) => f.write_all(s.as_bytes()).map_err(|_| fmt::Error),
            FileOrStdout::Stdout(o) => {
                o.write_str(s);
                Ok(())
            }
        }
    }

    fn write_fmt(&mut self, args: fmt::Arguments<'_>) -> fmt::Result {
        match self {
            FileOrStdout::File(f) => f.write_fmt(args).map_err(|_| fmt::Error),
            FileOrStdout::Stdout(o) => {
                o.write_fmt(args);
                Ok(())
            }
        }
    }
}

//------------ Commented -----------------------------------------------------

trait Commented<T> {
    fn comment<W: fmt::Write>(
        &self,
        writer: &mut W,
        record: &Record<Name<Bytes>, ZoneRecordData<Bytes, Name<Bytes>>>,
        metadata: T,
    ) -> Result<(), fmt::Error>;
}

#[derive(Copy, Clone)]
struct Nsec3CommentState<'a> {
    hashes_ref: Option<&'a HashMap<Name<Bytes>, Name<Bytes>, RandomState>>,
    apex: &'a FamilyName<Name<Bytes>>,
}

impl<'b, O: AsRef<[u8]>> Commented<Nsec3CommentState<'b>> for Nsec3<O> {
    fn comment<'a, W: fmt::Write>(
        &self,
        writer: &mut W,
        record: &'a Record<Name<Bytes>, ZoneRecordData<Bytes, Name<Bytes>>>,
        state: Nsec3CommentState<'b>,
    ) -> Result<(), fmt::Error> {
        if let Some(hashes) = state.hashes_ref {
            // TODO: For ldns-signzone backward compatibilty we output
            // "  ;{... <domain>.}" but I find the spacing ugly and
            // would prefer for dnst to output " ; {... <domain>. }"
            // instead.
            writer.write_str(" ;{ flags: ")?;

            if self.opt_out() {
                writer.write_str("optout")?;
            } else {
                writer.write_str("-")?;
            }

            let next_owner_hash_hex = format!("{}", self.next_owner());
            let next_owner_name = next_owner_hash_to_name(&next_owner_hash_hex, state.apex);

            let from = hashes
                .get(record.owner())
                .map(|n| format!("{}", n.fmt_with_dot()))
                .unwrap_or_default();

            let to = if let Ok(next_owner_name) = next_owner_name {
                hashes
                    .get(&next_owner_name)
                    .map(|n| format!("{}", n.fmt_with_dot()))
                    .unwrap_or_else(|| format!("<unknown hash: {next_owner_hash_hex}>"))
            } else {
                format!("<invalid name: {next_owner_hash_hex}>")
            };

            writer.write_fmt(format_args!(", from: {from}, to: {to}}}"))?;
        }
        Ok(())
    }
}

impl Commented<()> for Dnskey<Bytes> {
    fn comment<W: fmt::Write>(
        &self,
        writer: &mut W,
        record: &Record<Name<Bytes>, ZoneRecordData<Bytes, Name<Bytes>>>,
        _metadata: (),
    ) -> Result<(), fmt::Error> {
        writer.write_fmt(format_args!(" ;{{id = {}", self.key_tag()))?;
        if self.is_secure_entry_point() {
            writer.write_str(" (ksk)")?;
        } else if self.is_zone_key() {
            writer.write_str(" (zsk)")?;
        }
        let owner = record.owner().clone();
        let key = domain::validate::Key::from_dnskey(owner, self.clone()).unwrap();
        let key_size = key.key_size();
        writer.write_fmt(format_args!(", size = {key_size}b}}"))
    }
}

//------------ AnyFamiliesIter -----------------------------------------------

type FamilyIterByValue<'a> =
    std::slice::Iter<'a, Family<'a, Name<Bytes>, ZoneRecordData<Bytes, Name<Bytes>>>>;
type FamilyIterByRef<'a> = RecordsIter<'a, Name<Bytes>, ZoneRecordData<Bytes, Name<Bytes>>>;

/// An iterator over a collection of [`Family`], whether by reference or not.
enum AnyFamiliesIter<'a> {
    VecIter(FamilyIterByValue<'a>),
    FamiliesIter(FamilyIterByRef<'a>),
}

impl<'a> Iterator for AnyFamiliesIter<'a>
where
    Family<'a, Name<Bytes>, ZoneRecordData<Bytes, Name<Bytes>>>: Clone,
{
    type Item = Family<'a, Name<Bytes>, ZoneRecordData<Bytes, Name<Bytes>>>;

    fn next(&mut self) -> Option<Self::Item> {
        match self {
            AnyFamiliesIter::VecIter(it) => it.next().cloned(),
            AnyFamiliesIter::FamiliesIter(it) => it.next(),
        }
    }
}

//--- From<std::slice::Iter<'a, Family<'a, N, D>>>

impl<'a> From<std::slice::Iter<'a, Family<'a, Name<Bytes>, ZoneRecordData<Bytes, Name<Bytes>>>>>
    for AnyFamiliesIter<'a>
{
    fn from(
        iter: std::slice::Iter<'a, Family<'a, Name<Bytes>, ZoneRecordData<Bytes, Name<Bytes>>>>,
    ) -> Self {
        Self::VecIter(iter)
    }
}

//--- From<RecordsIter<'a, N, D>>

impl<'a> From<RecordsIter<'a, Name<Bytes>, ZoneRecordData<Bytes, Name<Bytes>>>>
    for AnyFamiliesIter<'a>
{
    fn from(iter: RecordsIter<'a, Name<Bytes>, ZoneRecordData<Bytes, Name<Bytes>>>) -> Self {
        Self::FamiliesIter(iter)
    }
}

//------------ MultiThreadedSorter -------------------------------------------

/// A parallelized sort implementation for use with [`SortedRecords`].
///
/// TODO: Should we add a `-j` (jobs) command line argument to override the
/// default Rayon behaviour of using as many threads as their are CPU cores?
struct MultiThreadedSorter;

impl domain::sign::records::Sorter for MultiThreadedSorter {
    fn sort_by<N, D, F>(records: &mut Vec<Record<N, D>>, compare: F)
    where
        Record<N, D>: Send,
        F: Fn(&Record<N, D>, &Record<N, D>) -> Ordering + Sync,
    {
        records.par_sort_by(compare);
    }
}<|MERGE_RESOLUTION|>--- conflicted
+++ resolved
@@ -657,33 +657,25 @@
         &self,
         env: &impl Env,
         expected_apex: Option<&Name<Bytes>>,
-<<<<<<< HEAD
     ) -> Result<SortedRecords<StoredName, StoredRecordData, MultiThreadedSorter>, Error> {
-=======
-    ) -> Result<SortedRecords<StoredName, StoredRecordData>, Error> {
         // Don't use Zonefile::load() as it knows nothing about the size of
         // the original file so uses default allocation which allocates more
         // bytes than are needed. Instead control the allocation size based on
         // our knowledge of the file size.
->>>>>>> e2f1d86e
         let mut zone_file = File::open(env.in_cwd(&self.zonefile_path))?;
         let zone_file_len = zone_file.metadata()?.len();
         let mut buf = inplace::Zonefile::with_capacity(zone_file_len as usize).writer();
         std::io::copy(&mut zone_file, &mut buf)?;
         let mut reader = buf.into_inner();
-        let mut records = SortedRecords::new();
 
         if let Some(origin) = &self.origin {
             reader.set_origin(origin.clone());
         }
 
-<<<<<<< HEAD
         // Push records to an unsorted vec, then sort at the end, as this is faster than
         // sorting one record at a time.
         let mut records = Vec::<Record<_, _>>::new();
 
-=======
->>>>>>> e2f1d86e
         for entry in reader {
             let entry = entry.map_err(|err| format!("Invalid zone file: {err}"))?;
             match entry {

// Output differences compared to the original ldns-signzone:
// ----------------------------------------------------------
// We differ to some example zone content in RFCs and to the output of the
// original LDNS tools regarding the order or case of some resource record
// data values that we output. The output format is defined by code in the
// `domain` crate, it is not defined here. It could in theory be overridden
// here but both formats are correct because the RFCs are not strict in how
// they define the presentation format of these fields, e.g.:
//
//   - DS digest: RFC 4034 5.3 says "The Digest MUST be represented as a
//     sequence of case-insensitive hexadecimal digits".
//   - NSEC3 salt: RFC 5155 3.3 says "The Salt field is represented as a
//     sequence of case-insensitive hexadecimal digits"
//   - NSEC3 next hashed owner: RFC 5155 3.3 says "The Next Hashed Owner Name
//     field is represented as an unpadded sequence of case-insensitive base32
//     digits, without whitespace."
//   - NSEC3 type bit maps: RFC 5155 3.3 says "The Type Bit Maps field is
//     represented as a sequence of RR type mnemonics", so a sequence but
//     nothing said about the order of that sequence. We output it in
//     ascending order by RTYPE code.
//   - ZONEMD hash: RFC 8976 2.3 says "The Digest is represented as a sequence
//     of case-insensitive hexadecimal digits".

use core::clone::Clone;
use core::cmp::Ordering;
use core::fmt::Write;
use core::ops::Add;
use core::str::FromStr;

use std::collections::{HashMap, HashSet};
use std::ffi::OsString;
use std::fmt::{self, Display};
use std::fs::File;
use std::io::{self, BufWriter};
use std::path::{Path, PathBuf};

use bytes::{BufMut, Bytes};
use clap::builder::ValueParser;

use domain::base::iana::nsec3::Nsec3HashAlgorithm;
use domain::base::iana::zonemd::{ZonemdAlgorithm, ZonemdScheme};
use domain::base::iana::Class;
use domain::base::name::FlattenInto;
use domain::base::zonefile_fmt::{self, Formatter, ZonefileFmt};
use domain::base::{
    CanonicalOrd, Name, NameBuilder, Record, RecordData, Rtype, Serial, ToName, Ttl,
};
use domain::crypto::sign::{FromBytesError, KeyPair, SecretKeyBytes};
use domain::dnssec::common::parse_from_bind;
use domain::dnssec::sign::denial::config::DenialConfig;
use domain::dnssec::sign::denial::nsec::GenerateNsecConfig;
use domain::dnssec::sign::denial::nsec3::mk_hashed_nsec3_owner_name;
use domain::dnssec::sign::denial::nsec3::{GenerateNsec3Config, Nsec3ParamTtlMode};
use domain::dnssec::sign::error::SigningError;
use domain::dnssec::sign::keys::SigningKey;
use domain::dnssec::sign::records::{OwnerRrs, RecordsIter, Rrset, SortedRecords};
use domain::dnssec::sign::signatures::rrsigs::sign_rrset;
use domain::dnssec::sign::traits::{Signable, SignableZoneInPlace};
use domain::dnssec::sign::SigningConfig;
use domain::dnssec::validator::base::DnskeyExt;
use domain::rdata::dnssec::Timestamp;
use domain::rdata::nsec3::Nsec3Salt;
use domain::rdata::{Dnskey, Nsec3, Nsec3param, Rrsig, Soa, ZoneRecordData, Zonemd};
use domain::utils::base64;
use domain::zonefile::inplace::{self, Entry};
use domain::zonetree::types::StoredRecordData;
use domain::zonetree::{StoredName, StoredRecord};
use lexopt::Arg;
use octseq::builder::with_infallible;
use rayon::slice::ParallelSliceMut;
use ring::digest;

use crate::env::{Env, Stream};
use crate::error::{Context, Error};
use crate::{Args, DISPLAY_KIND};

use super::nsec3hash::Nsec3Hash;
use super::{parse_os, parse_os_with, Command, LdnsCommand};

//------------ Constants -----------------------------------------------------

const FOUR_WEEKS: u32 = 2419200;

//------------ SignZone ------------------------------------------------------

#[derive(Clone, Debug, clap::Args, PartialEq)]
#[clap(
    after_help = "Keys must be specified by their base name (usually K<name>+<alg>+<id>), i.e. WITHOUT the .private or .key extension.
If the public part of the key is not present in the zone, the DNSKEY RR will be read from the file called <base name>.key.
A date can be a timestamp (seconds since the epoch), or of the form <YYYYMMdd[hhmmss]>
"
)]
pub struct SignZone {
    // -----------------------------------------------------------------------
    // Original ldns-signzone options in ldns-signzone -h order:
    // -----------------------------------------------------------------------
    /// Use layout in signed zone and print comments on DNSSEC records.
    ///
    /// Using this flag enables -O and -R automatically.
    #[arg(
        help_heading = Some("OUTPUT FORMATTING"),
        short = 'b',
        default_value_t = false
    )]
    extra_comments: bool,

    /// Used keys are not added to the zone.
    #[arg(short = 'd', default_value_t = false)]
    do_not_add_keys_to_zone: bool,

    /// Expiration date [default: 4 weeks from now].
    // Default is not documented in ldns-signzone -h or man ldns-signzone but
    // in code (see ldns/dnssec_sign.c::ldns_create_empty_rrsig()) LDNS uses
    // now + 4 weeks if no expiration timestamp is specified.
    #[arg(
        short = 'e',
        value_name = "date",
        default_value_t = TestableTimestamp::now().into_int().add(FOUR_WEEKS).into(),
        hide_default_value = true,
        value_parser = ValueParser::new(SignZone::parse_timestamp),
    )]
    expiration: Timestamp,

    /// Output zone to file [default: <zonefile>.signed].
    ///
    /// Use '-f -' to output to stdout.
    #[arg(short = 'f', value_name = "file")]
    out_file: Option<PathBuf>,

    /// Inception date [default: now].
    // Default is not documented in ldns-signzone -h or man ldns-signzone but
    // in code (see ldns/dnssec_sign.c::ldns_create_empty_rrsig()) LDNS uses
    // now if no inception timestamp is specified.
    #[arg(
        short = 'i',
        value_name = "date",
        default_value_t = TestableTimestamp::now(),
        hide_default_value = true,
        value_parser = ValueParser::new(SignZone::parse_timestamp),
    )]
    inception: Timestamp,

    /// Origin for the zone (for zonefiles with relative names and no $ORIGIN).
    #[arg(short = 'o', value_name = "domain")]
    origin: Option<StoredName>,

    /// Set SOA serial to the number of seconds since Jan 1st 1970.
    ///
    /// If this would NOT result in the SOA serial increasing it will be
    /// incremented instead.
    #[arg(short = 'u', default_value_t = false)]
    set_soa_serial_to_epoch_time: bool,

    /// Use NSEC3 instead of NSEC.
    #[arg(short = 'n', default_value_t = false, group = "nsec3")]
    use_nsec3: bool,

    /// Sign DNSKEYs with all keys instead of the minimal set.
    #[arg(short = 'A', default_value_t = false)]
    sign_dnskeys_with_all_keys: bool,

    /// Sign with every unique algorithm in the provided keys.
    #[arg(short = 'U', default_value_t = false)]
    sign_with_every_unique_algorithm: bool,

    /// Add a ZONEMD resource record.
    ///
    /// <hash> currently supports "SHA384" (1) or "SHA512" (2).
    /// <scheme> currently only supports "SIMPLE" (1).
    ///
    /// Can occur more than once, but only one per unique scheme and hash
    /// tuple will be added.
    #[arg(
        short = 'z',
        value_name = "[scheme:]hash",
        value_parser = Self::parse_zonemd_tuple,
        action = clap::ArgAction::Append
    )]
    // Clap doesn't support HashSet (without complex workarounds), therefore
    // the uniqueness of the tuples need to be checked at runtime.
    zonemd: Vec<ZonemdTuple>,

    /// Allow ZONEMDs to be added without signing.
    #[arg(short = 'Z', requires = "zonemd")]
    allow_zonemd_without_signing: bool,

    /// Hashing algorithm.
    #[arg(
        help_heading = Some("NSEC3 (when using '-n')"),
        short = 'a',
        value_name = "algorithm",
        default_value = "SHA-1",
        value_parser = ValueParser::new(Nsec3Hash::parse_nsec3_alg),
        requires = "nsec3"
    )]
    algorithm: Nsec3HashAlgorithm,

    /// Number of hash iterations.
    #[arg(
        help_heading = Some("NSEC3 (when using '-n')"),
        short = 't',
        value_name = "number",
        default_value_t = 0,
        requires = "nsec3"
    )]
    iterations: u16,

    /// Salt.
    #[arg(
        help_heading = Some("NSEC3 (when using '-n')"),
        short = 's',
        value_name = "string",
        default_value_t = Nsec3Salt::empty(),
        requires = "nsec3"
    )]
    salt: Nsec3Salt<Bytes>,

    /// Set the opt-out flag on all NSEC3 RRs.
    ///
    /// Cannot be used with -P.
    #[arg(
        help_heading = Some("NSEC3 (when using '-n')"),
        short = 'p',
        default_value_t = false,
        requires = "nsec3",
        conflicts_with = "nsec3_opt_out"
    )]
    nsec3_opt_out_flags_only: bool,

    // -----------------------------------------------------------------------
    // Extra options not supported by the original ldns-signzone:
    // -----------------------------------------------------------------------
    /// Set the opt-out flag on all NSEC3 RRs and skip unsigned delegations.
    ///
    /// Cannot be used with -p.
    #[arg(
        help_heading = Some("NSEC3 (when using '-n')"),
        short = 'P',
        default_value_t = false,
        requires = "nsec3",
        conflicts_with = "nsec3_opt_out_flags_only"
    )]
    nsec3_opt_out: bool,

    /// Hash only, don't sign.
    #[arg(short = 'H', default_value_t = false)]
    hash_only: bool,

    /// Preceed the zone output by a list that contains the NSEC3 hashes of the
    /// original ownernames.
    ///
    /// Requires -n.
    #[arg(
        help_heading = Some("OUTPUT FORMATTING"),
        short = 'L',
        default_value_t = false,
        requires = "nsec3"
    )]
    preceed_zone_with_hash_list: bool,

    /// Order NSEC3 RRs by unhashed owner name.
    ///
    /// Enabled automatically by -b.
    #[arg(
        help_heading = Some("OUTPUT FORMATTING"),
        short = 'O',
        default_value_t = false,
        default_value_if("extra_comments", "true", Some("true")),
        requires = "nsec3",
    )]
    order_nsec3_rrs_by_unhashed_owner_name: bool,

    /// Order RRSIG RRs by the record type that they cover.
    ///
    /// Enabled automatically by -b.
    #[arg(
        help_heading = Some("OUTPUT FORMATTING"),
        short = 'R',
        default_value_t = false,
        default_value_if("extra_comments", "true", Some("true")),
    )]
    order_rrsigs_after_the_rtype_they_cover: bool,

    /// Output YYYYMMDDHHmmSS RRSIG timestamps instead of seconds since epoch.
    ///
    /// Cannot be used with -Z or -H.
    #[arg(
        help_heading = Some("OUTPUT FORMATTING"),
        short = 'T',
        default_value_t = false,
        conflicts_with_all = ["allow_zonemd_without_signing", "hash_only"],
    )]
    use_yyyymmddhhmmss_rrsig_format: bool,

    // -----------------------------------------------------------------------
    // Original ldns-signzone positional arguments in position order:
    // -----------------------------------------------------------------------
    /// The zonefile to sign.
    #[arg(value_name = "zonefile")]
    zonefile_path: PathBuf,

    /// The keys to sign the zone with.
    ///
    /// Cannot be used with -Z or -H.
    #[arg(
        value_name = "key",
        conflicts_with_all = ["allow_zonemd_without_signing", "hash_only"],
        required_unless_present_any = ["allow_zonemd_without_signing", "hash_only"]
    )]
    key_paths: Vec<PathBuf>,

    // -----------------------------------------------------------------------
    // Non-command line argument fields:
    // -----------------------------------------------------------------------
    /// Whether or not we were invoked as `ldns-signzone`.
    #[arg(skip)]
    invoked_as_ldns: bool,
}

const LDNS_HELP: &str = r###"ldns-signzone [OPTIONS] zonefile key [key [key]]
  signs the zone with the given key(s)
  -b            use layout in signed zone and print comments DNSSEC records
  -d            used keys are not added to the zone
  -e <date>     expiration date
  -f <file>     output zone to file (default <name>.signed)
  -i <date>     inception date
  -o <domain>   origin for the zone
  -u            set SOA serial to the number of seconds since 1-1-1970
  -v            print version and exit
  -z <[scheme:]hash>    Add ZONEMD resource record
                <scheme> should be "simple" (or 1)
                <hash> should be "sha384" or "sha512" (or 1 or 2)
                this option can be given more than once
  -Z            Allow ZONEMDs to be added without signing
  -A            sign DNSKEY with all keys instead of minimal
  -U            Sign with every unique algorithm in the provided keys
  -n            use NSEC3 instead of NSEC.
                If you use NSEC3, you can specify the following extra options:
                -a [algorithm] hashing algorithm
                -t [number] number of hash iterations
                -s [string] salt
                -p set the opt-out flag on all nsec3 rrs
  -L            Preceed the zone output by a list of NSEC3 owners and hashes.

  keys must be specified by their base name (usually K<name>+<alg>+<id>),
  i.e. WITHOUT the .private extension.
  If the public part of the key is not present in the zone, the DNSKEY RR
  will be read from the file called <base name>.key.
  A date can be a timestamp (seconds since the epoch), or of
  the form <YYYYMMdd[hhmmss]>
"###;

impl LdnsCommand for SignZone {
    const NAME: &'static str = "signzone";
    const HELP: &'static str = LDNS_HELP;
    const COMPATIBLE_VERSION: &'static str = "1.8.4";

    fn parse_ldns<I: IntoIterator<Item = OsString>>(args: I) -> Result<Args, Error> {
        let mut extra_comments = false;
        let mut do_not_add_keys_to_zone = false;
        let mut expiration = TestableTimestamp::now().into_int().add(FOUR_WEEKS).into();
        let mut out_file = Option::<PathBuf>::None;
        let mut inception = TestableTimestamp::now();
        let mut origin = Option::<StoredName>::None;
        let mut set_soa_serial_to_epoch_time = false;
        let mut zonemd = Vec::new();
        let mut allow_zonemd_without_signing = false;
        let mut sign_dnskeys_with_all_keys = false;
        let mut sign_with_every_unique_algorithm = false;
        let mut use_nsec3 = false;
        let mut algorithm = Nsec3HashAlgorithm::SHA1;
        let mut iterations = 1u16;
        let mut salt = Nsec3Salt::<Bytes>::empty();
        let mut nsec3_opt_out_flags_only = false;
        let mut preceed_zone_with_hash_list = false;
        let mut key_paths = Vec::<PathBuf>::new();
        let mut zonefile = Option::<PathBuf>::None;

        let mut parser = lexopt::Parser::from_args(args);

        while let Some(arg) = parser.next()? {
            match arg {
                Arg::Short('b') => {
                    extra_comments = true;
                }
                Arg::Short('d') => {
                    do_not_add_keys_to_zone = true;
                }
                Arg::Short('e') => {
                    let val = parser.value()?;
                    // LDNS treats 0 as unset.
                    let val_as_num = usize::from_str(val.to_str().unwrap_or_default());
                    if val_as_num.is_err() || val_as_num.unwrap() > 0 {
                        expiration = parse_os_with("-e", &val, SignZone::parse_timestamp)?;
                    }
                }
                Arg::Short('f') => {
                    let val = parser.value()?;
                    out_file = Some(parse_os("-f", &val)?);
                }
                Arg::Short('i') => {
                    let val = parser.value()?;
                    // LDNS treats 0 as unset.
                    let val_as_num = usize::from_str(val.to_str().unwrap_or_default());
                    if val_as_num.is_err() || val_as_num.unwrap() > 0 {
                        inception = parse_os_with("-e", &val, SignZone::parse_timestamp)?;
                    }
                }
                Arg::Short('o') => {
                    let val = parser.value()?;
                    origin = Some(parse_os("-o", &val)?);
                }
                Arg::Short('u') => {
                    set_soa_serial_to_epoch_time = true;
                }
                Arg::Short('z') => {
                    let val = parser.value()?;
                    zonemd.push(parse_os_with(
                        "-z",
                        &val,
                        SignZone::parse_zonemd_tuple_ldns,
                    )?);
                }
                Arg::Short('Z') => {
                    allow_zonemd_without_signing = true;
                }
                Arg::Short('A') => {
                    sign_dnskeys_with_all_keys = true;
                }
                Arg::Short('U') => {
                    sign_with_every_unique_algorithm = true;
                }
                Arg::Short('v') => {
                    return Ok(Self::report_version());
                }
                Arg::Short('n') => {
                    use_nsec3 = true;
                }
                Arg::Short('a') => {
                    let val = parser.value()?;
                    algorithm = parse_os_with("-a", &val, Nsec3Hash::parse_nsec3_alg)?;
                }
                Arg::Short('t') => {
                    let val = parser.value()?;
                    iterations = parse_os("-t", &val)?;
                }
                Arg::Short('s') => {
                    let val = parser.value()?;
                    salt = parse_os("-s", &val)?;
                }
                Arg::Short('p') => {
                    nsec3_opt_out_flags_only = true;
                }
                Arg::Short('L') => {
                    preceed_zone_with_hash_list = true;
                }
                Arg::Value(val) => {
                    if zonefile.is_none() {
                        zonefile = Some(parse_os("zonefile", &val)?);
                    } else {
                        key_paths.push(parse_os("key", &val)?);
                    }
                }
                Arg::Short(x) => return Err(format!("Invalid short option: -{x}").into()),
                Arg::Long(x) => {
                    return Err(format!("Long options are not supported, but `--{x}` given").into())
                }
            }
        }

        let Some(zonefile_path) = zonefile else {
            return Err("Missing zonefile argument".into());
        };

        if let Some(out_file) = &out_file {
            if out_file.as_os_str() == "-" {
                extra_comments = false;
            }
        }

        // Logically this should also check that zonemd flags are given, but
        // ldns-signzone just copies the unsigned zone (without comments) when
        // using only -Z (without -z).
        if key_paths.is_empty() && !allow_zonemd_without_signing {
            return Err("No keys to sign with. Aborting.".into());
        };

        preceed_zone_with_hash_list &= extra_comments && use_nsec3;

        Ok(Args::from(Command::SignZone(Self {
            extra_comments,
            do_not_add_keys_to_zone,
            expiration,
            out_file,
            inception,
            origin,
            set_soa_serial_to_epoch_time,
            zonemd,
            allow_zonemd_without_signing,
            sign_dnskeys_with_all_keys,
            sign_with_every_unique_algorithm,
            use_nsec3,
            algorithm,
            iterations,
            salt,
            nsec3_opt_out_flags_only,
            nsec3_opt_out: false,
            hash_only: false,
            use_yyyymmddhhmmss_rrsig_format: true,
            preceed_zone_with_hash_list,
            order_rrsigs_after_the_rtype_they_cover: extra_comments,
            order_nsec3_rrs_by_unhashed_owner_name: extra_comments,
            zonefile_path,
            key_paths,
            invoked_as_ldns: true,
        })))
    }
}

impl SignZone {
    fn parse_zonemd_tuple(arg: &str) -> Result<ZonemdTuple, Error> {
        let scheme;
        let hash_alg;

        if let Some((s, h)) = arg.split_once(':') {
            scheme = if let Ok(num) = s.parse() {
                Self::num_to_zonemd_scheme(num)
            } else {
                ZonemdScheme::from_mnemonic(s.as_bytes()).ok_or("unknown ZONEMD scheme mnemonic")
            }?;
            hash_alg = h;
        } else {
            scheme = ZonemdScheme::SIMPLE;
            hash_alg = arg
        };

        let hash_alg = if let Ok(num) = hash_alg.parse() {
            Self::num_to_zonemd_alg(num)
        } else {
            ZonemdAlgorithm::from_mnemonic(hash_alg.as_bytes())
                .ok_or("unknown ZONEMD algorithm mnemonic")
        }?;

        Ok(ZonemdTuple(scheme, hash_alg))
    }

    pub fn num_to_zonemd_alg(num: u8) -> Result<ZonemdAlgorithm, &'static str> {
        let alg = ZonemdAlgorithm::from_int(num);
        match alg.to_mnemonic() {
            Some(_) => Ok(alg),
            None => Err("unknown ZONEMD algorithm number"),
        }
    }

    pub fn num_to_zonemd_scheme(num: u8) -> Result<ZonemdScheme, &'static str> {
        let alg = ZonemdScheme::from_int(num);
        match alg.to_mnemonic() {
            Some(_) => Ok(alg),
            None => Err("unknown ZONEMD scheme number"),
        }
    }

    fn parse_zonemd_tuple_ldns(arg: &str) -> Result<ZonemdTuple, Error> {
        let scheme;
        let hash_alg;

        fn parse_zonemd_scheme_ldns(s: &str) -> Result<ZonemdScheme, Error> {
            match s.to_lowercase().as_str() {
                "simple" | "1" => Ok(ZonemdScheme::SIMPLE),
                _ => Err("unknown ZONEMD scheme name or number".into()),
            }
        }

        fn parse_zonemd_hash_alg_ldns(h: &str) -> Result<ZonemdAlgorithm, Error> {
            match h.to_lowercase().as_str() {
                "sha384" | "1" => Ok(ZonemdAlgorithm::SHA384),
                "sha512" | "2" => Ok(ZonemdAlgorithm::SHA512),
                _ => Err("unknown ZONEMD algorithm name or number".into()),
            }
        }

        if let Some((s, h)) = arg.split_once(':') {
            scheme = parse_zonemd_scheme_ldns(s)?;
            hash_alg = parse_zonemd_hash_alg_ldns(h)?;
        } else {
            scheme = ZonemdScheme::SIMPLE;
            hash_alg = parse_zonemd_hash_alg_ldns(arg)?;
        };

        Ok(ZonemdTuple(scheme, hash_alg))
    }

    pub fn parse_timestamp(arg: &str) -> Result<Timestamp, Error> {
        // We can't just use Timestamp::from_str from the domain crate because
        // ldns-signzone treats YYYYMMDD as a special case and domain does
        // not. For invalid values this YYYYMMDDD prevents use of valid Unix
        // timestamps that have the same value, e.g. ldns-signzone complains
        // that for 99999999 "The month must be in the range 1 to 12". There's
        // also no checking that an expiration timestamp is in the future of
        // an inception timestamp (which for serial numbers is hard to say for
        // sure but for YYYYMMDD or YYYYMMDDHHmmSS we could check).
        let res = if arg.len() == 8 && arg.parse::<u32>().is_ok() {
            // This can give strange errors, e.g. 99999999 warns about illegal
            // signature time, but the alternative would be to add a
            // dependency on chrono and parse the value ourselves in order to
            // produce a better error message. Given that this only happens
            // for very old or far future Unix timestamps we don't attempt to
            // do better than this for now.
            Timestamp::from_str(&format!("{arg}000000"))
        } else {
            Timestamp::from_str(arg)
        };

        res.map_err(|err| Error::from(format!("Invalid timestamp: {err}")))
    }

    pub fn execute(self, env: impl Env) -> Result<(), Error> {
        // Post-process arguments.
        let signing_mode = if self.hash_only {
            if self.key_paths.is_empty() {
                SigningMode::HashOnly
            } else {
                return Err("Key paths are not expected when using '-H'".into());
            }
        } else if self.allow_zonemd_without_signing {
            SigningMode::None
        } else {
            SigningMode::HashAndSign
        };

        let out_file = if let Some(out_file) = &self.out_file {
            out_file.clone()
        } else {
            let out_file = format!("{}.signed", self.zonefile_path.display());
            PathBuf::from_str(&out_file)
                .map_err(|err| format!("Cannot write to {out_file}: {err}"))?
        };

        // ldns-signzone only shows these warnings if verbosity < 1 but offers
        // no way to configure the verbosity level. I assume the intent was to
        // add support for a -q (--quiet) option or similar but that was never
        // done.
        match self.iterations {
            500.. => Self::write_extreme_iterations_warning(&env),
            100.. if self.invoked_as_ldns => Self::write_large_iterations_warning(&env),
            1.. if !self.invoked_as_ldns => Self::write_non_zero_iterations_warning(&env),
            _ => { /* Good, nothing to warn about */ }
        }

        // Read the zone file.
        let mut records = self.load_zone(&env.in_cwd(&self.zonefile_path))?;

        // Find apex records that require special processing.
        let soa_rr = Self::find_apex(&records, self.origin.as_ref())?.clone();

        // Process the SOA RR.
        let soa_rdata = if self.set_soa_serial_to_epoch_time {
            let new_soa_rdata = Self::mk_bumped_soa_rdata(&env, &soa_rr);
            records.update_data(
                |rr| rr == &soa_rr,
                ZoneRecordData::Soa(new_soa_rdata.clone()),
            );
            new_soa_rdata
        } else {
            // SAFETY: Already checked before this point.
            let ZoneRecordData::Soa(soa_rdata) = soa_rr.data() else {
                unreachable!()
            };
            soa_rdata.clone()
        };
        let soa_serial = soa_rdata.serial();
        let apex = soa_rr.owner();
        let zone_class = soa_rr.class();

<<<<<<< HEAD
        // Use the SOA RR TTL as the TTL for any new RRs that we add for which
        // there are otherwise no rules about what TTL to use for the RTYPE
        // being added.
        //
        // Rationale:
        // While in RFC 1033 section "RESOURCE RECORDS" it says to use the SOA
        // MINIMUM time when the TTL to use for a new RR is unknown, neither
        // dnssec-signzone nor ldns-signzone do that, instead they use the TTL
        // of the SOA RR as the default, plus RFC 1033 predates RFC 1034 and
        // it's thus unclear if it is relevant. So we will do the same as
        // dnssec-signzone and ldns-signzone.
        let new_rr_default_ttl = soa_rr.ttl();

=======
>>>>>>> cd5ba261
        let mut signing_keys: Vec<SigningKey<Bytes, KeyPair>> = vec![];

        let mut zone_signing_keys = Vec::new();

        if signing_mode == SigningMode::HashAndSign {
<<<<<<< HEAD
            let dnskey_rrset = records.find_apex_rtype(apex, Rtype::DNSKEY);
            let cds_rrset = records.find_apex_rtype(apex, Rtype::CDS);
            let cdnskey_rrset = records.find_apex_rtype(apex, Rtype::CDNSKEY);
=======
            let dnskey_rrset = records.find_apex_rtype(soa_rr.owner(), Rtype::DNSKEY);
            let cds_rrset = records.find_apex_rtype(soa_rr.owner(), Rtype::CDS);
            let cdnskey_rrset = records.find_apex_rtype(soa_rr.owner(), Rtype::CDNSKEY);
>>>>>>> cd5ba261

            // Extract and validate the DNSKEY RRs from the loaded zone.
            let mut found_public_keys = vec![];
            if let Some(dnskey_rrset) = &dnskey_rrset {
                for rr in dnskey_rrset.iter() {
                    if let ZoneRecordData::Dnskey(dnskey) = rr.data() {
                        // Create a public key object from the found DNSKEY RR.
                        let public_key = Record::new(rr.owner(), Class::IN, Ttl::ZERO, dnskey);

                        found_public_keys.push(public_key);
                    }
                }
            }

            // Load the specified private keys, match them against the found
            // public keys, failing that load a DNSKEY RR from the corresponding
            // public key file and validate that its owner matches that of the
            // zone apex. Unlike ldns-signzone we don't use a generated public key
            // if these attempts fail.
            'next_key_path: for key_path in &self.key_paths {
                let key_path = env.in_cwd(key_path).into_owned();
                // Load the private key.
                let private_key_path = Self::mk_private_key_path(&key_path);
                let private_key = Self::load_private_key(&env.in_cwd(&private_key_path))?;

                // Note: Our behaviour differs to that of the original
                // ldns-signzone because we are unable at the time of writing to
                // generate a public key from a private key. As such we cannot
                // compare the key tag of any found DNSKEY RRs to that of the
                // public key generated from the private key. Instead we attempt
                // to construct a key pair from the found public key and each
                // private key which tests that they match.
                for public_key in &found_public_keys {
                    // Attempt to create a key pair from this public key and every
                    // private key that we have.
                    if let Ok(signing_key) = self.mk_signing_key(
                        (*public_key.owner()).clone(),
                        &private_key,
                        (*public_key.data()).clone(),
                    ) {
                        // Match found, keep the created signing key.
                        // TODO: Log here.
                        // TODO: Check the key tag against the key tag in the key file name?
                        // println!(
                        //     "DNSKEY RR with key tag {} matches loaded private key '{}'",
                        //     public_key.key_tag(),
                        //     private_key_path.display()
                        // );
                        signing_keys.push(signing_key);
                        continue 'next_key_path;
                    }
                }

                // No matching public key found, try to load the public key
                // instead.
                let public_key_path = Self::mk_public_key_path(&key_path);
                let public_key = Self::load_public_key(&env.in_cwd(&public_key_path))?;

                // Verify that the owner of the public key matches the apex of the
                // zone.
<<<<<<< HEAD
                if public_key.owner() != apex {
                    return Err(format!(
                        "Zone apex ({apex}) does not match the expected apex ({})",
=======
                if public_key.owner() != soa_rr.owner() {
                    return Err(format!(
                        "Zone apex ({}) does not match the expected apex ({})",
                        soa_rr.owner(),
>>>>>>> cd5ba261
                        public_key.owner()
                    )
                    .into());
                }

                // Attempt to create a key pair from the loaded private and public
                // keys.
                let signing_key = self
                    .mk_signing_key(
                        public_key.owner().clone(),
                        &private_key,
                        public_key.data().clone(),
                    )
                    .map_err(|err| {
                        format!(
                            "Unable to create key pair from '{}' and '{}': {}",
                            public_key_path.display(),
                            private_key_path.display(),
                            err
                        )
                    })?;

                // Store the created signing key.
                signing_keys.push(signing_key);

                // TODO: Log
                // println!(
                //     "Loaded public key with key tag {} from '{}' for private key '{}'",
                //     public_key.key_tag(),
                //     public_key_path.display(),
                //     private_key_path.display()
                // );
            }

            // First split the key into Key Signing Keys (KSK) that sign the
            // DNSKEY RRset and Zone Signing Keys (ZSK) that sign the zone.
            let mut key_signing_keys = Vec::new();
            for k in &signing_keys {
                if k.is_secure_entry_point() {
                    key_signing_keys.push(k);
                } else {
                    zone_signing_keys.push(k);
                }
            }

            if key_signing_keys.is_empty() {
                // Sign the DNSKEY RRset with the zone signing keys.
                key_signing_keys.append(&mut zone_signing_keys.clone());
            } else if zone_signing_keys.is_empty() {
                // Sign the zone with the key signing keys.
                zone_signing_keys.append(&mut key_signing_keys.clone());
            } else {
                if self.sign_dnskeys_with_all_keys {
                    // Sign DNSKEY RRset with all keys. Add the ZSKs to the
                    // KSKs.
                    key_signing_keys.append(&mut zone_signing_keys.clone());
                }
                if self.sign_with_every_unique_algorithm {
                    // Add ZSKs to KSKs if the ZSKs have an algorithm that is
                    // not currently used by the KSKs.
                    let mut algorithms = HashSet::new();
                    for k in &key_signing_keys {
                        algorithms.insert(k.algorithm());
                    }
                    for k in &zone_signing_keys {
                        if !algorithms.contains(&k.algorithm()) {
                            // ldns-signzone adds just one key per algorithm.
                            algorithms.insert(k.algorithm());

                            key_signing_keys.push(k);
                        }
                    }

                    // Add KSKs to ZSKs if the KSKs have an algorithm that is
                    // not currently used by the ZSKs.
                    let mut algorithms = HashSet::new();
                    for k in &zone_signing_keys {
                        algorithms.insert(k.algorithm());
                    }
                    for k in &key_signing_keys {
                        if !algorithms.contains(&k.algorithm()) {
                            // ldns-signzone adds just one key per algorithm.
                            algorithms.insert(k.algorithm());

                            zone_signing_keys.push(k);
                        }
                    }
                }
            }

            let mut dnskey_extra = Vec::new();
            let mut all_dnskeys = Vec::new();
            let empty_records: [Record<_, _>; 0] = [];
            for r in dnskey_rrset
                .as_ref()
                .map_or(empty_records.iter(), |r| r.iter())
            {
                all_dnskeys.push(r.clone());
            }
            if !self.do_not_add_keys_to_zone {
<<<<<<< HEAD
                let dnskey_ttl = dnskey_rrset
                    .as_ref()
                    .map_or(new_rr_default_ttl, |r| r.ttl());

=======
                let dnskey_ttl = dnskey_rrset.as_ref().map_or(soa_rr.ttl(), |r| r.ttl());
>>>>>>> cd5ba261
                // Make sure that the DNSKEY RRset contains all keys.
                for k in &signing_keys {
                    let pubkey = k.dnskey();
                    if !dnskey_rrset
                        .as_ref()
                        .map_or(empty_records.iter(), |r| r.iter())
                        .any(|k| {
                            if let ZoneRecordData::Dnskey(dnskey) = k.data() {
                                *dnskey == pubkey
                            } else {
                                false
                            }
                        })
                    {
                        let pubkey: Dnskey<Bytes> = pubkey.convert();
                        let data = ZoneRecordData::Dnskey(pubkey);
<<<<<<< HEAD
                        let record = Record::new(apex.clone(), zone_class, dnskey_ttl, data);
=======
                        let record =
                            Record::new(soa_rr.owner().clone(), soa_rr.class(), dnskey_ttl, data);
>>>>>>> cd5ba261
                        dnskey_extra.push(record.clone());
                        all_dnskeys.push(record);
                    }
                }
            }

            let all_dnskeys = Rrset::new(&all_dnskeys);

            let mut dnskey_rrsigs = Vec::new();
            if let Ok(all_dnskeys) = all_dnskeys {
                for k in &key_signing_keys {
                    let rrsig = sign_rrset(k, &all_dnskeys, self.inception, self.expiration)
                        .expect("should not fail");
                    let data = ZoneRecordData::Rrsig(rrsig.data().clone());
                    let record =
                        Record::new(rrsig.owner().clone(), rrsig.class(), rrsig.ttl(), data);
                    dnskey_rrsigs.push(record);
                }
            }

            let mut cds_cdnskey_rrsigs = Vec::new();
            if let Some(cds_rrset) = &cds_rrset {
                for k in &key_signing_keys {
                    let rrsig = sign_rrset(k, cds_rrset, self.inception, self.expiration)
                        .expect("should not fail");
                    let data = ZoneRecordData::Rrsig(rrsig.data().clone());
                    let record =
                        Record::new(rrsig.owner().clone(), rrsig.class(), rrsig.ttl(), data);
                    cds_cdnskey_rrsigs.push(record);
                }
            }

            if let Some(cdnskey_rrset) = &cdnskey_rrset {
                for k in key_signing_keys {
                    let rrsig = sign_rrset(k, cdnskey_rrset, self.inception, self.expiration)
                        .expect("should not fail");
                    let data = ZoneRecordData::Rrsig(rrsig.data().clone());
                    let record =
                        Record::new(rrsig.owner().clone(), rrsig.class(), rrsig.ttl(), data);
                    cds_cdnskey_rrsigs.push(record);
                }
            }

            for r in dnskey_extra {
                records.insert(r).expect("should not fail");
            }
            for r in dnskey_rrsigs {
                records.insert(r).expect("should not fail");
            }
            for r in cds_cdnskey_rrsigs {
                records.insert(r).expect("should not fail");
            }
        }

        let mut writer = if out_file.as_os_str() == "-" {
            FileOrStdout::Stdout(env.stdout())
        } else {
            let file = File::create(env.in_cwd(&out_file))?;
            let file = BufWriter::new(file);
            FileOrStdout::File(file)
        };

        // Make sure, zonemd arguments are unique
        let zonemd: HashSet<ZonemdTuple> = HashSet::from_iter(self.zonemd.clone());

        // Change the SOA serial.
<<<<<<< HEAD
        if !zonemd.is_empty() {
            Self::replace_apex_zonemd_with_placeholder(
                &mut records,
                apex,
                zone_class,
                soa_serial,
                new_rr_default_ttl,
            );
=======
        if self.set_soa_serial_to_epoch_time {
            Self::bump_soa_serial(&env, &mut records)?;
>>>>>>> cd5ba261
        }

        // The original ldns-signzone filters out (with warnings) NSEC3 RRs,
        // or RRSIG RRs covering NSEC3 RRs, where the hashed owner name
        // doesn't correspond to an unhashed owner name in the zone. To work
        // this out you have to NSEC3 hash every owner name during loading and
        // filter out any NSEC3 hashed owner name that doesn't appear in the
        // built NSEC3 hash set. To generate the NSEC3 hashes we have to know
        // the settings that were used to NSEC3 hash the zone, i.e. we have to
        // find an NSEC3PARAM RR at the apex, or an NSEC3 RR in the zone. But
        // we don't know what the apex is until we find the SOA, and checking
        // DNSKEYs and loading key files is quick so we do that first. Then
        // once we get here we have the ordered zone, we know the apex, and we
        // can find the NSEC3PARAM RR. Then we can generate NSEC3 hashes for
        // owner names.
        //
        // However, WE DON'T DO THIS as it was (a) discovered that
        // ldns-signzone is too simplistic in its approach as it would wrongly
        // conclude that NSEC3 hashes for empty non-terminals lack a matching
        // owner name in the zone because it only determined ENTs _after_
        // ignoring and warning about hashed owner names that don't correspond
        // to an unhashed owner name in the zone, and (b) that it would be
        // better for ldns-signzone to strip out NSEC(3)s on loading anyway as
        // it should only operate on unsigned zone input.

        if !zonemd.is_empty() {
            Self::replace_apex_zonemd_with_placeholder(
                &mut records,
                &apex,
                zone_class,
                soa_serial,
                new_rr_default_ttl,
            );
        }

        let mut nsec3_hashes: Option<Nsec3HashMap> = None;

        if self.use_nsec3 && (self.extra_comments || self.preceed_zone_with_hash_list) {
            // Create a collection of NSEC3 hashes that can later be used for
            // debug output.
            let mut hash_provider = Nsec3HashMap::new();
            let mut prev_name = None;
            let mut delegation = None;
            for rrset in records.rrsets() {
                let owner = rrset.owner();

                if let Some(ref prev_name) = prev_name {
                    if *owner == prev_name {
                        // Already done.
                        if rrset.rtype() == Rtype::NS && *owner != apex {
                            delegation = Some(owner.clone());
                        }
                        continue;
                    }
                }
                if let Some(ref delegation_name) = delegation {
                    if owner != delegation_name {
                        if owner.ends_with(&delegation_name) {
                            // Below zone cut, ignore.
                            continue;
                        } else {
                            // Reset delegation.
                            delegation = None;
                        }
                    }
                }
                prev_name = Some(owner.clone());

                if rrset.rtype() == Rtype::NS && *owner != apex {
                    delegation = Some(owner.clone());
                    if self.nsec3_opt_out {
                        // Delegations are ignored for NSEC3. Ignore this
                        // entry but keep looking for other types at the
                        // same owner name.
                        prev_name = None;
                        continue;
                    }
                }

                let hashed_name = mk_hashed_nsec3_owner_name(
                    owner,
                    self.algorithm,
                    self.iterations,
                    &self.salt,
                    apex,
                )
                .map_err(|err| Error::from(format!("NSEC3 error: {err}")))?;
                let hash_info = Nsec3HashInfo::new(owner.clone(), false);
                hash_provider
                    .hashes_by_unhashed_owner
                    .insert(hashed_name, hash_info);

                if *owner == apex {
                    // No need to consider empty non-terminals.
                    continue;
                }

                // Insert empty non-terminals
                for suffix in owner.iter_suffixes() {
                    if suffix == owner {
                        // Owner is already done.
                        continue;
                    }
                    if suffix == apex {
                        // Apex is not an ENT. No need to consider
                        // smaller suffixes.
                        break;
                    }

                    let hashed_name = mk_hashed_nsec3_owner_name(
                        &suffix,
                        self.algorithm,
                        self.iterations,
                        &self.salt,
                        apex,
                    )
                    .map_err(|err| Error::from(format!("NSEC3 error: {err}")))?;
                    if hash_provider
                        .hashes_by_unhashed_owner
                        .contains_key(&hashed_name)
                    {
                        // Hash is already there. No need to continue
                        // with smaller suffixes.
                        break;
                    }

                    let hash_info = Nsec3HashInfo::new(suffix.clone(), true);
                    hash_provider
                        .hashes_by_unhashed_owner
                        .insert(hashed_name, hash_info);
                }
            }
            nsec3_hashes = Some(hash_provider);
        }

        let signing_config: SigningConfig<_, _> = match signing_mode {
            SigningMode::HashOnly | SigningMode::HashAndSign => {
                // LDNS doesn't add NSECs to a zone that already has NSECs or
                // NSEC3s. It *does* add NSEC3s if the zone has NSECs. As noted in
                // load_zone() we instead, as LDNS should, strip NSEC(3)s on load
                // and thus always add NSEC(3)s when hashing.
                //
                // Note: Assuming that we want to later be able to support
                // transition between NSEC <-> NSEC3 we will need to be able to
                // sign with more than one hashing configuration at once.
                if self.use_nsec3 {
                    let params =
                        Nsec3param::new(self.algorithm, 0, self.iterations, self.salt.clone());
                    let mut nsec3_config = GenerateNsec3Config::new(params);
                    if self.nsec3_opt_out {
                        nsec3_config = nsec3_config.with_opt_out();
                    } else if self.nsec3_opt_out_flags_only {
                        nsec3_config = nsec3_config
                            .with_opt_out()
                            .without_opt_out_excluding_owner_names_of_unsigned_delegations();
                    }
                    if self.invoked_as_ldns {
                        nsec3_config = nsec3_config
                            .with_ttl_mode(Nsec3ParamTtlMode::fixed(Ttl::from_secs(3600)));
                    }
                    SigningConfig::new(
                        DenialConfig::Nsec3(nsec3_config),
                        self.inception,
                        self.expiration,
                    )
                } else {
                    SigningConfig::new(
                        DenialConfig::Nsec(GenerateNsecConfig::new()),
                        self.inception,
                        self.expiration,
                    )
                }
            }

            SigningMode::None => SigningConfig::new(
                DenialConfig::AlreadyPresent,
                self.inception,
                self.expiration,
            ),
        };

        records
            .sign_zone(&apex, &signing_config, &zone_signing_keys)
            .map_err(|err| format!("Signing failed: {err}"))?;

        if !zonemd.is_empty() {
            // Remove the placeholder ZONEMD RR at apex
            let _ = records.remove_first_by_name_class_rtype(&apex, None, Some(Rtype::ZONEMD));

            let zonemd_rrs = Self::create_zonemd_digest_and_records(
                &records,
                apex,
                zone_class,
                &zonemd,
                soa_serial,
                new_rr_default_ttl,
            )?;

            // Add ZONEMD RRs to output records
            for zrr in zonemd_rrs.clone() {
                let _ = records.insert(zrr);
            }

            if signing_mode == SigningMode::HashAndSign {
                Self::update_zonemd_rrsig(
                    apex,
                    &mut records,
                    &zone_signing_keys,
                    &zonemd_rrs,
                    self.inception,
                    self.expiration,
                )
                .map_err(|err| format!("ZONEMD re-signing error: {err}"))?;
            }
        }

        // The signed RRs are in DNSSEC canonical order by owner name. For
        // compatibility with ldns-signzone, re-order them to be in canonical
        // order by unhashed owner name and so that hashed names come after
        // equivalent unhashed names.
        //
        // INCOMAPATIBILITY WARNING: Unlike ldns-signzone, we only apply this
        // ordering if `-b` is specified.
        let mut owner_rrs;
        let owner_rrs_iter: AnyOwnerRrsIter =
            if self.order_nsec3_rrs_by_unhashed_owner_name && nsec3_hashes.is_some() {
                owner_rrs = records.owner_rrs().collect::<Vec<_>>();
                let Some(hashes) = nsec3_hashes.as_ref() else {
                    unreachable!();
                };

                owner_rrs.par_sort_unstable_by(|a, b| {
                    let mut hashed_count = 0;
                    let unhashed_a = if let Some(name) = hashes.get(a.owner()).map(|v| v.name()) {
                        hashed_count += 1;
                        name
                    } else {
                        a.owner()
                    };
                    let unhashed_b = if let Some(name) = hashes.get(b.owner()).map(|v| v.name()) {
                        hashed_count += 2;
                        name
                    } else {
                        b.owner()
                    };

                    match unhashed_a.cmp(unhashed_b) {
                        Ordering::Less => Ordering::Less,
                        Ordering::Equal => match hashed_count {
                            0 | 3 => Ordering::Equal,
                            1 => Ordering::Greater,
                            2 => Ordering::Less,
                            _ => unreachable!(),
                        },
                        Ordering::Greater => Ordering::Greater,
                    }
                });
                owner_rrs.iter().into()
            } else {
                records.owner_rrs().into()
            };

        // Output the resulting zone, with comments if enabled.
        if self.extra_comments {
            writer.write_fmt(format_args!(";; Zone: {}\n;\n", apex.fmt_with_dot()))?;
        }

        if self.preceed_zone_with_hash_list {
            if let Some(hashes) = &nsec3_hashes {
                let mut owner_sorted_hashes = hashes.iter().collect::<Vec<_>>();
                owner_sorted_hashes.par_sort_by(|(_, a), (_, b)| a.name().canonical_cmp(b.name()));
                for (hash, info) in owner_sorted_hashes {
                    writer.write_fmt(format_args!("; H({}) = {hash}\n", info.name()))?;
                }
            }
        }

        if let Some(record) = records.iter().find(|r| r.rtype() == Rtype::SOA) {
            self.writeln_rr(&mut writer, record)?;
            if self.order_rrsigs_after_the_rtype_they_cover {
                for r in records.iter().filter(|r| {
                    if let ZoneRecordData::Rrsig(rrsig) = r.data() {
                        rrsig.type_covered() == Rtype::SOA
                    } else {
                        false
                    }
                }) {
                    self.writeln_rr(&mut writer, r)?;
                }
                if self.extra_comments {
                    writer.write_str(";\n")?;
                }
            }
        }

        let nsec3_cs = Nsec3CommentState {
            hashes: nsec3_hashes.as_ref(),
            apex,
        };

        for owner_rrs in owner_rrs_iter {
            if self.extra_comments {
                if let Some(hashes) = nsec3_hashes.as_ref() {
                    if let Some(unhashed_owner_name) = hashes.get_if_ent(owner_rrs.owner()) {
                        writer.write_fmt(format_args!(
                            ";; Empty nonterminal: {unhashed_owner_name}\n"
                        ))?;
                    }
                }
            }

            // The SOA is output separately above as the very first RRset so
            // we skip that, and we skip RRSIGs as they are output only after
            // the RRset that they cover.
            if self.order_rrsigs_after_the_rtype_they_cover {
                for rrset in owner_rrs
                    .rrsets()
                    .filter(|rrset| !matches!(rrset.rtype(), Rtype::SOA | Rtype::RRSIG))
                {
                    for rr in rrset.iter() {
                        self.write_rr(&mut writer, rr)?;
                        match rr.data() {
                            ZoneRecordData::Nsec3(nsec3) if self.extra_comments => {
                                nsec3.comment(&mut writer, rr, nsec3_cs)?
                            }
                            ZoneRecordData::Dnskey(dnskey) => {
                                dnskey.comment(&mut writer, rr, ())?
                            }
                            _ => {
                                // Nothing to do. We do not support Bubble Babble
                                // output for DS records.
                                //
                                // See:
                                // https://bohwaz.net/archives/web/Bubble_Babble.html
                            }
                        }
                        writer.write_str("\n")?;
                    }

                    // Now attempt to print the RRSIGs that covers the RTYPE of this RRSET.
                    for covering_rrsigs in owner_rrs
                        .rrsets()
                        .filter(|this_rrset| this_rrset.rtype() == Rtype::RRSIG)
                        .map(|this_rrset| this_rrset.iter().filter(|rr| matches!(rr.data(), ZoneRecordData::Rrsig(rrsig) if rrsig.type_covered() == rrset.rtype())))
                    {
                        for covering_rrsig_rr in covering_rrsigs {
                            self.writeln_rr(&mut writer, covering_rrsig_rr)?;
                        }
                    }
                }
                if self.extra_comments {
                    writer.write_str(";\n")?;
                }
            } else {
                for rrset in owner_rrs
                    .rrsets()
                    .filter(|rrset| rrset.rtype() != Rtype::SOA)
                {
                    for rr in rrset.iter() {
                        // Only output the key tag comment if running as LDNS.
                        // When running as DNST we assume without `-b` that speed
                        // is wanted, not human readable comments.
                        self.write_rr(&mut writer, rr)?;
                        if self.invoked_as_ldns {
                            if let ZoneRecordData::Dnskey(dnskey) = rr.data() {
                                dnskey.comment(&mut writer, rr, ())?
                            }
                        }
                        writer.write_char('\n')?;
                    }
                }
            }
        }

        Ok(())
    }

    fn write_rr<W, N, O: AsRef<[u8]>>(
        &self,
        writer: &mut W,
        rr: &Record<N, ZoneRecordData<O, N>>,
    ) -> std::fmt::Result
    where
        N: ToName,
        W: Write,
        ZoneRecordData<O, N>: ZonefileFmt,
    {
        if self.use_yyyymmddhhmmss_rrsig_format {
            if let ZoneRecordData::Rrsig(rrsig) = rr.data() {
                let rr = Record::new(rr.owner(), rr.class(), rr.ttl(), YyyyMmDdHhMMSsRrsig(rrsig));
                return writer.write_fmt(format_args!("{}", rr.display_zonefile(DISPLAY_KIND)));
            }
        }

        writer.write_fmt(format_args!("{}", rr.display_zonefile(DISPLAY_KIND)))
    }

    fn writeln_rr<W, N, O: AsRef<[u8]>>(
        &self,
        writer: &mut W,
        rr: &Record<N, ZoneRecordData<O, N>>,
    ) -> std::fmt::Result
    where
        N: ToName,
        W: Write,
        ZoneRecordData<O, N>: ZonefileFmt,
    {
        self.write_rr(writer, rr)?;
        writer.write_char('\n')
    }

    fn load_zone(
        &self,
        zonefile_path: &Path,
    ) -> Result<SortedRecords<StoredName, StoredRecordData, MultiThreadedSorter>, Error> {
        // Don't use Zonefile::load() as it knows nothing about the size of
        // the original file so uses default allocation which allocates more
        // bytes than are needed. Instead control the allocation size based on
        // our knowledge of the file size.
        let mut zone_file = File::open(zonefile_path)
            .map_err(Error::from)
            .context(&format!(
                "loading zone file from path '{}'",
                zonefile_path.display(),
            ))?;
        let zone_file_len = zone_file.metadata()?.len();
        let mut buf = inplace::Zonefile::with_capacity(zone_file_len as usize).writer();
        std::io::copy(&mut zone_file, &mut buf)?;
        let mut reader = buf.into_inner();

        if let Some(origin) = &self.origin {
            reader.set_origin(origin.clone());
        }

        // Push records to an unsorted vec, then sort at the end, as this is faster than
        // sorting one record at a time.
        let mut records = vec![];

        for entry in reader {
            let entry = entry.map_err(|err| format!("Invalid zone file: {err}"))?;
            match entry {
                Entry::Record(record) => {
                    let record: StoredRecord = record.flatten_into();

                    // Strip existing RRSIGs, as the original ldns-signzone
                    // does. Also strip NSEC(3)s as the original ldns-signzone
                    // should do instead of its current behaviour of (a)
                    // trying (imperfectly) to warn about hashed owner names
                    // for which a corresponding unhashed owner name is
                    // missing, and (b) hashing only if not already hashed.
                    //
                    // TODO: Create an issue for the original ldns-signzone or
                    // release a fixed version of ldns-signzone that strips
                    // NSEC(3)s.
                    //
                    // TODO: Support partial and re-signing.
                    if !matches!(
                        record.rtype(),
                        Rtype::RRSIG | Rtype::NSEC | Rtype::NSEC3 | Rtype::NSEC3PARAM
                    ) {
                        records.push(record);
                    }
                }
                Entry::Include { .. } => {
                    return Err(Error::from(
                        "Invalid zone file: $INCLUDE directive is not supported",
                    ));
                }
            }
        }

        // Use a multi-threaded parallel sorter to sort our unsorted vec into
        // a `SortedRecords` type.
        let records = SortedRecords::<_, _, MultiThreadedSorter>::from(records);

        Ok(records)
    }

    // TODO: Add tests.
    fn find_apex<'a>(
        records: &'a SortedRecords<StoredName, StoredRecordData, MultiThreadedSorter>,
        origin: Option<&StoredName>,
    ) -> Result<&'a Record<StoredName, StoredRecordData>, Error> {
        // If an expected origin was supplied, the found SOA must match it.
        if let Some(expected_origin) = origin {
            return records
                .iter()
                .find(|rr| rr.rtype() == Rtype::SOA && rr.owner() == expected_origin)
                .ok_or(format!("SOA RR not found for origin '{expected_origin}'.").into());
        }

        if records.is_empty() {
            return Err("Invalid zone file: No records found".into());
        }

        // SAFETY: We just verified that records is not empty.
        let mut iter = records.iter().peekable();
        let mut zone_name = iter.peek().unwrap().owner();
        while let Some(rr) = iter.next() {
            // Only match SOA RRs at the apex of a zone. If the current name
            // is a child of the last seen name skip it because as the records
            // are in sorted order children appear in the iteration order
            // after their parent.
            if rr.owner() != zone_name {
                if rr.owner().starts_with(zone_name) {
                    // Found a child node. Skip it.
                    continue;
                } else {
                    // This is the start of a new zone apex
                    zone_name = rr.owner();
                }
            }

            // Is this a candidate SOA record?
            if rr.rtype() == Rtype::SOA {
                if let Some(next_rr) = iter.peek() {
                    if next_rr.rtype() == Rtype::SOA {
                        // Oops, there shouldn't be more than one SOA RR at the
                        // apex.
                        return Err(format!(
                            "Invalid zone file: More than one SOA RR found at owner name '{}'.",
                            rr.owner()
                        )
                        .into());
                    }
                }
                return Ok(rr);
            }
        }

        if let Some(expected_origin) = origin {
            Err(format!(
                "Invalid zone file: Cannot find SOA record for expected origin '{expected_origin}'"
            ))?
        } else {
            Err("Invalid zone file: Cannot find SOA record")?
        }
    }

<<<<<<< HEAD
    fn mk_bumped_soa_rdata(
        env: &impl Env,
        old_soa_rr: &Record<StoredName, StoredRecordData>,
    ) -> Soa<StoredName> {
=======
    fn bump_soa_serial(
        env: &impl Env,
        records: &mut SortedRecords<
            StoredName,
            ZoneRecordData<Bytes, StoredName>,
            MultiThreadedSorter,
        >,
    ) -> Result<(), Error> {
>>>>>>> cd5ba261
        // SAFETY: Already checked before this point.
        let ZoneRecordData::Soa(old_soa) = old_soa_rr.data() else {
            unreachable!();
        };

        // Undocumented behaviour in ldns-signzone: it doesn't just set the
        // SOA serial to the current unix timestamp as is documented for '-u'
        // but rather only does that if the resulting value would be larger
        // than the current unix timestamp, otherwise it increments it. I
        // assume it does that to ensure that the SOA serial advances on zone
        // change per expectations defined in RFC 1034, though it is assuming
        // that the SOA serial can be interpreted as a unix timestamp which
        // may not be the intention of the zone owner.

        let now = Serial::from(env.seconds_since_epoch());
        let new_serial = if now > old_soa.serial() {
            now
        } else {
            old_soa.serial().add(1)
        };

        Soa::new(
            old_soa.mname().clone(),
            old_soa.rname().clone(),
            new_serial,
            old_soa.refresh(),
            old_soa.retry(),
            old_soa.expire(),
            old_soa.minimum(),
        )
    }

    fn load_private_key(key_path: &Path) -> Result<SecretKeyBytes, Error> {
        let private_data = std::fs::read_to_string(key_path)
            .map_err(Error::from)
            .context(&format!(
                "loading private key from file '{}'",
                key_path.display(),
            ))?;

        // Note: Compared to the original ldns-signzone there is a minor
        // regression here because at the time of writing the error returned
        // from parsing indicates broadly the type of parsing failure but does
        // note indicate the line number at which parsing failed.
        let secret_key = SecretKeyBytes::parse_from_bind(&private_data).map_err(|err| {
            format!(
                "Unable to parse BIND formatted private key file '{}': {}",
                key_path.display(),
                err
            )
        })?;

        Ok(secret_key)
    }

    fn load_public_key(key_path: &Path) -> Result<Record<Name<Bytes>, Dnskey<Bytes>>, Error> {
        let public_data = std::fs::read_to_string(key_path)
            .map_err(Error::from)
            .context(&format!(
                "loading public key from file '{}'",
                key_path.display(),
            ))?;

        // Note: Compared to the original ldns-signzone there is a minor
        // regression here because at the time of writing the error returned
        // from parsing indicates broadly the type of parsing failure but does
        // note indicate the line number at which parsing failed.
        let public_key_info = parse_from_bind(&public_data).map_err(|err| {
            format!(
                "Unable to parse BIND formatted public key file '{}': {}",
                key_path.display(),
                err
            )
        })?;

        Ok(public_key_info)
    }

    fn mk_public_key_path(key_path: &Path) -> PathBuf {
        if key_path.extension().and_then(|ext| ext.to_str()) == Some("key") {
            key_path.to_path_buf()
        } else {
            PathBuf::from(format!("{}.key", key_path.display()))
        }
    }

    fn mk_private_key_path(key_path: &Path) -> PathBuf {
        if key_path.extension().and_then(|ext| ext.to_str()) == Some("private") {
            key_path.to_path_buf()
        } else {
            PathBuf::from(format!("{}.private", key_path.display()))
        }
    }

    fn mk_signing_key(
        &self,
        owner: Name<Bytes>,
        private_key: &SecretKeyBytes,
        public_key: Dnskey<Bytes>,
    ) -> Result<SigningKey<Bytes, KeyPair>, FromBytesError> {
        let key_pair = KeyPair::from_bytes(private_key, &public_key)?;
        let signing_key = SigningKey::new(owner, public_key.flags(), key_pair);
        Ok(signing_key)
    }

    fn write_extreme_iterations_warning(env: &impl Env) {
        Self::write_iterations_warning(
            env,
            "NSEC3 iterations larger than 500 may cause validating resolvers to return SERVFAIL!",
        );
    }

    fn write_large_iterations_warning(env: &impl Env) {
        Self::write_iterations_warning(env, "NSEC3 iterations larger than 100 may cause validating resolvers to return insecure responses!");
    }

    fn write_non_zero_iterations_warning(env: &impl Env) {
        Self::write_iterations_warning(env, "NSEC3 iterations larger than 0 increases performance cost while providing only moderate protection!");
    }

    fn write_iterations_warning(env: &impl Env, text: &str) {
        Error::write_warning(&mut env.stderr(), text);
        writeln!(
            env.stderr(),
            "See: https://www.rfc-editor.org/rfc/rfc9276.html"
        );
    }

    /// Create the ZONEMD digest for the SIMPLE scheme.
    /// The records need to be in DNSSEC canonical ordering,
    /// with same owner RRs sorted numerically by RTYPE.
    ///
    /// [RFC 8976] Section 3.3.1. The SIMPLE Scheme
    /// ```text
    /// 3.3.1.  The SIMPLE Scheme
    ///
    ///    For the SIMPLE scheme, the digest is calculated over the zone as a
    ///    whole.  This means that a change to a single RR in the zone requires
    ///    iterating over all RRs in the zone to recalculate the digest.  SIMPLE
    ///    is a good choice for zones that are small and/or stable, but it is
    ///    probably not good for zones that are large and/or dynamic.
    ///
    ///    Calculation of a zone digest requires RRs to be processed in a
    ///    consistent format and ordering.  This specification uses DNSSEC's
    ///    canonical on-the-wire RR format (without name compression) and
    ///    ordering as specified in Sections 6.1, 6.2, and 6.3 of [RFC4034] with
    ///    the additional provision that RRsets having the same owner name MUST
    ///    be numerically ordered, in ascending order, by their numeric RR TYPE.
    ///
    /// 3.3.1.1.  SIMPLE Scheme Inclusion/Exclusion Rules
    ///
    ///    When iterating over records in the zone, the following inclusion/
    ///    exclusion rules apply:
    ///
    ///    *  All records in the zone, including glue records, MUST be included
    ///       unless excluded by a subsequent rule.
    ///
    ///    *  Occluded data ([RFC5936], Section 3.5) MUST be included.
    ///
    ///    *  If there are duplicate RRs with equal owner, class, type, and
    ///       RDATA, only one instance is included ([RFC4034], Section 6.3) and
    ///       the duplicates MUST be omitted.
    ///
    ///    *  The placeholder apex ZONEMD RR(s) MUST NOT be included.
    ///
    ///    *  If the zone is signed, DNSSEC RRs MUST be included, except:
    ///
    ///    *  The RRSIG covering the apex ZONEMD RRset MUST NOT be included
    ///       because the RRSIG will be updated after all digests have been
    ///       calculated.
    ///
    /// 3.3.1.2.  SIMPLE Scheme Digest Calculation
    ///
    ///    A zone digest using the SIMPLE scheme is calculated by concatenating
    ///    all RRs in the zone, in the format and order described in
    ///    Section 3.3.1 subject to the inclusion/exclusion rules described in
    ///    Section 3.3.1.1, and then applying the chosen hash algorithm:
    ///
    ///    digest = hash( RR(1) | RR(2) | RR(3) | ... )
    ///
    ///    where "|" denotes concatenation.
    /// ```
    ///
    /// [RFC 8976]: https://www.rfc-editor.org/rfc/rfc8976.html
    /// [RFC 4034]: https://www.rfc-editor.org/rfc/rfc4034.html
    fn create_zonemd_digest_simple(
        apex: &StoredName,
        records: &SortedRecords<StoredName, StoredRecordData, MultiThreadedSorter>,
        algorithm: ZonemdAlgorithm,
    ) -> Result<digest::Digest, Error> {
        // TODO: optimize by using multiple digest'ers at once, instead of
        // looping over the whole zone per digest algorithm.
        let mut buf: Vec<u8> = Vec::new();

        let mut ctx = match algorithm {
            ZonemdAlgorithm::SHA384 => digest::Context::new(&digest::SHA384),
            ZonemdAlgorithm::SHA512 => digest::Context::new(&digest::SHA512),
            _ => {
                // This should be caught by the argument parsing, but in case...
                return Err("unsupported zonemd hash algorithm".into());
            }
        };

        for owner_rr in records.owner_rrs() {
            if !owner_rr.is_in_zone(apex) {
                continue;
            }

            // From RFC 8976:
            // ```text
            //  *  All records in the zone, including glue records, MUST be included
            //     unless excluded by a subsequent rule.
            //  *  Occluded data ([RFC5936], Section 3.5) MUST be included.
            //  *  If there are duplicate RRs with equal owner, class, type, and
            //     RDATA, only one instance is included ([RFC4034], Section 6.3) and
            //     the duplicates MUST be omitted.
            //  *  The placeholder apex ZONEMD RR(s) MUST NOT be included.
            //  *  If the zone is signed, DNSSEC RRs MUST be included, except:
            //  *  The RRSIG covering the apex ZONEMD RRset MUST NOT be included
            //     because the RRSIG will be updated after all digests have been
            //     calculated.
            // ```
            // The first three rules are currently implemented by the SortedRecords type.
            for record in owner_rr.records() {
                buf.clear();
                if record.rtype() == Rtype::ZONEMD && record.owner() == apex {
                    // Skip placeholder ZONEMD at apex
                    continue;
                } else if record.rtype() == Rtype::RRSIG && record.owner() == apex {
                    // Skip RRSIG for ZONEMD at apex
                    if let ZoneRecordData::Rrsig(rrsig) = record.data() {
                        if rrsig.type_covered() == Rtype::ZONEMD {
                            continue;
                        }
                    };
                }

                with_infallible(|| record.compose_canonical(&mut buf));
                ctx.update(&buf);
            }
        }

        Ok(ctx.finish())
    }

    fn replace_apex_zonemd_with_placeholder(
        records: &mut SortedRecords<
            StoredName,
            ZoneRecordData<Bytes, StoredName>,
            MultiThreadedSorter,
        >,
        apex: &StoredName,
        zone_class: Class,
        soa_serial: Serial,
        ttl: Ttl,
    ) {
        // Remove existing ZONEMD RRs at apex for any class (it's class independent).
        let _ = records.remove_all_by_name_class_rtype(apex, None, Some(Rtype::ZONEMD));

        // Insert a single placeholder ZONEMD at apex for creating the
        // correct NSEC(3) bitmap (the ZONEMD RR will be replaced later).
        let placeholder_zonemd = ZoneRecordData::Zonemd(Zonemd::new(
            soa_serial,
            ZonemdScheme::from_int(0),
            ZonemdAlgorithm::from_int(0),
            Bytes::default(),
        ));
        let _ = records.insert(Record::new(
            apex.clone(),
            zone_class,
            ttl,
            placeholder_zonemd,
        ));
    }

    fn create_zonemd_digest_and_records(
        records: &SortedRecords<StoredName, ZoneRecordData<Bytes, StoredName>, MultiThreadedSorter>,
        apex: &StoredName,
        zone_class: Class,
        zonemd: &HashSet<ZonemdTuple>,
        soa_serial: Serial,
        ttl: Ttl,
    ) -> Result<Vec<Record<StoredName, StoredRecordData>>, Error> {
        let mut zonemd_rrs = Vec::new();

        for z in zonemd {
            // For now, only the SIMPLE scheme for ZONEMD is defined
            if z.0 != ZonemdScheme::SIMPLE {
                return Err("unsupported zonemd scheme (only SIMPLE is supported)".into());
            }
            let digest = Self::create_zonemd_digest_simple(apex, records, z.1)?;

            // Create actual ZONEMD RR
            let tmp_zrr = ZoneRecordData::Zonemd(Zonemd::new(
                soa_serial,
                z.0,
                z.1,
                Bytes::copy_from_slice(digest.as_ref()),
            ));
            zonemd_rrs.push(Record::new(apex.clone(), zone_class, ttl, tmp_zrr));
        }

        Ok(zonemd_rrs)
    }

    fn update_zonemd_rrsig(
        apex: &StoredName,
        records: &mut SortedRecords<StoredName, StoredRecordData, MultiThreadedSorter>,
        keys: &[&SigningKey<Bytes, KeyPair>],
        zonemd_rrs: &[Record<StoredName, StoredRecordData>],
        inception: Timestamp,
        expiration: Timestamp,
    ) -> Result<(), SigningError> {
        if !zonemd_rrs.is_empty() {
            let zonemd_rrset =
                Rrset::new(zonemd_rrs).expect("zonemd_rrs is not empty so new should not fail");
            let mut new_rrsig_recs = zonemd_rrset.sign(apex, keys, inception, expiration)?;
            records.update_data(|rr| {
                matches!(rr.data(), ZoneRecordData::Rrsig(rrsig) if rr.owner() == apex && rrsig.type_covered() == Rtype::ZONEMD)
            }, new_rrsig_recs.pop().unwrap().into_data().into());
        }

        Ok(())
    }
}

fn next_owner_hash_to_name(next_owner_hash_hex: &str, apex: &StoredName) -> Result<StoredName, ()> {
    let mut builder = NameBuilder::new_bytes();
    builder
        .append_chars(next_owner_hash_hex.chars())
        .map_err(|_| ())?;
    let next_owner_name = builder.append_origin(apex).map_err(|_| ())?;
    Ok(next_owner_name)
}

//------------ SigningMode ---------------------------------------------------

#[derive(Copy, Clone, Debug, Default, PartialEq, Eq)]
enum SigningMode {
    /// Both hash (NSEC/NSEC3) and sign zone records.
    #[default]
    HashAndSign,

    /// Only hash (NSEC/NSEC3) zone records, don't sign them.
    HashOnly,
    // /// Only sign zone records, assume they are already hashed.
    // SignOnly,
    /// Neither hash or sign zone records (e.g. when just using ZONEMD).
    None,
}

//------------ ZonemdTuple ---------------------------------------------------

#[derive(Copy, Clone, Debug, PartialEq, Eq, Hash)]
struct ZonemdTuple(ZonemdScheme, ZonemdAlgorithm);

//------------ FileOrStdout --------------------------------------------------

enum FileOrStdout<T: io::Write, U: fmt::Write> {
    File(T),
    Stdout(Stream<U>),
}

impl<T: io::Write, U: fmt::Write> fmt::Write for FileOrStdout<T, U> {
    fn write_str(&mut self, s: &str) -> std::fmt::Result {
        match self {
            FileOrStdout::File(f) => f.write_all(s.as_bytes()).map_err(|_| fmt::Error),
            FileOrStdout::Stdout(o) => {
                o.write_str(s);
                Ok(())
            }
        }
    }

    fn write_fmt(&mut self, args: fmt::Arguments<'_>) -> fmt::Result {
        match self {
            FileOrStdout::File(f) => f.write_fmt(args).map_err(|_| fmt::Error),
            FileOrStdout::Stdout(o) => {
                o.write_fmt(args);
                Ok(())
            }
        }
    }
}

//------------ Commented -----------------------------------------------------

/// Support for RTYPE specific zonefile comment generation.
///
/// Intended to be used to enable behaviour to be matched to that of the LDNS
/// `ldns_rr2buffer_str_fmt()` function.
trait Commented<T> {
    fn comment<W: fmt::Write>(
        &self,
        writer: &mut W,
        record: &Record<StoredName, ZoneRecordData<Bytes, StoredName>>,
        metadata: T,
    ) -> Result<(), fmt::Error>;
}

impl Commented<()> for Dnskey<Bytes> {
    fn comment<W: fmt::Write>(
        &self,
        writer: &mut W,
        _record: &Record<StoredName, ZoneRecordData<Bytes, StoredName>>,
        _metadata: (),
    ) -> Result<(), fmt::Error> {
        writer.write_fmt(format_args!(" ;{{id = {}", self.key_tag()))?;
        if self.is_secure_entry_point() {
            writer.write_str(" (ksk)")?;
        } else if self.is_zone_key() {
            writer.write_str(" (zsk)")?;
        }
        // What do we do if key_size fails. Currently we have to return a
        // fmt::Error. Just return default and hope that we only get keys
        // with algorithms that are supported.
        let key_size = self.key_size().map_err(|_| fmt::Error)?;
        writer.write_fmt(format_args!(", size = {key_size}b}}"))
    }
}

#[derive(Copy, Clone)]
struct Nsec3CommentState<'a> {
    hashes: Option<&'a Nsec3HashMap>,
    apex: &'a StoredName,
}

impl<'b, O: AsRef<[u8]>> Commented<Nsec3CommentState<'b>> for Nsec3<O> {
    fn comment<'a, W: fmt::Write>(
        &self,
        writer: &mut W,
        record: &'a Record<StoredName, ZoneRecordData<Bytes, StoredName>>,
        state: Nsec3CommentState<'b>,
    ) -> Result<(), fmt::Error> {
        // For an existing NSEC3 chain that we didn't generate ourselves but
        // left intact, still output flags info, but not the from/to owner as
        // we didn't generate the hash mappings.
        writer.write_str("  ;{ flags: ")?;

        if self.opt_out() {
            writer.write_str("optout")?;
        } else {
            writer.write_str("-")?;
        }

        if let Some(hashes) = state.hashes {
            let next_owner_hash_hex = format!("{}", self.next_owner());
            let next_owner_name = next_owner_hash_to_name(&next_owner_hash_hex, state.apex);

            let from = hashes
                .get(record.owner())
                .map(|v| v.unhashed_owner_name.fmt_with_dot());

            let to = next_owner_name
                .ok()
                .and_then(|n| hashes.get(&n).map(|v| v.unhashed_owner_name.fmt_with_dot()));

            match (from, to) {
                (None, _) => writer.write_str(", from: <internal error>, to: <internal error>"),
                (Some(from), None) => writer.write_fmt(format_args!(
                    ", from: {from}, to: <unknown hash: {next_owner_hash_hex}>"
                )),
                (Some(from), Some(to)) => {
                    writer.write_fmt(format_args!(", from: {from}, to: {to}"))
                }
            }?;
        }

        writer.write_char('}')
    }
}

//------------ AnyOwnerRrsIter -----------------------------------------------

type OwnerRrsIterByValue<'a> =
    std::slice::Iter<'a, OwnerRrs<'a, StoredName, ZoneRecordData<Bytes, StoredName>>>;
type OwnerRrsIterByRef<'a> = RecordsIter<'a, StoredName, ZoneRecordData<Bytes, StoredName>>;

/// An iterator over a collection of [`OwnerRrs`], whether by reference or not.
enum AnyOwnerRrsIter<'a> {
    VecIter(OwnerRrsIterByValue<'a>),
    OwnerRrsIter(OwnerRrsIterByRef<'a>),
}

impl<'a> Iterator for AnyOwnerRrsIter<'a>
where
    OwnerRrs<'a, StoredName, ZoneRecordData<Bytes, StoredName>>: Clone,
{
    type Item = OwnerRrs<'a, StoredName, ZoneRecordData<Bytes, StoredName>>;

    fn next(&mut self) -> Option<Self::Item> {
        match self {
            AnyOwnerRrsIter::VecIter(it) => it.next().cloned(),
            AnyOwnerRrsIter::OwnerRrsIter(it) => it.next(),
        }
    }
}

//--- From<std::slice::Iter<'a, OwnerRrs<'a, N, D>>>

impl<'a> From<std::slice::Iter<'a, OwnerRrs<'a, StoredName, ZoneRecordData<Bytes, StoredName>>>>
    for AnyOwnerRrsIter<'a>
{
    fn from(
        iter: std::slice::Iter<'a, OwnerRrs<'a, StoredName, ZoneRecordData<Bytes, StoredName>>>,
    ) -> Self {
        Self::VecIter(iter)
    }
}

//--- From<RecordsIter<'a, N, D>>

impl<'a> From<RecordsIter<'a, StoredName, ZoneRecordData<Bytes, StoredName>>>
    for AnyOwnerRrsIter<'a>
{
    fn from(iter: RecordsIter<'a, StoredName, ZoneRecordData<Bytes, StoredName>>) -> Self {
        Self::OwnerRrsIter(iter)
    }
}

//------------ MultiThreadedSorter -------------------------------------------

/// A parallelized sort implementation for use with [`SortedRecords`].
///
/// TODO: Should we add a `-j` (jobs) command line argument to override the
/// default Rayon behaviour of using as many threads as their are CPU cores?
struct MultiThreadedSorter;

impl domain::dnssec::sign::records::Sorter for MultiThreadedSorter {
    fn sort_by<N, D, F>(records: &mut Vec<Record<N, D>>, compare: F)
    where
        F: Fn(&Record<N, D>, &Record<N, D>) -> Ordering + Sync,
        Record<N, D>: CanonicalOrd + Send,
    {
        records.par_sort_by(compare);
    }
}

//------------ YyyyMmDdHhMMSsRrsig -------------------------------------------

/// A RFC 4034 section 3.2 YYYYMMDDHHmmSS presentable RRSIG wrapper.
///
/// This wrapper type provides an alternate implementation of [`ZonefileFmt`]
/// to the default implemented in `domain` such that RRSIG inception and
/// expiration timestamps are rendered in RFC 4034 3.2 YYYYMMDDHHmmSS format
/// instead of seconds since 1 January 1970 00:00:00 UTC format.
struct YyyyMmDdHhMMSsRrsig<'a, O, N>(&'a Rrsig<O, N>);

impl<O: AsRef<[u8]>, N: ToName> ZonefileFmt for YyyyMmDdHhMMSsRrsig<'_, O, N> {
    fn fmt(&self, p: &mut impl Formatter) -> zonefile_fmt::Result {
        #[allow(non_snake_case)]
        fn to_YYYYMMDDHHmmSS(ts: &Timestamp) -> impl Display {
            jiff::Timestamp::from_second(ts.into_int().into())
                .unwrap()
                .strftime("%Y%m%d%H%M%S")
        }

        // This block of code was copied from the `domain` crate impl of
        // `Zonefilefmt` for domain::rdata::Rrsig. Ideally we wouldn't have to
        // copy it like this but at the time of writing `domain` doesn't
        // provide a way to override the rendering of RRSIG timestamps alone
        // nor provide alternate renderings itself. For more information see
        // https://github.com/NLnetLabs/domain/issues/467.
        p.block(|p| {
            let expiration = to_YYYYMMDDHHmmSS(&self.0.expiration());
            let inception = to_YYYYMMDDHHmmSS(&self.0.inception());
            p.write_show(self.0.type_covered())?;
            p.write_show(self.0.algorithm())?;
            p.write_token(self.0.labels())?;
            p.write_comment("labels")?;
            p.write_show(self.0.original_ttl())?;
            p.write_comment("original ttl")?;
            p.write_token(expiration)?;
            p.write_comment("expiration")?;
            p.write_token(inception)?;
            p.write_comment("inception")?;
            p.write_token(self.0.key_tag())?;
            p.write_comment("key tag")?;
            p.write_token(self.0.signer_name().fmt_with_dot())?;
            p.write_comment("signer name")?;
            p.write_token(base64::encode_display(&self.0.signature()))
        })
    }
}

impl<O, N> RecordData for YyyyMmDdHhMMSsRrsig<'_, O, N> {
    fn rtype(&self) -> Rtype {
        Rtype::RRSIG
    }
}

//-------------- Nsec3HashMap ------------------------------------------------

#[derive(Debug)]
struct Nsec3HashInfo {
    unhashed_owner_name: StoredName,
    is_empty_non_terminal: bool,
}

impl Nsec3HashInfo {
    fn new(unhashed_owner_name: StoredName, is_empty_non_terminal: bool) -> Self {
        Self {
            unhashed_owner_name,
            is_empty_non_terminal,
        }
    }

    fn name(&self) -> &StoredName {
        &self.unhashed_owner_name
    }
}

struct Nsec3HashMap {
    /// A record of hashed owner names to unhashed owner names.
    ///
    /// We also record if the unhashed owner name was an empty non-terminal or
    /// not.
    hashes_by_unhashed_owner: HashMap<StoredName, Nsec3HashInfo>,
}

impl Nsec3HashMap {
    fn new() -> Self {
        Self {
            hashes_by_unhashed_owner: HashMap::new(),
        }
    }

    fn get_if_ent(&self, k: &StoredName) -> Option<&StoredName> {
        self.hashes_by_unhashed_owner
            .get(k)
            .filter(|v| v.is_empty_non_terminal)
            .map(|v| &v.unhashed_owner_name)
    }
}

impl std::ops::Deref for Nsec3HashMap {
    type Target = HashMap<StoredName, Nsec3HashInfo>;

    fn deref(&self) -> &Self::Target {
        &self.hashes_by_unhashed_owner
    }
}

//------------ TestableTimestamp ---------------------------------------------

struct TestableTimestamp;

impl TestableTimestamp {
    fn now() -> Timestamp {
        if cfg!(test) {
            // Don't use Timestamp::now() because that will use the actual
            // SystemTime::now() even in tests which, if there are any
            // unexpected delays as can happen in a CI environment, can cause
            // two nearby calls to Timestamp::now() to return a different
            // number of seconds since the epoch which will thus fail to
            // compare as equal in a test. Ironically the underlying Timestamp
            // implementation supports mocking of time, but the test flag is
            // not set by Cargo for dependencies, only for our own code, so we
            // have to manually construct a predictable Timestamp ourselves.
            Timestamp::from(0)
        } else {
            Timestamp::now()
        }
    }
}

//------------ Tests ---------------------------------------------------------

// TODO: Maybe resolve the Timestamp issue differently? When running the tests
// and the base struct get's constructed at say time "12:30:29" and the command
// parsing for an assertion get's executed at "12:30:30", then the timestamps
// don't match and the tests fails. This creates a flaky test without actual
// errors in the code. Right now it is solved by recreating the expiration and
// inception fields during the assertion. However, this means we need to
// remember adding that for every assertion.

#[cfg(test)]
mod test {
    use std::fs::File;
    use std::io::Write;
    use std::ops::Add;
    use std::path::PathBuf;
    use std::str::FromStr;

    use domain::base::iana::{Nsec3HashAlgorithm, ZonemdAlgorithm, ZonemdScheme};
    use domain::base::Name;
    use domain::rdata::dnssec::Timestamp;
    use domain::rdata::nsec3::Nsec3Salt;
    use pretty_assertions::assert_eq;
    use tempfile::TempDir;

    use crate::commands::signzone::{TestableTimestamp, ZonemdTuple, FOUR_WEEKS};
    use crate::commands::Command;
    use crate::env::fake::FakeCmd;

    use super::SignZone;
    use crate::env::Env;

    #[track_caller]
    fn parse(args: FakeCmd) -> SignZone {
        let res = args.parse().unwrap();
        let Command::SignZone(x) = res.command else {
            panic!("Not a SignZone!");
        };
        x
    }

    #[test]
    fn dnst_parse_failures() {
        let cmd = FakeCmd::new(["dnst", "signzone"]);

        cmd.parse().unwrap_err();
        // Missing keys
        cmd.args(["example.org.zone"]).parse().unwrap_err();
        // Missing ZONEMD arguments
        cmd.args(["-Z", "example.org.zone"]).parse().unwrap_err();

        // Invalid ZONEMD arguments
        cmd.args(["-z", "3", "example.org.zone", "anykey"])
            .parse()
            .unwrap_err();
        cmd.args(["-z", "0:0", "example.org.zone", "anykey"])
            .parse()
            .unwrap_err();

        // Invalid NSEC3 arguments
        cmd.args(["-na", "MD5", "example.org.zone", "anykey"])
            .parse()
            .unwrap_err();
        cmd.args(["-ns", "NOBASE64", "example.org.zone", "anykey"])
            .parse()
            .unwrap_err();
        // Conflicting NSEC3 optout options
        cmd.args(["-nPp", "example.org.zone", "anykey"])
            .parse()
            .unwrap_err();
    }

    #[test]
    fn dnst_parse_successes() {
        let cmd = FakeCmd::new(["dnst", "signzone"]);

        let expiration = TestableTimestamp::now().into_int().add(FOUR_WEEKS).into();
        let inception = TestableTimestamp::now();

        let base = SignZone {
            extra_comments: false,
            do_not_add_keys_to_zone: false,
            expiration,
            out_file: None,
            inception,
            origin: None,
            set_soa_serial_to_epoch_time: false,
            zonemd: Vec::new(),
            allow_zonemd_without_signing: false,
            sign_dnskeys_with_all_keys: false,
            use_nsec3: false,
            sign_with_every_unique_algorithm: false,
            algorithm: Nsec3HashAlgorithm::SHA1,
            iterations: 0,
            salt: Nsec3Salt::empty(),
            nsec3_opt_out_flags_only: false,
            nsec3_opt_out: false,
            hash_only: false,
            use_yyyymmddhhmmss_rrsig_format: false,
            preceed_zone_with_hash_list: false,
            order_rrsigs_after_the_rtype_they_cover: false,
            order_nsec3_rrs_by_unhashed_owner_name: false,
            zonefile_path: PathBuf::from("example.org.zone"),
            key_paths: Vec::from([PathBuf::from("anykey")]),
            invoked_as_ldns: false,
        };

        // Check the defaults
        assert_eq!(parse(cmd.args(["example.org.zone", "anykey"])), base);

        // The switches (TODO: missing -A and -U)
        assert_eq!(
            parse(cmd.args(["-bdunp", "example.org.zone", "anykey"])),
            SignZone {
                extra_comments: true,
                do_not_add_keys_to_zone: true,
                set_soa_serial_to_epoch_time: true,
                use_nsec3: true,
                nsec3_opt_out_flags_only: true,
                order_rrsigs_after_the_rtype_they_cover: true,
                order_nsec3_rrs_by_unhashed_owner_name: true,
                expiration,
                inception,
                ..base.clone()
            }
        );
        assert_eq!(
            parse(cmd.args(["-H", "example.org.zone"])),
            SignZone {
                hash_only: true,
                key_paths: Vec::new(),
                expiration,
                inception,
                ..base.clone()
            }
        );

        // ZONEMD arguments
        assert_eq!(
            parse(cmd.args(["-z", "SIMPLE:SHA512", "example.org.zone", "anykey"])),
            SignZone {
                zonemd: Vec::from([ZonemdTuple(ZonemdScheme::SIMPLE, ZonemdAlgorithm::SHA512)]),
                expiration,
                inception,
                ..base.clone()
            }
        );
        assert_eq!(
            parse(cmd.args(["-z", "simple:sha512", "example.org.zone", "anykey"])),
            SignZone {
                zonemd: Vec::from([ZonemdTuple(ZonemdScheme::SIMPLE, ZonemdAlgorithm::SHA512)]),
                expiration,
                inception,
                ..base.clone()
            }
        );
        assert_eq!(
            parse(cmd.args(["-z", "sha512", "example.org.zone", "anykey"])),
            SignZone {
                zonemd: Vec::from([ZonemdTuple(ZonemdScheme::SIMPLE, ZonemdAlgorithm::SHA512)]),
                expiration,
                inception,
                ..base.clone()
            }
        );

        // NSEC3 arguments
        assert_eq!(
            parse(cmd.args([
                "-n",
                "-s",
                "BABABA",
                "-t",
                "15",
                "example.org.zone",
                "anykey"
            ])),
            SignZone {
                use_nsec3: true,
                salt: Nsec3Salt::from_str("BABABA").unwrap(),
                iterations: 15,
                expiration,
                inception,
                ..base.clone()
            }
        );

        // Timestamps
        assert_eq!(
            parse(cmd.args([
                "-i",
                "20240101020202",
                "-e",
                "20240101050505",
                "example.org.zone",
                "anykey"
            ])),
            SignZone {
                expiration: Timestamp::from_str("20240101050505").unwrap(),
                inception: Timestamp::from_str("20240101020202").unwrap(),
                ..base.clone()
            }
        );

        // Output file
        assert_eq!(
            parse(cmd.args(["-f-", "example.org.zone", "anykey"])),
            SignZone {
                out_file: Some(PathBuf::from("-")),
                expiration,
                inception,
                ..base.clone()
            }
        );
        assert_eq!(
            parse(cmd.args(["-f", "output", "example.org.zone", "anykey"])),
            SignZone {
                out_file: Some(PathBuf::from("output")),
                expiration,
                inception,
                ..base.clone()
            }
        );

        // Origin
        assert_eq!(
            parse(cmd.args(["-o", "origin.test", "example.org.zone", "anykey"])),
            SignZone {
                origin: Some(Name::from_str("origin.test.").unwrap()),
                expiration,
                inception,
                ..base.clone()
            }
        );
    }

    #[test]
    fn ldns_parse_failures() {
        let cmd = FakeCmd::new(["ldns-signzone"]);

        cmd.parse().unwrap_err();
        // Missing keys
        cmd.args(["example.org.zone"]).parse().unwrap_err();

        // Invalid ZONEMD arguments
        cmd.args(["-z", "3", "example.org.zone", "anykey"])
            .parse()
            .unwrap_err();
        cmd.args(["-z", "0:0", "example.org.zone", "anykey"])
            .parse()
            .unwrap_err();

        // Invalid NSEC3 arguments
        cmd.args(["-na", "MD5", "example.org.zone", "anykey"])
            .parse()
            .unwrap_err();
        cmd.args(["-ns", "NOBASE64", "example.org.zone", "anykey"])
            .parse()
            .unwrap_err();
    }

    #[test]
    fn ldns_parse_successes() {
        let cmd = FakeCmd::new(["ldns-signzone"]);

        let expiration = TestableTimestamp::now().into_int().add(FOUR_WEEKS).into();
        let inception = TestableTimestamp::now();

        let base = SignZone {
            extra_comments: false,
            do_not_add_keys_to_zone: false,
            expiration,
            out_file: None,
            inception,
            origin: None,
            set_soa_serial_to_epoch_time: false,
            zonemd: Vec::new(),
            allow_zonemd_without_signing: false,
            sign_dnskeys_with_all_keys: false,
            sign_with_every_unique_algorithm: false,
            use_nsec3: false,
            algorithm: Nsec3HashAlgorithm::SHA1,
            iterations: 1,
            salt: Nsec3Salt::empty(),
            nsec3_opt_out_flags_only: false,
            nsec3_opt_out: false,
            hash_only: false,
            use_yyyymmddhhmmss_rrsig_format: true,
            preceed_zone_with_hash_list: false,
            order_rrsigs_after_the_rtype_they_cover: false,
            order_nsec3_rrs_by_unhashed_owner_name: false,
            zonefile_path: PathBuf::from("example.org.zone"),
            key_paths: Vec::from([PathBuf::from("anykey")]),
            invoked_as_ldns: true,
        };

        // Check the defaults
        assert_eq!(parse(cmd.args(["example.org.zone", "anykey"])), base);

        // The switches (TODO: missing -A and -U)
        assert_eq!(
            parse(cmd.args(["-bdunp", "example.org.zone", "anykey"])),
            SignZone {
                extra_comments: true,
                do_not_add_keys_to_zone: true,
                set_soa_serial_to_epoch_time: true,
                use_nsec3: true,
                nsec3_opt_out_flags_only: true,
                order_rrsigs_after_the_rtype_they_cover: true,
                order_nsec3_rrs_by_unhashed_owner_name: true,
                expiration,
                inception,
                ..base.clone()
            }
        );

        // ZONEMD arguments
        assert_eq!(
            parse(cmd.args(["-Z", "example.org.zone", "anykey"])),
            SignZone {
                allow_zonemd_without_signing: true,
                expiration,
                inception,
                ..base.clone()
            }
        );
        assert_eq!(
            parse(cmd.args(["-z", "SIMPLE:SHA512", "example.org.zone", "anykey"])),
            SignZone {
                zonemd: Vec::from([ZonemdTuple(ZonemdScheme::SIMPLE, ZonemdAlgorithm::SHA512)]),
                expiration,
                inception,
                ..base.clone()
            }
        );
        assert_eq!(
            parse(cmd.args(["-z", "simple:sha512", "example.org.zone", "anykey"])),
            SignZone {
                zonemd: Vec::from([ZonemdTuple(ZonemdScheme::SIMPLE, ZonemdAlgorithm::SHA512)]),
                expiration,
                inception,
                ..base.clone()
            }
        );
        assert_eq!(
            parse(cmd.args(["-z", "sha512", "example.org.zone", "anykey"])),
            SignZone {
                zonemd: Vec::from([ZonemdTuple(ZonemdScheme::SIMPLE, ZonemdAlgorithm::SHA512)]),
                expiration,
                inception,
                ..base.clone()
            }
        );
        assert_eq!(
            parse(cmd.args(["-z", "1", "example.org.zone", "anykey"])),
            SignZone {
                zonemd: Vec::from([ZonemdTuple(ZonemdScheme::SIMPLE, ZonemdAlgorithm::SHA384)]),
                expiration,
                inception,
                ..base.clone()
            }
        );

        // NSEC3 arguments
        assert_eq!(
            parse(cmd.args([
                "-n",
                "-s",
                "BABABA",
                "-t",
                "15",
                "example.org.zone",
                "anykey"
            ])),
            SignZone {
                use_nsec3: true,
                salt: Nsec3Salt::from_str("BABABA").unwrap(),
                iterations: 15,
                expiration,
                inception,
                ..base.clone()
            }
        );

        // Timestamps
        assert_eq!(
            parse(cmd.args([
                "example.org.zone",
                "-i",
                "20240101020202",
                "-e",
                "20240101050505",
                "anykey"
            ])),
            SignZone {
                expiration: Timestamp::from_str("20240101050505").unwrap(),
                inception: Timestamp::from_str("20240101020202").unwrap(),
                ..base.clone()
            }
        );

        // Output file
        assert_eq!(
            parse(cmd.args(["-f-", "example.org.zone", "anykey"])),
            SignZone {
                out_file: Some(PathBuf::from("-")),
                expiration,
                inception,
                ..base.clone()
            }
        );
        assert_eq!(
            parse(cmd.args(["-f", "output", "example.org.zone", "anykey"])),
            SignZone {
                out_file: Some(PathBuf::from("output")),
                expiration,
                inception,
                ..base.clone()
            }
        );

        // Origin
        assert_eq!(
            parse(cmd.args(["-o", "origin.test", "example.org.zone", "anykey"])),
            SignZone {
                origin: Some(Name::from_str("origin.test.").unwrap()),
                expiration,
                inception,
                ..base.clone()
            }
        );

        // Version
        assert!(matches!(
            cmd.args(["-v"]).parse().unwrap().command,
            Command::Report(_)
        ));
    }

    #[test]
    fn do_not_add_keys_to_zone() {
        let zone_file_path = mk_test_data_abs_path_string("test-data/example.rfc8976-simple");
        let ksk_path = mk_test_data_abs_path_string("test-data/Kexample.+008+31967");
        let zsk_path = mk_test_data_abs_path_string("test-data/Kexample.+008+38353");

        let res1 = FakeCmd::new([
            "dnst",
            "signzone",
            "-oexample",
            "-d",
            "-f",
            "-",
            &zone_file_path,
            &ksk_path,
            &zsk_path,
        ])
        .run();

        assert_eq!(res1.stderr, "");
        assert_eq!(
            res1.stdout,
            "example.\t86400\tIN\tSOA\tns1.example. admin.example. 2018031900 1800 900 604800 86400\n\
            example.\t86400\tIN\tNS\tns1.example.\n\
            example.\t86400\tIN\tNS\tns2.example.\n\
            example.\t86400\tIN\tRRSIG\tNS 8 1 86400 2419200 0 38353 example. Nf1AJOIse+BKTnng70iYOSazSo/PLZA3SAld/oOGqxE4g5ZTmfVa5ikHP8C+jBNaOW/nXNQJVc446pr1cI5kWVbKLbuPWKv33IygLVsOCKz8m8HIgihKxIcd0Wbzvsbgy4963wAo7ypde5mZ8+XDrLDNpcW8HKQMccZX1w63HF8=\n\
            example.\t86400\tIN\tRRSIG\tSOA 8 1 86400 2419200 0 38353 example. GxHcCYArh7wmh/dpx95MVtAkc1soNSzw9OBmkvkG8gQiUwZSt5YJq8ImjRlzMQ+UQ/JfR6VGqpHdq/ScVgqOsXOYicn2430h4h1SebtWwwXnvkzWHCwSxVVInufQIRgZHfhhpNyjBxrSBwh2Y+qxnH2JYcrELQ28t0If7fo+tDM=\n\
            example.\t86400\tIN\tRRSIG\tNSEC 8 1 86400 2419200 0 38353 example. ZooZy2FXylWuoy41yJt0XEFlllQNeuqnkb8of2HryRlDNbRwqARGzJxOUgCxJ6387w01lAiQJ3kMTHzz2U7FVwRh+mrtDUQ3SpIaH4iKNKyRUMAKJrrn2xhBtPg49bR/sHDfcIjRK67ktieYLKZqnPh636QaZFBjAk5ZXoG4g/8=\n\
            example.\t86400\tIN\tNSEC\tns1.example. NS SOA RRSIG NSEC DNSKEY\n\
            ns1.example.\t3600\tIN\tA\t203.0.113.63\n\
            ns1.example.\t3600\tIN\tRRSIG\tA 8 2 3600 2419200 0 38353 example. BXRmu3njAbizxTX49isTcab9HR495sOrTYzq5nU71aEbY89lz8rdMhxLA6NYX0zIYJPHdkI7yf8/aHf2VsAjz+p2NQ7qaODtm5oFpIm2O9JiBqTrqj5P4fK9qN+pJmKsJAXupphXhFKmsQkWJdYCoHq/wXjq1Hp7xICdd30XsUY=\n\
            ns1.example.\t86400\tIN\tRRSIG\tNSEC 8 2 86400 2419200 0 38353 example. G1ohioxllf2ZTVt4XrgKkCQ0JhxNZn4ABecihoHVVOpUNBlk4aWrdOtWTKt81dwbnXONhttL3sf6mWJJXJFe1yAxZAU3LA1wHlc+V50xjbO2vNW6oSQ9CjTBZW9/aih5aUtG4uTroa8din5eaUn1hL2DTOfG7bKKNfkH5wpU9vs=\n\
            ns1.example.\t86400\tIN\tNSEC\tns2.example. A RRSIG NSEC\n\
            ns2.example.\t3600\tIN\tAAAA\t2001:db8::63\n\
            ns2.example.\t3600\tIN\tRRSIG\tAAAA 8 2 3600 2419200 0 38353 example. X566NNfPtSpPXdOfJT0XaMPcTHSvBKThjaCvodojDW6OLKfZJyvZOjzYcvMMLDcHkRkNak6M534Zn++Hrym3n2hl3FS/A1hGLMZ2MxlQxVwya4Xg9zE3IEmlRGlVFjVFrEK1Me8sfwyg+eM7+8Wq3qOtxyK/xb4eL8lmgB/kfm4=\n\
            ns2.example.\t86400\tIN\tRRSIG\tNSEC 8 2 86400 2419200 0 38353 example. cM6oDa/FElsY5XuBa7LXwn35w7t2Dckya+9EVr3oxqKWrVCOemFXUCQkFv/DX2NA9IY1ijJkvDN+I2lg7XXhokFc78CpJeL/rr7EbxKQulKEy64u/Skd4ZuedLD6pQw21oIqFTnJ/nj1e3DXoWAEk2rGflexZ6E9NrxJrXYmTrA=\n\
            ns2.example.\t86400\tIN\tNSEC\texample. AAAA RRSIG NSEC\n"
        );
        assert_eq!(res1.exit_code, 0);
    }

    #[test]
    fn zonemd_digest_and_replacing_existing_at_apex() {
        let dir = run_setup();

        let res1 = FakeCmd::new([
            "dnst",
            "signzone",
            "-Z",
            "-z",
            "SIMPLE:SHA384",
            "-f",
            "-",
            "zonemd1_example.org.zone",
        ])
        .cwd(&dir)
        .run();

        assert_eq!(res1.exit_code, 0);
        assert_eq!(
            res1.stdout,
            "example.org.\t240\tIN\tSOA\texample.net. hostmaster.example.net. 1234567890 28800 7200 604800 240\n\
            example.org.\t240\tIN\tA\t128.140.76.106\n\
            example.org.\t240\tIN\tNS\texample.net.\n\
            example.org.\t240\tIN\tZONEMD\t1234567890 1 1 D2D125EE8B4DDAD944FD7EE437908A5D4D5A7DB7C2F948C5A051146FC75D124666033DF7D1BA1653CF490E89F9A454F3\n\
            *.example.org.\t240\tIN\tA\t1.2.3.4\n\
            deleg.example.org.\t240\tIN\tNS\texample.com.\n\
            occluded.deleg.example.org.\t240\tIN\tA\t1.2.3.4\n"
        );
        assert_eq!(res1.stderr, "");

        let res2 = FakeCmd::new([
            "dnst",
            "signzone",
            "-Z",
            "-z",
            "SIMPLE:SHA384",
            "-f",
            "-",
            "zonemd1_example.org.zone",
        ])
        .cwd(&dir)
        .run();

        assert_eq!(res2.exit_code, 0);
        assert_eq!(res2.stdout, res1.stdout);
        assert_eq!(res2.stderr, "");
    }

    #[test]
    fn zonemd_and_sign() {
        let dir = run_setup();

        let res = FakeCmd::new([
            "dnst",
            "signzone",
            "-z",
            "1:1",
            "-f",
            "-",
            "-e",
            "20241127162422",
            "-i",
            "20241127162422",
            "zonemd1_example.org.zone",
            "ksk1",
        ])
        .cwd(&dir)
        .run();

        assert_eq!(res.exit_code, 0);
        assert_eq!(
            res.stdout,
            "example.org.\t240\tIN\tSOA\texample.net. hostmaster.example.net. 1234567890 28800 7200 604800 240\n\
            example.org.\t240\tIN\tA\t128.140.76.106\n\
            example.org.\t240\tIN\tNS\texample.net.\n\
            example.org.\t240\tIN\tRRSIG\tA 15 2 240 1732724662 1732724662 38873 example.org. dVrR1Ay58L3cDaRIial45keWp/X8roeirciEqJqVZcqWO4AkSaILqDYIpfNRf3i9WvDzio0BLZT5K4r2krmyCA==\n\
            example.org.\t240\tIN\tRRSIG\tNS 15 2 240 1732724662 1732724662 38873 example.org. JJDRuXMuv9yiJAFN+15/7DBbaBHepA20QxLruqrjSJZsgzRcPb1UTyGozlsq9BdCq3oxZm8lea5DcIi2tyGVDQ==\n\
            example.org.\t240\tIN\tRRSIG\tSOA 15 2 240 1732724662 1732724662 38873 example.org. 2Jp7z/VMHlUvZoXApvsolX78ZzH9BmI8jznVHjagpmjOto/tAb1bL7AaTcOG2Ihk+uSSvDmIExaax0dbtL8CAg==\n\
            example.org.\t240\tIN\tRRSIG\tNSEC 15 2 240 1732724662 1732724662 38873 example.org. bL1aldkxI/a0P9Oo3FUJfGspDchBs8B476AnKS4O5g43KZ5Oy+Xvb5UimyzFQ2f5gXL47cdt8EMmuy2iRhUpBg==\n\
            example.org.\t240\tIN\tRRSIG\tDNSKEY 15 2 240 1732724662 1732724662 38873 example.org. UPk13WDbN2MLjSwgV82084DrNUdJFmS9bthBw52X0rfiBMAvrQJJhSYbq72G5j11SFp2DnUyml8stScKJyMlCQ==\n\
            example.org.\t240\tIN\tRRSIG\tZONEMD 15 2 240 1732724662 1732724662 38873 example.org. f2VO/ROXqwgZdQNmTcu3Cc6zYbsFNRwiJsdYcfX1e+mdgIBt8PFsa5OOUy7VJHZnFD4/5Gq6n/6/FkWF/5iNDg==\n\
            example.org.\t240\tIN\tNSEC\t*.example.org. A NS SOA RRSIG NSEC DNSKEY ZONEMD\n\
            example.org.\t240\tIN\tDNSKEY\t257 3 15 6VdB0mk5qwjHWNC5TTOw1uHTzA0m3Xadg7aYVbcRn8Y=\n\
            example.org.\t240\tIN\tZONEMD\t1234567890 1 1 97FCF584F87A42EA94F7C0DE25F3BA581A48D5FC4C5F1DD0FB275B9634EFE68A268606B6AB92A5D95062AB563B58196A\n\
            *.example.org.\t240\tIN\tA\t1.2.3.4\n\
            *.example.org.\t240\tIN\tRRSIG\tA 15 2 240 1732724662 1732724662 38873 example.org. 1eLPyREltQqUClcAuT4SkqdWXL8D4C3K0mnotLv8d1x6kh/ARcac9l99ulLwtxvmJb+61+zv4vFgX35Yqbm1BA==\n\
            *.example.org.\t240\tIN\tRRSIG\tNSEC 15 2 240 1732724662 1732724662 38873 example.org. FgRwrOd36au9ijKnx3AxsyN5Ar4mwt4AALTye3/IqravMHa2pTTP8h0Z2GXgu3YPmP3RXpPTwza5960KwE8YCQ==\n\
            *.example.org.\t240\tIN\tNSEC\tdeleg.example.org. A RRSIG NSEC\n\
            deleg.example.org.\t240\tIN\tNS\texample.com.\n\
            deleg.example.org.\t240\tIN\tRRSIG\tNSEC 15 3 240 1732724662 1732724662 38873 example.org. m/j7UOa1SvFw0rz5pBXVWS62gX328rxveNeD+Gd7husNcvbYhW2rLLYfTCG6LNvUP4fG2rJ45OhY3g3Trx2iBQ==\n\
            deleg.example.org.\t240\tIN\tNSEC\texample.org. NS RRSIG NSEC\n\
            occluded.deleg.example.org.\t240\tIN\tA\t1.2.3.4\n\
            "
        );
        assert_eq!(res.stderr, "");
    }

    #[test]
    fn rfc_8976_zonemd_simple_example_zone() {
        let expected_zone = "example.\t86400\tIN\tSOA\tns1.example. admin.example. 2018031900 1800 900 604800 86400\n\
        example.\t86400\tIN\tNS\tns1.example.\n\
        example.\t86400\tIN\tNS\tns2.example.\n\
        example.\t86400\tIN\tZONEMD\t2018031900 1 1 C68090D90A7AED716BC459F9340E3D7C1370D4D24B7E2FC3A1DDC0B9A87153B9A9713B3C9AE5CC27777F98B8E730044C\n\
        ns1.example.\t3600\tIN\tA\t203.0.113.63\n\
        ns2.example.\t3600\tIN\tAAAA\t2001:db8::63\n\
        ";

        let zone_file_path = mk_test_data_abs_path_string("test-data/example.rfc8976-simple");

        // TODO: Remove outdated references to -b which the tests are no longer using.

        // Use dnst signzone instead of ldns-signzone so that -b works with -f-.
        // Use -A to get the second DNSKEY RRSIG as included in RFC 4035 Appendix A.
        // Use -T to output RRSIG timestmaps in YYYYMMDDHHmmSS format to match
        // RFC 4035 Appendix A.
        // Use -b to get similar ordering to that of RFC 4035 Appendix A.
        // Use -e and -i to generate RRSIG timestamps that match RFC 4035 Appendix A.
        // Use RSASHA256 (type 8) signing keys as they produce consistent
        // signatures for the same input, and are supported by us unlike
        // RSASHA1 (type 5) which is used by the RFC 4035 Appendix A signed
        // zone but we do not support.
        let res = FakeCmd::new([
            "dnst",
            "signzone",
            "-oexample",
            "-f-",
            "-z1:1",
            "-Z",
            &zone_file_path,
        ])
        .run();

        assert_eq!(res.stderr, "");
        assert_eq!(res.stdout, expected_zone);
        assert_eq!(res.exit_code, 0);
    }

    #[test]
    fn rfc_8976_zonemd_complex_example_zone() {
        let expected_zone = "example.\t86400\tIN\tSOA\tns1.example. admin.example. 2018031900 1800 900 604800 86400\n\
        example.\t86400\tIN\tNS\tns1.example.\n\
        example.\t86400\tIN\tNS\tns2.example.\n\
        example.\t86400\tIN\tZONEMD\t2018031900 1 1 A3B69BAD980A3504E1CFFCB0FD6397F93848071C93151F552AE2F6B1711D4BD2D8B39808226D7B9DB71E34B72077F8FE\n\
        *.example.\t777\tIN\tPTR\tdont-forget-about-wildcards.example.\n\
        duplicate.example.\t300\tIN\tTXT\t\"I must be digested just once\"\n\
        mail.example.\t3600\tIN\tMX\t10 Mail2.Example.\n\
        mail.example.\t3600\tIN\tMX\t20 MAIL1.example.\n\
        non-apex.example.\t900\tIN\tZONEMD\t2018031900 1 1 616C6C6F776564206275742069676E6F7265642E20616C6C6F776564206275742069676E6F7265642E20616C6C6F7765\n\
        ns1.example.\t3600\tIN\tA\t203.0.113.63\n\
        NS2.example.\t3600\tIN\tAAAA\t2001:db8::63\n\
        sortme.example.\t3600\tIN\tAAAA\t2001:db8::1:65\n\
        sortme.example.\t3600\tIN\tAAAA\t2001:db8::2:64\n\
        sortme.example.\t3600\tIN\tAAAA\t2001:db8::3:62\n\
        sortme.example.\t3600\tIN\tAAAA\t2001:db8::4:63\n\
        sortme.example.\t3600\tIN\tAAAA\t2001:db8::5:61\n\
        sub.example.\t7200\tIN\tNS\tns1.example.\n\
        occluded.sub.example.\t7200\tIN\tTXT\t\"I'm occluded but must be digested\"\n\
        UPPERCASE.example.\t3600\tIN\tTXT\t\"canonicalize uppercase owner names\"\n\
        foo.test.\t555\tIN\tTXT\t\"out-of-zone data must be excluded\"\n\
        ";

        let zone_file_path = mk_test_data_abs_path_string("test-data/example.rfc8976-complex");

        // Use dnst signzone instead of ldns-signzone so that -b works with -f-.
        // Use -A to get the second DNSKEY RRSIG as included in RFC 4035 Appendix A.
        // Use -T to output RRSIG timestmaps in YYYYMMDDHHmmSS format to match
        // RFC 4035 Appendix A.
        // Use -b to get similar ordering to that of RFC 4035 Appendix A.
        // Use -e and -i to generate RRSIG timestamps that match RFC 4035 Appendix A.
        // Use RSASHA256 (type 8) signing keys as they produce consistent
        // signatures for the same input, and are supported by us unlike
        // RSASHA1 (type 5) which is used by the RFC 4035 Appendix A signed
        // zone but we do not support.
        let res = FakeCmd::new([
            "dnst",
            "signzone",
            "-oexample",
            "-f-",
            "-z1:1",
            "-Z",
            &zone_file_path,
        ])
        .run();

        assert_eq!(res.stderr, "");
        assert_eq!(res.stdout, expected_zone);
        assert_eq!(res.exit_code, 0);
    }

    #[test]
    fn rfc_8976_zonemd_example_zone_with_multiple_digests() {
        // The ZONEMD records in the input zone at the apex are stripped out
        // and replaced by ones we generate based on the `-z` arguments given.
        let expected_zone = "\
        example.\t86400\tIN\tSOA\tns1.example. admin.example. 2018031900 1800 900 604800 86400\n\
        example.\t86400\tIN\tNS\tns1.example.\n\
        example.\t86400\tIN\tNS\tns2.example.\n\
        example.\t86400\tIN\tZONEMD\t2018031900 1 1 62E6CF51B02E54B9B5F967D547CE43136792901F9F88E637493DAAF401C92C279DD10F0EDB1C56F8080211F8480EE306\n\
        example.\t86400\tIN\tZONEMD\t2018031900 1 2 08CFA1115C7B948C4163A901270395EA226A930CD2CBCF2FA9A5E6EB85F37C8A4E114D884E66F176EAB121CB02DB7D652E0CC4827E7A3204F166B47E5613FD27\n\
        ns1.example.\t3600\tIN\tA\t203.0.113.63\n\
        ns2.example.\t86400\tIN\tTXT\t\"This example has multiple digests\"\n\
        NS2.EXAMPLE.\t3600\tIN\tAAAA\t2001:db8::63\n\
        ";

        let zone_file_path =
            mk_test_data_abs_path_string("test-data/example.rfc8976-multiple-digests");

        let res = FakeCmd::new([
            "dnst",
            "signzone",
            "-oexample",
            "-f-",
            "-z1:1",
            "-z1:2",
            // "-z1:240", // Neither of these are supported by us currently
            // "-z240:1", // Neither of these are supported by us currently
            "-Z",
            &zone_file_path,
        ])
        .run();

        assert_eq!(res.stderr, "");
        assert_eq!(res.stdout, expected_zone);
        assert_eq!(res.exit_code, 0);
    }

    #[test]
    fn rfc_8976_zonemd_the_uri_dot_arpa_zone() {
        let expected_zone = r###"uri.arpa.\t3600\tIN\tSOA\tsns.dns.icann.org. noc.dns.icann.org. 2018100702 10800 3600 1209600 3600
uri.arpa.\t3600\tIN\tRRSIG\tSOA 8 2 3600 20210217232440 20210120232440 36153 uri.arpa. qP8f0IqOT3VJn/ysxBCZC+yXdwW+z7wPB1O2SHnQn8B9b5B4F5jzN4UqJDJ6CNQdZYv7TMDO24sGk8OIT3kmzTMcEZZSdxD+y8Q160mI54fHN8XZVwKs1bByNtk6k5bUG7kUi9agbqe1GNkMJJk8acgeZzWPC/LsB90fOEhvYK1QgMBCqFEYHx9JybLCXvAvMbS3T0hizYLY5tDqgDmzuIE9KXR8J9UTsWuu/GmadtBNtG71fPq4rhlypnjMM5Tgo5ygHO1fYS6TmAapF3T6I4zVs9V++y7MNIYaVtFPZfhvuB3LFY6C8RNOB9HyFRldKkeqYFkHH7K6A0pghK7Y5Q==
uri.arpa.\t86400\tIN\tNS\ta.iana-servers.net.
uri.arpa.\t86400\tIN\tNS\tb.iana-servers.net.
uri.arpa.\t86400\tIN\tNS\tc.iana-servers.net.
uri.arpa.\t86400\tIN\tNS\tns2.lacnic.net.
uri.arpa.\t86400\tIN\tNS\tsec3.apnic.net.
uri.arpa.\t86400\tIN\tRRSIG\tNS 8 2 86400 20210217232440 20210120232440 36153 uri.arpa. Sd7Y2mhMmffhjFeX2j5rGAts+bGljJjOgMJVL8ksnW/pZWhzLDUQcugpQNIA4UxoAGBSBqS03LboYyItAIGPrbmHLqg9TmU5l9PFI8WX9CIIwk4Ym3OflXTTpZANlKevQzjmmraRkNjmcBvrZdcgUiATP7jBNECnsC2OyA7iPQUMNN+DhmXjO3ghXRv2Wc74pXoT0uAeSIrdgyieHse2icoePTDx+wzBDkyzw5yYzZMHmSRJBP4yuNR9sLbzoaL1JDBVdZ061YT4zl1YsLQ+htTizSzx6iPxjNJAZ8RAHWWTPAXZVqMSjm3vrzEzEgdOgMrCJVYV/yvmLBoA+Pq8Tw==
uri.arpa.\t600\tIN\tMX\t10 pechora.icann.org.
uri.arpa.\t600\tIN\tRRSIG\tMX 8 2 600 20210217232440 20210120232440 36153 uri.arpa. UfoDlqfS+xHmAoe9uu8suPAS6Hwl0pEGYjyWr7SV6tqszbOrpA4Juk1sygvuVSGjO9nEc5wLitSonY+NbHuWTLtbtj6i3A8xHD71a8IDMfEegrr6ZrTN0HRUJetB4w67p8ieI+Szgh0U7a52XzU0fvjD7cqFRqHIAG6DR5fY68t//ehZG+jcAbU+m26dc7EC+NC7yzklvEehCWknnFAqUEV9JzjOyhUj9GGWXxhgHBBS0QQcNLzUq+FwIq1Mr25tH0bUkjVrkpDDNqTDzRzr8SLfbW+ldgiowVapkt2lpfm+siy3GCuXaddB49WTBcAmKuip5V8WSV0hDKSl7Q2zNA==
uri.arpa.\t3600\tIN\tNSEC\tftp.uri.arpa. NS SOA MX RRSIG NSEC DNSKEY ZONEMD
uri.arpa.\t3600\tIN\tRRSIG\tNSEC 8 2 3600 20210217232440 20210120232440 36153 uri.arpa. EUBTH/YN3A4HIVyR2FJ0iIrR53xKE98swa7ViTNUIccjDUst2NedYJG8ei24mUNMID/Y4AXN/Npo/Y92PxTMtVd7w4fQ/lX3wADIvp49N21UPonq2J/IG4Y742+JReTz3zmQmAoMkvqTKys2asOPpkktllCGACv70VJd/Z9Am2kRlfkrss5xfSxLIVIE0lA1XXZQGbll93FLa74+lein60YtyWj5WZydoo4Kr/k0oT/TA7qjuzJ9OXcG+dff9HdYt7IKM5aRVA0tpZwDIZLn+uKZZilRLrUFfXxPLndFdnnXWsHy/Rue1YpaB2Lfg6gAAkU0Ken+D4u62izI8vIoJA==
uri.arpa.\t3600\tIN\tDNSKEY\t256 3 8 AwEAAbdA7hbl8YtfwjDxI1L06os3xkyehpGROhX8nLCwrwx3+veYbAWIdRahKN2SMSHrRtj8k7bRxJC5fhUweA5L8h4CDVGCOJhkOCni/O0xQ44MVT/bHF4WcCtAbThy8vlPj0xR0r0DkqEbuOsK+uJAJfgli5I5Im3VNB8RPBcfu42GR8ObDOLVxuDJ52A+ZGqH8H9VyGfuxtnjSVenkeQNQidwkfI6IWxrk1/H1G+Az/45yFDZGCWzqBX0yml6dplmxX9LMypPubeDQZniR+9hxut0Ig2Wh3c6yB/619A0P5gbtuO7gqrfkoEuZThEUzzqyKGOQV4UF2hU7BLABuyzch0= ;{id = 36153 (zsk), size = 2048b}
uri.arpa.\t3600\tIN\tDNSKEY\t257 3 8 AwEAAahOTGtQI/HNtJgStghtd8Y4H26mPauZw1UFVSq/X5c3ThjRCd2KieTVokcUhZfWIw9AQmLEO4qJTPXreiXDRZTLm8O0M7jDXggzdnAxhstSaUITjBbvnBf1p2erI2BQK6d7mmsywEgJ8Fy5zhQGMwRpNCe8eDsEPHWdfhO++xxxCqeZQgGi++3M+9/R41qXpJUySlmlxUp0cE5OianyxcJEl5gOnVz9UXpcZeaZdyQuEkZVe1BcXgYB3tKPREujHTiwp+tXZHqfE3pqnDpepzR3tFrHoU3/KkreXP/8Xn0Behe8TByic8Gb60tFl5Q5Kb98poPKzTdeKv0PvhRL+VE= ;{id = 22772 (ksk), size = 2048b}
uri.arpa.\t3600\tIN\tDNSKEY\t257 3 8 AwEAAcd4/Jd9UZEHkAtD6IAhkgMqKnhDQR29DRAJBvfymZ2h6hvHRoEk/mLhpmlpdqJ6AWYTGeTu+03Yk4DRyxAbPmWiY3q0+ceezbGEgHzuW53llsu9PFX2zK1yqU6kCJ5V4dNYDwe+G5RoQO0/Qo5IRXzruQIowKZKVdJBi22x6APNul61g22GUk1Et9kO+Wc9g116KBR7eRzmvj/7cprd19sJGDGFCNieyeexIgXstk5u/d+dZ2DXHDn+3hp3QhYQLqbYG7s+9wIzw0Oa1jneujXzI3udkQ6khp1GeIziuI1IWQNNF7/weoHu1LzX/xPCE/aK5eTy1Avu11DTamn163M= ;{id = 42686 (ksk), size = 2048b}
uri.arpa.\t3600\tIN\tRRSIG\tDNSKEY 8 2 3600 20210217232440 20210120232440 22772 uri.arpa. R2ecLjDnuDyoAJ8KMOhfRJzs0bp9TBWAHZ+vmOKnTMhuW6NqIp8tzO0Z3ti5nxVFqDDX7aL9IXVbYjxE2u5TCSQUYx9Qkr84rpNsvHiz0V9qZfe2/CY02Jy0D/TswLSrW5w/Ph2fdH8kAzZZSlyELadAI69qSE6GUXAW5xml9Abikd5ITX9TeK0z3VmSSpjw/nV5Piui7IRCY1ADKIBJJZJliiSB9iTglkzfTEdtsoFncfsqa/giWP3o8CCLyj9fuwg4oxkbRBoQDtZUmvNqKjXP7GfOqtZa0DNtWH7eGWk6ZJsPtVnq436XNqlbidSJjXclZoUlwGEPjf4X75fE1g==
uri.arpa.\t3600\tIN\tRRSIG\tDNSKEY 8 2 3600 20210217232440 20210120232440 42686 uri.arpa. hZ97HPDGO8Cfpiz240wxLKvMMHkhh9tLqrXG2w9OXv/DtbovAnG7RnCRMVOjOgZIqLqgxZo3OY72Ctb1ayL7M9fpuhSypOxkZPl/tNlyH0IafcQu2BYed+N3kbHlf784Sy1YlI19VZgDZk7yrXYkuLkSTXOSOydWjDIAUVGSgj8jmL0/pJn5zVv/kTn693ubo7lxpVQhCYeeWz/m2/QMAYRIb9h7vb//EAcqKZQFv5DQvGPQ9r92jN1+0WO/883O+kgTiSXVk79KcbfiQfPVWy9RhOnFGNHEyrC8ro2lEsEz/pKlr7jaqO9jSY2j+v59G70rJHQqSJZtMNlIpAYpuA==
uri.arpa.\t3600\tIN\tZONEMD\t2018100702 1 1 BC4DFEC4593BDAE8755E04D5C4009685D5861F92681C3BABA54C102E4215938E4531966EEEC385A1EA2BED0D072122FB
uri.arpa.\t3600\tIN\tRRSIG\tZONEMD 8 2 3600 20210217232440 20210120232440 36153 uri.arpa. M5dEgDlUPUbWM6DgdUJDfcEh22R8EYutKR8LLijoC/L56+Obt/P+1ZjPs0b1tn3gf0YR7c+210gupbt3AHN9c4MWR+YrpzsyXNnLIKzeb2P+hldEgbcXS2jIqbBPd6B24RpaNzKMurnBSHz+tLBsxsXOk19olzMWDPRYqVsCTsuQGfqTyH9KlEflQrtoDlCPMr9gVnkcgbBfQyMheOmVmA5cWYyHQPF2oyf938q11SmQrSiAuAtv2sezhHyNVZxCOdjNb+jmKJyFuyImKvsVSz+1/zR82fxzxrsEtVOhZ2oVuqWna2AizIHqoDaoGk0BXR1jE4rW2uvbMzMl4uApmQ==
ftp.uri.arpa.\t604800\tIN\tNAPTR\t0 0 "" "" "!^ftp://([^:/?#]*).*$!\\1!i" .
ftp.uri.arpa.\t604800\tIN\tRRSIG\tNAPTR 8 3 604800 20210217232440 20210120232440 36153 uri.arpa. mPOGEz2vGEfbcqzA8vcFBNeOxNyFVFsOqUBN5foI2hnML1BLgECpU1dkoXAI2HhkdocwA76FinQgFy80/kdbWjNriZ6GBxRIuuy9HIffwSCBIJ7v6OUSyReXEQ9ky8qIIpJSYIxX0BZnMC/ChqmcZnQUeDzar7OKn7LCumGtqObtyBUabP4/Cp7MnpBcaCpsZBzpemjmlmuzkG0hv+b3m8OF1CxcR/Lt6LUK1dfA4/0r3hKdjt/H2Y5hptRUCIyd6OpkQqTy3Y0/CXsJIcDOIohrpiOkwOnS8bdzIc1bVIadkP8e4odoCuUQT5n9XEHECpJYpvMgWSs7kdbG3LLfiw==
ftp.uri.arpa.\t3600\tIN\tNSEC\thttp.uri.arpa. NAPTR RRSIG NSEC
ftp.uri.arpa.\t3600\tIN\tRRSIG\tNSEC 8 3 3600 20210217232440 20210120232440 36153 uri.arpa. cFeGFiIM81B7YFBd9ScDc+rjo12udBgS43mVkSCsw4nlfB7mKW60BuyQjbU2l0UbdcoRxeroXVHwLQfMOIRMKb46h30Hk+/eu4Q6NL5vC0wnwOqrRyYp9THDnL9OIZZX2yrIlGI+cbt3+lGmP/tj6qLwqxIkrOD61EVTLf4NDZS8sUxS32z/Lq6iCngOIUyQDMTMJCtNAD6f4iAJNLuPwBnpMkH7iYUvhLgEOsYE4QAC1AkTwwQWl4zU3QsTDcJ9zliZ7TUroHLBRuhajp5wZjkip6tOwIOmMInsx6KGTTt9Q9guAoVEY+ies1IYdASRjhR/3KnNUiUFMSx4QAM3iQ==
http.uri.arpa.\t604800\tIN\tNAPTR\t0 0 "" "" "!^http://([^:/?#]*).*$!\\1!i" .
http.uri.arpa.\t604800\tIN\tRRSIG\tNAPTR 8 3 604800 20210217232440 20210120232440 36153 uri.arpa. kUVuEOTyoX5oEJcO2E3hj022y++hct2yJq3ZK46bPrJnrk6EBHuCGDxEm7QoMKTsI9UJ5YYkwVAQmjfWnId55PgfgerHS+b4qoXY7ECkc2xmNOuHLLog8ewWCm2yRVAy5p9FoiIvWJsV09J4Q6T7FW6qMWJuiwi63QjJwvSbqCrK/lSjtzp+cg41VIW0H6k54ZSO6uhEYtV1gk2APySygcvtqMXOJRtkd4wX19oT5pppCx/DGTsiq955WLuGwtsUmILwj6LSnd6khuOmS+LvYxOTG/RM7e5duhZV0pBwMPhMWD35n9a6zLIFdx6ZIi0JQ5WQTQprA6DK2ADpTCpNBQ==
http.uri.arpa.\t3600\tIN\tNSEC\tmailto.uri.arpa. NAPTR RRSIG NSEC
http.uri.arpa.\t3600\tIN\tRRSIG\tNSEC 8 3 3600 20210217232440 20210120232440 36153 uri.arpa. f9nFsiTzR1ZkcIx7pIW4uRdF4yV8E8823F5nkKsqf8t4oD7K1A6KcqtPaL/0RqYFYeICCstpy/F0bcINgYXxLv+yXDAl8a48D5jXx/MBvurwB3bbLlkAzke5wHMiEFp2ZC917D1/cm5NXwXQusFS0uPkHQ3cUF7FK0coYd+5v0lFl/sByK/fmiBPNfMKnXzwxelCGpR28PhdDUuva+TB/GxbnH9+Z0GoLzZeQ6q023rEVR6yTJ4C7LUeFMX8R3kYK4NfS8/33nKV3SqK70MEnHpkwJClTYTbWMTHuUnTqj402OG45ApA8nXyg6xXnnnm3SjJ69zm6P0aCQCVdkQhfA==
mailto.uri.arpa.\t604800\tIN\tNAPTR\t0 0 "" "" "!^mailto:(.*)@(.*)$!\\2!i" .
mailto.uri.arpa.\t604800\tIN\tRRSIG\tNAPTR 8 3 604800 20210217232440 20210120232440 36153 uri.arpa. q6qLEPQQtfCdIGUJrZeHMh+4Wd9ANSMKSnUCcacpfmnyq3jjaJn47K5AYrukTP7kI30x20QlX5zyOU/MsdsgzCXgUtBUB47gGmRZwPHO9KB7Ky7D4PEcnisUl1mEeSfs7um+ujtjDwxZzn40JuEslPUL/nuNLkrZrZyhiTr4JWWDoTV2S2LJgGpbCMg5hjTWirr0LGzksxBz0BE7T9mzECEumwpZlOK/riqF2oiYrImFP42tsV/7z5y44ooCkaw3ftW1HK+lFMqooXBZ/H0Hdn/8CGi+n9U6iC49j+GDFurWMQ+Gjp9CcKMootiQ/08DaNQ1UGOz7CPWRhxJmzhlUQ==
mailto.uri.arpa.\t3600\tIN\tNSEC\turn.uri.arpa. NAPTR RRSIG NSEC
mailto.uri.arpa.\t3600\tIN\tRRSIG\tNSEC 8 3 3600 20210217232440 20210120232440 36153 uri.arpa. BR3Qv9BRZPcmLz3yN8JO0Q+xzx82NKks+Qx3NYTA1mFKGgrgzNCJfGFHqderL/D4YVGTsFijS8u9GIY5IvvGTtpoCQ5buh6yvdcMZsvv1gIZv32/ipVPxUBq1mAdZVQN5S/tnkKMnNhRR7oyZb8Plx8NPgdrggb5RUFCBu23barqZwdcphDFDPaKATt0MKrVqhSe3iQWhNXepje/k8AYy3A1oFPcIn2NRN9Ajx5CO6wf3uw1MvTRthAxCv+xA1wq0R6i49ByNkyIDc3YnGnOHJdPNmd1KDMkzbeI7VaeIKW+N40z0Vj1FYsnLh3BYQOkNvhtBFGHjdqxxLnIwWY8yg==
urn.uri.arpa.\t604800\tIN\tNAPTR\t0 0 "" "" "/urn:([^:]+)/\\1/i" .
urn.uri.arpa.\t604800\tIN\tRRSIG\tNAPTR 8 3 604800 20210217232440 20210120232440 36153 uri.arpa. SO2V2fKM2dd8oyXjAaC9M1eMvaUmq0O748ntBYMycajNgeCRIz6VU10QYapMZoLb5Ky/JIQAWDgHYZr2AyJ7v4wzAsoQc8UBCAVLzqf3KwpDENJ0rHmwLRROjIv2j4nFHzBqyJiMP2dTBd3odwhTqXznlaZ4JORAQyG81v10Cw4Chybl1xGo/ig/FiHlVMuWT9hiN4mwPTsLDYRzu4q2o/p6KWgdH2DyZioBfVuFPYzEw4ZhKKxpO/+/31j35LcKncqWwKRsBd1CGtbFO3yGUi+J2+2djPC0CjlKD8ka+IN3l4dkLjgPfgXOu82kXLsqEtrgbIcng+YBOZUMl9U9cg==
urn.uri.arpa.\t3600\tIN\tNSEC\turi.arpa. NAPTR RRSIG NSEC
urn.uri.arpa.\t3600\tIN\tRRSIG\tNSEC 8 3 3600 20210217232440 20210120232440 36153 uri.arpa. V597e3piSVuLUu/sqyZCcKvS9FvB44DTfwrszA0FNmBiIi3LyIaObUN91F5wQshFP8et0GetNN38EpZeuA2JzapgIS7Oby2ZPFijBPXZg+9rRIjeB6UhSkQ7hO94ZrnWsNCcuGtsryT/Fz4HXShwogeks2nSODl5cqclhGnAtdiAnBVve4oMzZMTBJWxOb3wTq9kF7PmWnBDdDAZ0T1x9aJW7XKiJj4fSDvHpeWWQKv5lBbCkIRri3DF5lBeC/0qZC4H7/TTVP2HLI7oTAgRU7c7eE62tidtE0VC0EYV3HLZoOmw8lg7U9ZophqhJy5OjtiV8BGnopP3wZwmpYlLaw==
"###.replace("\\t", "\t");

        let zone_file_path = mk_test_data_abs_path_string("test-data/uri.arpa.rfc8976");
        let ksk1_path = mk_test_data_abs_path_string("test-data/Kuri.arpa.+008+42686");
        let ksk2_path = mk_test_data_abs_path_string("test-data/Kuri.arpa.+008+22772");
        let zsk_path = mk_test_data_abs_path_string("test-data/Kuri.arpa.+008+36153");

        let res = FakeCmd::new([
            "dnst",
            "signzone",
            "-ouri.arpa",
            "-T",
            "-R",
            "-f-",
            "-e",
            "20210217232440",
            "-i",
            "20210120232440",
            "-z1:1",
            &zone_file_path,
            &ksk1_path,
            &ksk2_path,
            &zsk_path,
        ])
        .run();

        assert_eq!(res.stderr, "");
        assert_eq!(res.stdout, expected_zone);
        assert_eq!(res.exit_code, 0);
    }

    #[test]
    fn rfc_8976_zonemd_the_root_servers_dot_net_zone() {
        let expected_zone = r###"root-servers.net.\t3600000\tIN\tSOA\ta.root-servers.net. nstld.verisign-grs.com. 2018091100 14400 7200 1209600 3600000
root-servers.net.\t3600000\tIN\tNS\ta.root-servers.net.
root-servers.net.\t3600000\tIN\tNS\tb.root-servers.net.
root-servers.net.\t3600000\tIN\tNS\tc.root-servers.net.
root-servers.net.\t3600000\tIN\tNS\td.root-servers.net.
root-servers.net.\t3600000\tIN\tNS\te.root-servers.net.
root-servers.net.\t3600000\tIN\tNS\tf.root-servers.net.
root-servers.net.\t3600000\tIN\tNS\tg.root-servers.net.
root-servers.net.\t3600000\tIN\tNS\th.root-servers.net.
root-servers.net.\t3600000\tIN\tNS\ti.root-servers.net.
root-servers.net.\t3600000\tIN\tNS\tj.root-servers.net.
root-servers.net.\t3600000\tIN\tNS\tk.root-servers.net.
root-servers.net.\t3600000\tIN\tNS\tl.root-servers.net.
root-servers.net.\t3600000\tIN\tNS\tm.root-servers.net.
root-servers.net.\t3600000\tIN\tZONEMD\t2018091100 1 1 F1CA0CCD91BD5573D9F431C00EE0101B2545C97602BE0A978A3B11DBFC1C776D5B3E86AE3D973D6B5349BA7F04340F79
a.root-servers.net.\t3600000\tIN\tA\t198.41.0.4
a.root-servers.net.\t3600000\tIN\tAAAA\t2001:503:ba3e::2:30
b.root-servers.net.\t3600000\tIN\tA\t199.9.14.201
b.root-servers.net.\t3600000\tIN\tMX\t20 mail.isi.edu.
b.root-servers.net.\t3600000\tIN\tAAAA\t2001:500:200::b
c.root-servers.net.\t3600000\tIN\tA\t192.33.4.12
c.root-servers.net.\t3600000\tIN\tAAAA\t2001:500:2::c
d.root-servers.net.\t3600000\tIN\tA\t199.7.91.13
d.root-servers.net.\t3600000\tIN\tAAAA\t2001:500:2d::d
e.root-servers.net.\t3600000\tIN\tA\t192.203.230.10
e.root-servers.net.\t3600000\tIN\tAAAA\t2001:500:a8::e
f.root-servers.net.\t3600000\tIN\tA\t192.5.5.241
f.root-servers.net.\t3600000\tIN\tAAAA\t2001:500:2f::f
g.root-servers.net.\t3600000\tIN\tA\t192.112.36.4
g.root-servers.net.\t3600000\tIN\tAAAA\t2001:500:12::d0d
h.root-servers.net.\t3600000\tIN\tA\t198.97.190.53
h.root-servers.net.\t3600000\tIN\tAAAA\t2001:500:1::53
i.root-servers.net.\t3600000\tIN\tA\t192.36.148.17
i.root-servers.net.\t3600000\tIN\tMX\t10 mx.i.root-servers.org.
i.root-servers.net.\t3600000\tIN\tAAAA\t2001:7fe::53
j.root-servers.net.\t3600000\tIN\tA\t192.58.128.30
j.root-servers.net.\t3600000\tIN\tAAAA\t2001:503:c27::2:30
k.root-servers.net.\t3600000\tIN\tA\t193.0.14.129
k.root-servers.net.\t3600000\tIN\tAAAA\t2001:7fd::1
l.root-servers.net.\t3600000\tIN\tA\t199.7.83.42
l.root-servers.net.\t3600000\tIN\tAAAA\t2001:500:9f::42
m.root-servers.net.\t3600000\tIN\tA\t202.12.27.33
m.root-servers.net.\t3600000\tIN\tAAAA\t2001:dc3::35
"###.replace("\\t", "\t");

        let zone_file_path = mk_test_data_abs_path_string("test-data/root-servers.net.rfc8976");

        let res = FakeCmd::new([
            "dnst",
            "signzone",
            "-oroot-servers.net",
            "-f-",
            "-z1:1",
            "-Z",
            &zone_file_path,
        ])
        .run();

        assert_eq!(res.stderr, "");
        assert_eq!(res.stdout, expected_zone);
        assert_eq!(res.exit_code, 0);
    }

    #[test]
    /// Test NSEC3 optout behaviour with signing
    fn ldns_nsec3_optout() {
        // TODO: maybe make these strings a regex match of some kind for better flexibility with
        // layout changes that don't affect the zonefile semantics?
        let dir = run_setup();

        // (dnst) ldns-signzone -np -f - -e 20241127162422 -i 20241127162422 nsec3_optout1_example.org.zone ksk1 | grep NSEC3
        let ldns_dnst_output_stripped: &str = "\
            example.org.\t3600\tIN\tRRSIG\tNSEC3PARAM 15 2 3600 20241127162422 20241127162422 38873 example.org. 0XdDm1l2Mm8dyhtzbyQb91CmyNONs8lc9d22FUGvpjfqo8T2h0xs04x5MIfP0DjmiVnNqIyPK6sipnDqf6tCDg==\n\
            example.org.\t3600\tIN\tNSEC3PARAM\t1 1 1 -\n\
            93u63bg57ppj6649al2n31l92iedkjd6.example.org.\t240\tIN\tRRSIG\tNSEC3 15 3 240 20241127162422 20241127162422 38873 example.org. z4ceUmbSZiSnluFj8CDJ7B9fukCR2flTWgca4GE2xrw48+fiieH/04xCKhJmDRJUJTVkKtIYpB4p0Q4m60M1Cg==\n\
            93u63bg57ppj6649al2n31l92iedkjd6.example.org.\t240\tIN\tNSEC3\t1 1 1 - K71KU6AICR5JPDJOE9J7CDNLK6D5C3UE A NS SOA RRSIG DNSKEY NSEC3PARAM\n\
            k71ku6aicr5jpdjoe9j7cdnlk6d5c3ue.example.org.\t240\tIN\tRRSIG\tNSEC3 15 3 240 20241127162422 20241127162422 38873 example.org. HUrf7tOm3simXqpZj1oZeKX/P3eWoTTKc3fsyqfuLD6sGssXrBfpv1/LINBR9eEBjJ9rFbQXILgweS6huBL/Ag==\n\
            k71ku6aicr5jpdjoe9j7cdnlk6d5c3ue.example.org.\t240\tIN\tNSEC3\t1 1 1 - OJICMHRI4VP8PO7H2KVEJ99SKLQNJ5P2 NS\n\
            ojicmhri4vp8po7h2kvej99sklqnj5p2.example.org.\t240\tIN\tRRSIG\tNSEC3 15 3 240 20241127162422 20241127162422 38873 example.org. NG/8jk3UHht1ZYNEjUZ4swaEHea1amF4l3jZ893oARi95oxtPVLKoinVbBbfVuoanicOgeZxUPpKWHMBR12XDA==\n\
            ojicmhri4vp8po7h2kvej99sklqnj5p2.example.org.\t240\tIN\tNSEC3\t1 1 1 - 93U63BG57PPJ6649AL2N31L92IEDKJD6 NS DS RRSIG\n\
            ";

        let res = FakeCmd::new([
            "ldns-signzone",
            "-np",
            "-f-",
            "-e",
            "20241127162422",
            "-i",
            "20241127162422",
            "nsec3_optout1_example.org.zone",
            "ksk1",
        ])
        .cwd(&dir)
        .run();

        assert_eq!(res.exit_code, 0);
        assert_eq!(
            filter_lines_containing_all(&res.stdout, &["NSEC3"]),
            ldns_dnst_output_stripped
        );
        assert_eq!(res.stderr, "");
    }

    #[test]
    fn ldns_signzone_disables_minus_b_when_output_is_to_stdout() {
        let expected_output = r###"example.org.\t239\tIN\tSOA\texample.net. hostmaster.example.net. 1234567890 28800 7200 604800 238
example.org.\t239\tIN\tRRSIG\tSOA 8 2 239 20241127162422 20241127162422 51331 example.org. XD5+Exk0KLfvLYA7y+Qs6jhF+JeESFONqZAjkSvznXdjod80W6cv9C77XeHqqod+5glGHlw9bXmVhuJ/5n056BbnDcMWF+AV4taFc/RrDcZb5A0tS6LnRWbpO9puKeLVK10FeAChCygct6/+GNiE12DDLnzKJFuyMuu+nLa2p88=
example.org.\t238\tIN\tRRSIG\tNSEC 8 2 238 20241127162422 20241127162422 51331 example.org. AT4PDLEolpApcrYi7mcTXrqCQ6psXeZNdmFub08m6BJRs2jeW07fM11Amft53FXKgqbT23WILkEM7Raai8E8qPJoSdDCys6zYXW/NCU9Cf/oXIKdD4nxQXXWbnX4GCMN4XJy382dYnxTDssQK6lNIKKi4OvGYIxVUPthaLKJFU0=
example.org.\t239\tIN\tRRSIG\tDNSKEY 8 2 239 20241127162422 20241127162422 51331 example.org. rLwqlu9fYkzAy0jM9crtw5du4rUaDVH9PI4m06lRwjSKhu1VQ1AHjRhlKy1OgUee/5LovXSRGcgNZi4wiTS5ZULTJw7UQTBRXaaNhVACENX/MoVw9SmYuDSTyvQboChmFmYSMch3Q/02VhgN+BT8F7+OdDVgsWqZUEKPVNixk/0=
example.org.\t238\tIN\tNSEC\tsome.example.org. SOA RRSIG NSEC DNSKEY
example.org.\t239\tIN\tDNSKEY\t257 3 8 AwEAAckp/oMmocs+pv4KsCkCciazIl2+SohAZ2/bH2viAMg3tHAPjw5YfPNErUBqMGvN4c23iBCnt9TktT5bVoQdpXyCJ+ZwmWrFxlXvXIqG8rpkwHi1xFoXWVZLrG9XYCqLVMq2cB+FgMIaX504XMGk7WQydtV1LAqLgP3B8JA2Fc1j ;{id = 51331 (ksk), size = 1024b}
some.example.org.\t240\tIN\tA\t1.2.3.4
some.example.org.\t240\tIN\tRRSIG\tA 8 3 240 20241127162422 20241127162422 51331 example.org. xdVbhbaMXEyMySCOKy2yYQgU2URAOnu+jLU5py+4R8R3yVVvdl6yMjzdUD3vyxprHitJ+xLrXU/wHSQvtjSwmxVL53ztu+9wrnrhQm6nqXGLW+iw58LepdLVRlppz2WlV0CJAlLIQPJ8rw4hND3NYLJojnO8OdrgpHL89ajD4II=
some.example.org.\t238\tIN\tRRSIG\tNSEC 8 3 238 20241127162422 20241127162422 51331 example.org. PP4tH4Y6JNymWSJebPd3zjvDrjyZXVBF8QTKxKAmbmtPacbWyIcRuI0L8+8Z1folAN2U5cUZmCaIbt5Ylaj6ab4UAYHiy0BrcF/zbNIeLRSTz4hOteencIooTDvqIqYuI9/xTVXcfJ+gVzzlIh2dJK2GW5O4+B1xR+CINLNJ/j8=
some.example.org.\t238\tIN\tNSEC\texample.org. A RRSIG NSEC
"###.replace("\\t", "\t");

        let zone_file_path =
            mk_test_data_abs_path_string("test-data/example.org.rfc9077-min-is-soa-minimum");
        let ksk_path = mk_test_data_abs_path_string("test-data/Kexample.org.+008+51331");

        let res = FakeCmd::new([
            "ldns-signzone",
            "-b",
            "-f-",
            "-e",
            "20241127162422",
            "-i",
            "20241127162422",
            &zone_file_path,
            &ksk_path,
        ])
        .run();

        assert_eq!(res.stderr, "");
        assert_eq!(res.exit_code, 0);
        assert_eq!(&res.stdout, &expected_output);
    }

    #[test]
    fn rfc_4035_nsec_signed_zone_example() {
        // Modified from the version in RFC 4035 replacing the keys used with
        // ones we have the private key for and using a key algorithm that we
        // support (8 instead of 5). Matches output produced by dnst signzone
        // -b (not ldns-signzone -b as the -b output is suppressed by
        // ldns-signzone when using -f-) in order to get the same ordering as
        // both the original ldns-signzone and the example in RFC 4035.
        let expected_signed_zone = r###"example.\t3600\tIN\tSOA\tns1.example. bugs.x.w.example. 1081539377 3600 300 3600000 3600
example.\t3600\tIN\tRRSIG\tSOA 8 1 3600 20040509183619 20040409183619 38353 example. PTJr4PGqaoA7hl8SqD3qyoAqN+oEYuKsBjYaKWgyPxGIb4Z377Ru2kkT9QUsb6ETFCLVMpa315NwMwXhqTiWlak/gTF5OTf/+lTTP0H1sNVv4X3NwRGOzwzfxzgHY0/Rav/FrUjNZCmTA6KMo3i1rrMCG9FzCsnP1TQk9152Uiw=
example.\t3600\tIN\tNS\tns1.example.
example.\t3600\tIN\tNS\tns2.example.
example.\t3600\tIN\tRRSIG\tNS 8 1 3600 20040509183619 20040409183619 38353 example. S1vIMaEeVmm2Z14gVGWcXpAKVCyB2BrsHR4R3R1t7lm/ptS6EE+8sV5pzILv7jW7qXhUtoXAY66r6xclUXI7xtvQQqJrcFz9e0QF9Ogt47XotbyV3pU/adtp543pmzK5gNs21uRPHnyJTmEvVQCPhYGGqTH/p0LhZk8DEFlR+q0=
example.\t3600\tIN\tMX\t1 xx.example.
example.\t3600\tIN\tRRSIG\tMX 8 1 3600 20040509183619 20040409183619 38353 example. CcFb8nMrXhPDRVu5mp3YA2OW8Gpp5926EkcZRGqjVNxO+Xn/xWfhtxIhxhwP8b4oVNYQKq+L8L/jOXSvHe0yMfcBM1sQF0Eg1Qb+S48VtF5ZHwWVxLTHNfEYIsZbTa9TBp3oncmOkobPKIa4KceoaPba5Oq09Bc4HG0x1I8E3Xo=
example.\t3600\tIN\tNSEC\ta.example. NS SOA MX RRSIG NSEC DNSKEY
example.\t3600\tIN\tRRSIG\tNSEC 8 1 3600 20040509183619 20040409183619 38353 example. PPaIiWtu/9cpju9ttaEH+bxGiagc3hXpMsnlP9RHAfy9G9QNXOCYCEp6cIhM9mbYHEAUyo/IBXEbKh7eeLrc/PqdvG1hTOgRnXHzuqdsiVeHHuPOrw3jN5fIJwr9g0vnSoLJ/S0HkZjGt9YfiOQgfhfEXXkJQbwU0g9LQDjPYv4=
example.\t3600\tIN\tDNSKEY\t256 3 8 AwEAAbsD4Tcz8hl2Rldov4CrfYpK3ORIh/giSGDlZaDTZR4gpGxGvMBwu2jzQ3m0iX3PvqPoaybC4tznjlJi8g/qsCRHhOkqWmjtmOYOJXEuUTb+4tPBkiboJM5QchxTfKxkYbJ2AD+VAUX1S6h/0DI0ZCGx1H90QTBE2ymRgHBwUfBt ;{id = 38353 (zsk), size = 1024b}
example.\t3600\tIN\tDNSKEY\t257 3 8 AwEAAaYL5iwWI6UgSQVcDZmH7DrhQU/P6cOfi4wXYDzHypsfZ1D8znPwoAqhj54kTBVqgZDHw8QEnMcS3TWxvHBvncRTIXhCLx0BNK5/6mcTSK2IDbxl0j4vkcQrOxc77tyExuFfuXouuKVtE7rggOJiX6ga5LJW2if6Jxe/Rh8+aJv7 ;{id = 31967 (ksk), size = 1024b}
example.\t3600\tIN\tRRSIG\tDNSKEY 8 1 3600 20040509183619 20040409183619 31967 example. IXPr+2MolSmtlo9ri9prF/PcBhYTL+3n+3MEGJOjdJFDSv00HW3a2ymankSZekNTkVA/AMOOyEnZhF/98ihhfLHmvWYKBfwMiXQX8uSh+YqrcTV6b6/N7JDmCimZ9t3R2T90+VpPb/lERwnHv9KdytiZV7tUWzihPqx3mEFpmME=
example.\t3600\tIN\tRRSIG\tDNSKEY 8 1 3600 20040509183619 20040409183619 38353 example. G2DatUOySjh3hf2KYIOwdwsRRAmiIz+xnP59DbcqjGAPrWLrtK+h2etlBeWDbS1yGFOAf7FYSl/4QjRdkA111frRTc2kINqAkflRAb0g2e5b6JEp1kbUPSG1c07W/0GBQoY9Pl9MvSdLs9ZfzZT9jhIFgla9NzcR19kHIcSIjZ4=
a.example.\t3600\tIN\tNS\tns1.a.example.
a.example.\t3600\tIN\tNS\tns2.a.example.
a.example.\t3600\tIN\tDS\t57855 5 1 B6DCD485719ADCA18E5F3D48A2331627FDD3636B
a.example.\t3600\tIN\tRRSIG\tDS 8 2 3600 20040509183619 20040409183619 38353 example. pT03HgemJqArs5oDzJt01PpSyvFLcIcD4knqE2ZjaOLtsgErjjVqWmywWVRJSsySzMu2AEK2BPWBZsznovpY/bWCDh+c0LW6GpWupoUm4J43ORPmenA3FTL/bjrZMfv7D9CDrSi7/JegTT4VKEz0/GniicPluDVsUNYBIUfPIm0=
a.example.\t3600\tIN\tNSEC\tai.example. NS DS RRSIG NSEC
a.example.\t3600\tIN\tRRSIG\tNSEC 8 2 3600 20040509183619 20040409183619 38353 example. GD9X/mMKRiDTRAKO/QccqekZjSkMjN92foDHRHpYDFtmWuqNDAXq1Se2NedMpgwsPcI6uvBnab7+cHmI24Rv5z90IHpzVzEAx8EgJpgh7cMUUjiJL06t0GU3nhLV1nZvwVQWRVj8n3Y0otQwWjA/bDXt2COF6fnxUZyryyVJswM=
ns1.a.example.\t3600\tIN\tA\t192.0.2.5
ns2.a.example.\t3600\tIN\tA\t192.0.2.6
ai.example.\t3600\tIN\tA\t192.0.2.9
ai.example.\t3600\tIN\tRRSIG\tA 8 2 3600 20040509183619 20040409183619 38353 example. oe2JZhvPBaocVMeCj92hVmESDpobTnWzp/ye5qE+/e0eCO2hRCcltU18f4RtuGQVe9cF9H8HbjDTRyUVmU8HTXQTv9Oi9MRWtU4+po/lYWmvbB+7+mBuUVc+UUtHXwBp++Yak+QYnpARUEs2oPujGYvjIbbTMxtmnUofcHDhBlg=
ai.example.\t3600\tIN\tHINFO\t"KLH-10" "ITS"
ai.example.\t3600\tIN\tRRSIG\tHINFO 8 2 3600 20040509183619 20040409183619 38353 example. ZwShN6dqV7Kfv8Ki0AGN7Qmd6Cd71xfSdCNXRXTRYVSn8/fTFd8QOd92c4u6/IK96HZYhSWgzJ0h9bHQcaAZxOnToq5T6+kvFq6xlSnusEvigx6j6gsuKR1cMoaXxmInCsyy3g9yPfb8jNSVYH3h03GgN1NlPbpVHHT9mZKdkhw=
ai.example.\t3600\tIN\tAAAA\t2001:db8::f00:baa9
ai.example.\t3600\tIN\tRRSIG\tAAAA 8 2 3600 20040509183619 20040409183619 38353 example. IyoKttTAyeZdBbOCO4pobuJYrFATws3G8Pi24+M0w5lFcG9rIdBj2fiE8N8PyDApfMhckA9LVOwmRaK+JZn6Ep6FPzHWHrdzkB6J7X/QKpcjzmRiffa1kn8/Ev87hk4BZO9DPuQNkQBKQGX5bLE3ejAuXayuAieDZh10F0Nt/YI=
ai.example.\t3600\tIN\tNSEC\tb.example. A HINFO AAAA RRSIG NSEC
ai.example.\t3600\tIN\tRRSIG\tNSEC 8 2 3600 20040509183619 20040409183619 38353 example. ue5AJm6A4P/jgzUDrjNTNRcKsbou9gv2LTucGSBZxpZXw6hXpJu3lIY7znIz5CqURXI3YNZ9fLzjYk8ZVCCjdSq/5WcP6aVcWPyqYC1q9hsPAKEbPYu4oVg0tIj1HBPqtEWwgizvCvHNVNF1vUcI29bm/lob9L0P/iDiUh0BDBc=
b.example.\t3600\tIN\tNS\tns1.b.example.
b.example.\t3600\tIN\tNS\tns2.b.example.
b.example.\t3600\tIN\tNSEC\tns1.example. NS RRSIG NSEC
b.example.\t3600\tIN\tRRSIG\tNSEC 8 2 3600 20040509183619 20040409183619 38353 example. lURCI1R6jVuhaKCd5qyOIoM20nqLRitEZ0QK5E/kdbYWJpASz3vOJjAegoCdsfUf4nWHC+nwhBgQcN4SG2mXD3IX6Y6gD0yKsFtWqrs7NF579qEMkHsNuKNG6zrCtf0AOUlC/836gpDmOWkEnptUDbbjroc9i4Jo/qLSHybvO4w=
ns1.b.example.\t3600\tIN\tA\t192.0.2.7
ns2.b.example.\t3600\tIN\tA\t192.0.2.8
ns1.example.\t3600\tIN\tA\t192.0.2.1
ns1.example.\t3600\tIN\tRRSIG\tA 8 2 3600 20040509183619 20040409183619 38353 example. P5BFP/IZBphRLFkzyK93iF7OOu1DQZIDjXk3133A+Zc4foo84Ny+3GID2LoRfMFd8joggO4sxiczdvaWz7awyt8SYF9ckk7ACj0JU1g+6q+v7DLkI9KSeLyMvaLzcy9/k/YAOLbewZ09YKME0PuMIgnPt5XiWN+iPY7AAg0n/jY=
ns1.example.\t3600\tIN\tNSEC\tns2.example. A RRSIG NSEC
ns1.example.\t3600\tIN\tRRSIG\tNSEC 8 2 3600 20040509183619 20040409183619 38353 example. r/1bsbwMppvJEuLiMvYqoVAdZAeO1sbW/vuqThX+0TJ5fsmtBTP2l4jm2JC+8atB4xFwxNCQVwFgNic3OUpu/a9nNcsfIO6kqIBaFF3+hQq3S8xl+sTbWc7ZJHcNvEYm+XPEWRRXtgKwdGTLMAL5IcWJXCYXt5ZjAkJCWKb+6c0=
ns2.example.\t3600\tIN\tA\t192.0.2.2
ns2.example.\t3600\tIN\tRRSIG\tA 8 2 3600 20040509183619 20040409183619 38353 example. I0Vqke2ZFjPdMxjbsaCVF23k6riPx0GjC/TRWUzx30EbOoGhEQd8+WWiHFKyDiebK0fFXfz/DGEAXlyE6kVWq6dV1BdL8fREHj7sJSu9Xa7jNShlxsDBO7OEQuq3ignpDs+q70JQJSr7eV7HNlSuNQf5/CLzyEwQy0ZDr/ZJ8PQ=
ns2.example.\t3600\tIN\tNSEC\t*.w.example. A RRSIG NSEC
ns2.example.\t3600\tIN\tRRSIG\tNSEC 8 2 3600 20040509183619 20040409183619 38353 example. UtAds21EnSeWeEig2ZakQNg6YcV/rNgjVgbVF8BVhuTUiUUe0aH/oDy6/X/qrJqAOQ9qIxiIEV5PlilzYcpn2vdTVi/wvG1lZ12dD7fsfw8iE4E297uUyoeJdwGxln96scvykcoP7YrtRmUNB0U3i9l2/E7WSQru23wSQLGrL3E=
*.w.example.\t3600\tIN\tMX\t1 ai.example.
*.w.example.\t3600\tIN\tRRSIG\tMX 8 2 3600 20040509183619 20040409183619 38353 example. qaprB/xswn0rlCjCEhA72fcClIyjcASSR+73qwRfNzzg/VhZVSKVZFBeFc4Nk381KSqICTPvQ5uY4yHB6Vojrroyp0I8j+zxZrAtLSw/Tb3tZBO4e3Nx8G0QCYNR/NGdjMNdiR1vY9rUzYZbmWaZIeK+nYAX6n8Jl4Tqi7kozMQ=
*.w.example.\t3600\tIN\tNSEC\tx.w.example. MX RRSIG NSEC
*.w.example.\t3600\tIN\tRRSIG\tNSEC 8 2 3600 20040509183619 20040409183619 38353 example. VisjtZ+b5ChGkV4R9DFi3GDqoM6kW7RyU+57fiJ58drpZLL6LlfU+enxa6Ps+hvGO/z+wbtPYV+LCVJUJUHh/T3wB4W8qKv7fV2krcz3+M/HA08u6JmG1q3y6jy0Mla+3BrwYFGQ/0AQxz+NfB26IKm9jLHYYFT1t40JXpRIG6E=
x.w.example.\t3600\tIN\tMX\t1 xx.example.
x.w.example.\t3600\tIN\tRRSIG\tMX 8 3 3600 20040509183619 20040409183619 38353 example. fLyorrCjwFo6vsb4nCSOvKYxZUZKFrsqjvoP5PqElF2yPGAZ8MlNXitLH8eBWKq8ePz2pFhPt3RirgUIZxQ1j+8zf+TfUKwDR1/dGYfnvXi6vWXH9N5ZfexmcaQrSZ99SN3QooTAIaM4eatd0vDV+b29f7F5A9IyIk1rbN5XRco=
x.w.example.\t3600\tIN\tNSEC\tx.y.w.example. MX RRSIG NSEC
x.w.example.\t3600\tIN\tRRSIG\tNSEC 8 3 3600 20040509183619 20040409183619 38353 example. i64PpzFIe+TKz48GIu1RI+qvTvnRZtO03ldYvTv85pa7guwpjD0YgonNWkvMUgWhmmsk4418s6mgJ5OTbKeHih17YkbNmizIEktJfwiSYUIVfQRCslws4tKfOU7xOTN7SH/GoCYB4blgXQJiLfU3PBaJcnIKi1Pw67sXSelPpNA=
x.y.w.example.\t3600\tIN\tMX\t1 xx.example.
x.y.w.example.\t3600\tIN\tRRSIG\tMX 8 4 3600 20040509183619 20040409183619 38353 example. I0OFGGjH/AOv2w0rjRRU+JQo+1lBMlDZkegPPgsK2qo+CDXqxxFdLGdXY2StsL3amrXxMQOShq0Fj2/FvbpuEcIKGyn2BO5xreZyKaqZxA2XsOJ7rEXQU80TXHCo84JPoPkdajhuBXv2xVI6glMRCbJKlhr651K4idlz+jkAB0E=
x.y.w.example.\t3600\tIN\tNSEC\txx.example. MX RRSIG NSEC
x.y.w.example.\t3600\tIN\tRRSIG\tNSEC 8 4 3600 20040509183619 20040409183619 38353 example. Q7G8zrA62rOIU+jcgxNXVoeECX1N78rdg64Al2JQfHenBaCtRlm2oRcCZ0tjDloLJxi72oiSSKatumEDT6feyY2EkPtPFbot+iz0/HISyvfaBxYIUu27ibdVgrppA43vFdgE973/Q/nKN8FI656h2kblrPtjNp+u+UjkxTZhCyY=
xx.example.\t3600\tIN\tA\t192.0.2.10
xx.example.\t3600\tIN\tRRSIG\tA 8 2 3600 20040509183619 20040409183619 38353 example. gJKAa/CfRLSIg1hZ2LX8dtFhODqCUk2CKp/hTZKBZHlCfWda3/SQUgFNUaCHQ8n9CZu9RNuAhRta/Hm0HqWqKcyZoLYHDyf2cuphRCmp+/d657gnlJVFe14IsdWYtKTT5ERexmPVyJgZa5FbodOr40vekxi0RML/eTw/T3ZJaGc=
xx.example.\t3600\tIN\tHINFO\t"KLH-10" "TOPS-20"
xx.example.\t3600\tIN\tRRSIG\tHINFO 8 2 3600 20040509183619 20040409183619 38353 example. emr6/dlkeuOyp8e2zlHfTZGUd/VsWDikllEZnG8TH4kmEKL1ZlPEjaU9PTvAaCJbpg92dUOgMiUjWAMLqXEMwZJXgfMruGhLVroRiCse9SshQb6WL0AzjL9vcwesBR6lqRSHAhYbjGUwbvOeJzSnBzQrIwWlOQtqFe+XuYFatTs=
xx.example.\t3600\tIN\tAAAA\t2001:db8::f00:baaa
xx.example.\t3600\tIN\tRRSIG\tAAAA 8 2 3600 20040509183619 20040409183619 38353 example. Gkfs9xXgn8YFs/10VYNgR0vasQwaTOckPMXZngMGQiWeuuk3aKUdtUlXP5511MOu+4UQINzj+xEb6BBFUZSnWXrZvxiZNDMwfJxzXNG6WqbS4B/Wp9vJWbNHxad2mBPkd8oeAP+XuFslRPJNJW+hHvBmx03nK/gr8pOE4dxur5U=
xx.example.\t3600\tIN\tNSEC\texample. A HINFO AAAA RRSIG NSEC
xx.example.\t3600\tIN\tRRSIG\tNSEC 8 2 3600 20040509183619 20040409183619 38353 example. c6WAeuLoXZnSTZTwK5wHcEMlzjEkDvdP8dY/4jmRj9dq6TL9GuDVfrKtxWSZsZyZUPmu/LugFdewpBUFEokoJLFI9ruPvZ+a+4zD4VuWXiP91bZLcB2oO5lu2PDwQ8er5B7E8pHO0W2c96hPleRRpMMmuHkDMiBPcLdLGdmK7R0=
"###.replace("\\t", "\t");

        let zone_file_path = mk_test_data_abs_path_string("test-data/example.rfc4035");
        let ksk_path = mk_test_data_abs_path_string("test-data/Kexample.+008+31967");
        let zsk_path = mk_test_data_abs_path_string("test-data/Kexample.+008+38353");

        // Use dnst signzone instead of ldns-signzone so that -b works with -f-.
        // Use -A to get the second DNSKEY RRSIG as included in RFC 4035 Appendix A.
        // Use -T to output RRSIG timestmaps in YYYYMMDDHHmmSS format to match
        // RFC 4035 Appendix A.
        // Use -b to get similar ordering to that of RFC 4035 Appendix A.
        // Use -e and -i to generate RRSIG timestamps that match RFC 4035 Appendix A.
        // Use RSASHA256 (type 8) signing keys as they produce consistent
        // signatures for the same input, and are supported by us unlike
        // RSASHA1 (type 5) which is used by the RFC 4035 Appendix A signed
        // zone but we do not support.
        let res = FakeCmd::new([
            "dnst",
            "signzone",
            "-A",
            "-T",
            "-R",
            "-f-",
            "-e",
            "20040509183619",
            "-i",
            "20040409183619",
            &zone_file_path,
            &ksk_path,
            &zsk_path,
        ])
        .run();

        assert_eq!(res.stdout, expected_signed_zone);
        assert_eq!(res.stderr, "");
        assert_eq!(res.exit_code, 0);
    }

    #[test]
    fn rfc_5155_nsec3_signed_zone_example() {
        let expected_signed_zone = r###"; H(example) = 0p9mhaveqvm6t7vbl5lop2u3t2rp3tom.example
; H(2t7b4g4vsa5smi47k61mv5bv1a22bojr.example) = kohar7mbb8dc2ce8a9qvl8hon4k53uhi.example
; H(a.example) = 35mthgpgcu1qg68fab165klnsnk3dpvl.example
; H(ai.example) = gjeqe526plbf1g8mklp59enfd789njgi.example
; H(ns1.example) = 2t7b4g4vsa5smi47k61mv5bv1a22bojr.example
; H(ns2.example) = q04jkcevqvmu85r014c7dkba38o0ji5r.example
; H(w.example) = k8udemvp1j2f7eg6jebps17vp3n8i58h.example
; H(*.w.example) = r53bq7cc2uvmubfu5ocmm6pers9tk9en.example
; H(x.w.example) = b4um86eghhds6nea196smvmlo4ors995.example
; H(y.w.example) = ji6neoaepv8b5o6k4ev33abha8ht9fgc.example
; H(x.y.w.example) = 2vptu5timamqttgl4luu9kg21e0aor3s.example
; H(xx.example) = t644ebqk9bibcna874givr6joj62mlhv.example
example.\t3600\tIN\tSOA\tns1.example. bugs.x.w.example. 1 3600 300 3600000 3600
example.\t3600\tIN\tRRSIG\tSOA 8 1 3600 20150420235959 20051021000000 38353 example. OQmI2syAvTPgPZCKCV2cIvJyEAWyTatdMUKhg9hBdPovmZzRZ9wWaLtRzwGUuHdzeNzA7MEPOSZ1heIWYiS4JqEfemJSwZtQRLuwhOKznPMQt7UJNN4e7cjM2j0W7D8v92TsjwdB9j47Qjl64Yl0Y26zh25Sw3JRuq2dbGbbl8I=
example.\t3600\tIN\tNS\tns1.example.
example.\t3600\tIN\tNS\tns2.example.
example.\t3600\tIN\tRRSIG\tNS 8 1 3600 20150420235959 20051021000000 38353 example. YEedzYLNAJpDj/1ekisL51HQ3m9Dmcf/kj+1XxMs86P91wWTB07mhv9Jin6ziwPPwSn2erXKsJkFOT6W5XNh1W3WlgvxsQ1mAApppm0OPxmuA/pjMiv6Hr+df+N/6IZ2Wq36EtgUXxFU+QN4WVPzwebjM9rZLtNxN8kQnhSs4E4=
example.\t3600\tIN\tMX\t1 xx.example.
example.\t3600\tIN\tRRSIG\tMX 8 1 3600 20150420235959 20051021000000 38353 example. tEw3cOYajeExrCquvSlxpcjUUKNw7Myy6WjsQvboMtM4W5rs36oLF9bJiG0IuduLz3JnGPnl8o1XgpVpsmrt/xqh2ifesUD1SILxKmljw7IvJ1VDeqsaVJxmlbG0BXhNrGLRwfuiJnvUxGf3Dl8bW1g8aLOEwwm+Gz7091GJcvM=
example.\t3600\tIN\tDNSKEY\t256 3 8 AwEAAbsD4Tcz8hl2Rldov4CrfYpK3ORIh/giSGDlZaDTZR4gpGxGvMBwu2jzQ3m0iX3PvqPoaybC4tznjlJi8g/qsCRHhOkqWmjtmOYOJXEuUTb+4tPBkiboJM5QchxTfKxkYbJ2AD+VAUX1S6h/0DI0ZCGx1H90QTBE2ymRgHBwUfBt ;{id = 38353 (zsk), size = 1024b}
example.\t3600\tIN\tDNSKEY\t257 3 8 AwEAAaYL5iwWI6UgSQVcDZmH7DrhQU/P6cOfi4wXYDzHypsfZ1D8znPwoAqhj54kTBVqgZDHw8QEnMcS3TWxvHBvncRTIXhCLx0BNK5/6mcTSK2IDbxl0j4vkcQrOxc77tyExuFfuXouuKVtE7rggOJiX6ga5LJW2if6Jxe/Rh8+aJv7 ;{id = 31967 (ksk), size = 1024b}
example.\t3600\tIN\tRRSIG\tDNSKEY 8 1 3600 20150420235959 20051021000000 31967 example. neFL5wACumr7fNXVJAjNRz+5xpmkOVtsZfoW0AnOCT9Kmo8RKkArWxIMRoqCjSwL7gqAVkkDCe0hdkktfAjqwqi2cSy2SSytqgX3MBaJlfFsg/d0cTHRK32qDlhDZ4zZ511VmJCgK5rwrHPZIO5g1FTEj+hawpPVWlFqu/rWk6M=
example.\t3600\tIN\tNSEC3PARAM\t1 1 12 AABBCCDD
example.\t3600\tIN\tRRSIG\tNSEC3PARAM 8 1 3600 20150420235959 20051021000000 38353 example. EMeWCqjK1a8AmRIcl31fH2JlIwxozhyRTkuA6N/DPC6lkun6/RONLsA1ksZuY4P3b9fUcVp5/nYxo+AGNwSgr3I8VcnzhEVsDfg68grtYrcUrwhZz7TkiyLNMlMZ+krj9NpqCY1Kht/uJTrUbnG3WefBdtx3sDKa0wFY/kp/cpM=
0p9mhaveqvm6t7vbl5lop2u3t2rp3tom.example.\t3600\tIN\tNSEC3\t1 1 12 AABBCCDD 2T7B4G4VSA5SMI47K61MV5BV1A22BOJR NS SOA MX RRSIG DNSKEY NSEC3PARAM
0p9mhaveqvm6t7vbl5lop2u3t2rp3tom.example.\t3600\tIN\tRRSIG\tNSEC3 8 2 3600 20150420235959 20051021000000 38353 example. psCexsG2DMIfSm4WgYSGx/DeUGcYvj9pTcCihdM3QO5bKJfXMQ6f0zP+Af+VpYBst+zlRZkZaoNZ04rNdm3asOLGyXlEvXSecwM9VVwpof21LaX2IW/8uue/pvr1UQQUtxqbFt5VoOoLdUVUXyo/4B5BLw1qhv3vDTbaRnKjBXc=
2t7b4g4vsa5smi47k61mv5bv1a22bojr.example.\t3600\tIN\tA\t192.0.2.127
2t7b4g4vsa5smi47k61mv5bv1a22bojr.example.\t3600\tIN\tRRSIG\tA 8 2 3600 20150420235959 20051021000000 38353 example. h7JOg0b+I3ZWI4usKYTCV8Kvik2wIOlJbbgqnQuMq/eADcNucUSKP454p+6HgrTA+11FLirv07d1CL3HcXUiNd0J/85LfII965t9jEKOWq2tWzEXj0LYhoXFqcfLDmYBSNxOXy8/VexRvYlIk1wooQ8aYqdc0VIeQKba66yNAKo=
2t7b4g4vsa5smi47k61mv5bv1a22bojr.example.\t3600\tIN\tNSEC3\t1 1 12 AABBCCDD 2VPTU5TIMAMQTTGL4LUU9KG21E0AOR3S A RRSIG
2t7b4g4vsa5smi47k61mv5bv1a22bojr.example.\t3600\tIN\tRRSIG\tNSEC3 8 2 3600 20150420235959 20051021000000 38353 example. W3ZqyTU5dpvSeNYUtjk5mGDDyLWyoNmJXBNfZmv9Hwpb7FZQ/dZLu9OhS6B8JBDxunRaatpNFQjurkdQNdaLPH3B61824V0mW4JZFWZuTJJMIVZtPDOXNYXeezejYwuIKn1CZXtkobdJOtQUEmiW3OjC0Hz3L/0IUoKTgIbLZB4=
2vptu5timamqttgl4luu9kg21e0aor3s.example.\t3600\tIN\tNSEC3\t1 1 12 AABBCCDD 35MTHGPGCU1QG68FAB165KLNSNK3DPVL MX RRSIG
2vptu5timamqttgl4luu9kg21e0aor3s.example.\t3600\tIN\tRRSIG\tNSEC3 8 2 3600 20150420235959 20051021000000 38353 example. n0psta4fcHe5JvTi3KSA4O0n732l/4qYpwZhso2G8MvCTGTlVrGH/DQTPjS9rhBwkw2AWBN0kAVZ7Ry48jtfub9zC6VjLaF2aNzBScvbRRsewJi3pdNbo69qidOrlBEJUyVRo9cu3XQOA0zjT0mh+iT31oqQMNg3n3d66HnD3bs=
35mthgpgcu1qg68fab165klnsnk3dpvl.example.\t3600\tIN\tNSEC3\t1 1 12 AABBCCDD B4UM86EGHHDS6NEA196SMVMLO4ORS995 NS DS RRSIG
35mthgpgcu1qg68fab165klnsnk3dpvl.example.\t3600\tIN\tRRSIG\tNSEC3 8 2 3600 20150420235959 20051021000000 38353 example. cLVHqZp0jL0MG2ZqcnVUsOHkrGajuOtSJU/W9t7u8JDr0pjhw/yhtY1sCemgHEDVz1E9cyp3WLvcVphApGOMR6tkVOHzsPbVlKHRHogILXWL5Q6BUvXCWYtTsPvRT0eukGy/yFGL+JnCI+uRHuhMqmAmfjvBfIDzvYyy8MjNF5w=
a.example.\t3600\tIN\tNS\tns1.a.example.
a.example.\t3600\tIN\tNS\tns2.a.example.
a.example.\t3600\tIN\tDS\t58470 5 1 3079F1593EBAD6DC121E202A8B766A6A4837206C
a.example.\t3600\tIN\tRRSIG\tDS 8 2 3600 20150420235959 20051021000000 38353 example. hvn/QOHcGuvuZFuBgc2w6Z6GwhIYlzz+Rc1Y0F8ewD9IURCHmU438p++lx8MRY7IlGpa9rO+TIXiGpeA4amgO0wLTNUz9PcCihZuJ7wI8CSM49VB9OyCgORDsW13WTAUkqKgKyldbH3xE4EzNlY59pmWQgt6dGdHNj1aM9WsEco=
ns1.a.example.\t3600\tIN\tA\t192.0.2.5
ns2.a.example.\t3600\tIN\tA\t192.0.2.6
ai.example.\t3600\tIN\tA\t192.0.2.9
ai.example.\t3600\tIN\tRRSIG\tA 8 2 3600 20150420235959 20051021000000 38353 example. Y/ycwCcc4Ocm7Hmn0p7G2LqiQmm3rO9J8up3Q/rz6VhRm9IhAYj9Pae3iaGuaPd3lXwmWvSYx6aLhGvl5q8BPJXH5l220pDH1aszH48c+sYfSSgSkCe3Tjcd2OnWBX3rkbVIs8JYkAdkBct8jOQXzzjqtRIwdE4rbBav4/Azk3s=
ai.example.\t3600\tIN\tHINFO\t"KLH-10" "ITS"
ai.example.\t3600\tIN\tRRSIG\tHINFO 8 2 3600 20150420235959 20051021000000 38353 example. lt9YIge2LzOVGEED+l0oHuVuhebYI3rudx4Knl0WZ4qMk7xcLtzAfK2NT0cV2MYKe9hi31O7ITh4mVZUC3yq9L1lpbZQaeeDRxJHsm1LDtlEh32GCKHXBRNNaQWmFZEuXeGeNec3/itTYMQx/2e7xXmltzVPvvBFqjn8t4pGyFo=
ai.example.\t3600\tIN\tAAAA\t2001:db8::f00:baa9
ai.example.\t3600\tIN\tRRSIG\tAAAA 8 2 3600 20150420235959 20051021000000 38353 example. diBqPpbIyhguumnN3aqQnAKiqOZk0q1fJSANjYZcnGJjAxrTfQ1kkEjG1NAJpINnfIo2lD1dxXwHvW9TJXHRcx6KcLc5v0e+weoLtA+6eNViLQVG7JvL24amuPMHS0oJBE4bkJEMYGvtJmIitb0rNaA4MIf3j0oYWS+dhL4B8A4=
b4um86eghhds6nea196smvmlo4ors995.example.\t3600\tIN\tNSEC3\t1 1 12 AABBCCDD GJEQE526PLBF1G8MKLP59ENFD789NJGI MX RRSIG
b4um86eghhds6nea196smvmlo4ors995.example.\t3600\tIN\tRRSIG\tNSEC3 8 2 3600 20150420235959 20051021000000 38353 example. q2De6iOGJZBGqKlrmdGEXvXHb2Rz0OT1P5Rnfqn+TutSupUYmLKZYlk66QSj/CXW8aLb0mDGdqyRTjm7DuDv0+su2T+w0SoS3M5t1wiDSeE/vl6VFwGuZeCZGb0Re4sfkGpuFv/LD6VmNvhCcy+O+sXrguMrMdJ3lQCvJQjhCqA=
c.example.\t3600\tIN\tNS\tns1.c.example.
c.example.\t3600\tIN\tNS\tns2.c.example.
ns1.c.example.\t3600\tIN\tA\t192.0.2.7
ns2.c.example.\t3600\tIN\tA\t192.0.2.8
gjeqe526plbf1g8mklp59enfd789njgi.example.\t3600\tIN\tNSEC3\t1 1 12 AABBCCDD JI6NEOAEPV8B5O6K4EV33ABHA8HT9FGC A HINFO AAAA RRSIG
gjeqe526plbf1g8mklp59enfd789njgi.example.\t3600\tIN\tRRSIG\tNSEC3 8 2 3600 20150420235959 20051021000000 38353 example. WOV1cBmmwlbTsR4qie8996TsFxWeYh0Q9CKNvHbTRtvNX2BHFa2K8583B+5x/GBOrHdZqFgSHXqkyAkD8y1gAj0cHzCUIvZhlGwHKtOlLk3lZBK0UdQGtWzbqRJBfoEZW9ZLuyWw1R67hxCkysPS2Mq4pHsXQgbQZZt4G7O/XwM=
ji6neoaepv8b5o6k4ev33abha8ht9fgc.example.\t3600\tIN\tNSEC3\t1 1 12 AABBCCDD K8UDEMVP1J2F7EG6JEBPS17VP3N8I58H
ji6neoaepv8b5o6k4ev33abha8ht9fgc.example.\t3600\tIN\tRRSIG\tNSEC3 8 2 3600 20150420235959 20051021000000 38353 example. J0QT2D31aTMBikuGbnGDTazPPx2fHNg3R8T6BPyNW+nX2qtI74BEdgFOsPUL7C3DlXPayWDYHFREXumHQldAb65X2N4EGblZVJ5HiVVxe4mqaGipckyWhvbNXTm3ITvvuCK6G+Q0XUMsQ2INb7wF9Qo1acd1b5cLLi1UNET3NPo=
k8udemvp1j2f7eg6jebps17vp3n8i58h.example.\t3600\tIN\tNSEC3\t1 1 12 AABBCCDD KOHAR7MBB8DC2CE8A9QVL8HON4K53UHI
k8udemvp1j2f7eg6jebps17vp3n8i58h.example.\t3600\tIN\tRRSIG\tNSEC3 8 2 3600 20150420235959 20051021000000 38353 example. s43tb7Gyh2lQ5wSKgxNMrP0HFJtjBuT+lzutMwoivhn4CMmJqYoOiMgtozsOg8OcG6mBZn6WqEC5y05CuHrHOirzGY55+Jp2B/I/RwVgWjWTA5qsjuqohgJjNnJDF1PpC+qVJZjdDU41+q/M63fiMvDBeJ5PAfqqdDLOxX/muGc=
kohar7mbb8dc2ce8a9qvl8hon4k53uhi.example.\t3600\tIN\tNSEC3\t1 1 12 AABBCCDD Q04JKCEVQVMU85R014C7DKBA38O0JI5R A RRSIG
kohar7mbb8dc2ce8a9qvl8hon4k53uhi.example.\t3600\tIN\tRRSIG\tNSEC3 8 2 3600 20150420235959 20051021000000 38353 example. iCIqnxLw7KsQZxj7MNPlEGlbU4SvoroyygNAILtzxgEY0qJflPEsV4lyjsJMNMPMvzlyzs4zAl2StBYF+Y9WDCJf5h1t/W0tB9oddfoLwtAEqukHFW6DIcoHuERjdqTVr3+fvcIJzwGAuT+TYuOucq/2aTwmludE1lhHBgOIjJU=
ns1.example.\t3600\tIN\tA\t192.0.2.1
ns1.example.\t3600\tIN\tRRSIG\tA 8 2 3600 20150420235959 20051021000000 38353 example. i2ljZXbHVRHFrDI00jW8Ln6Pivq0S2cBS9TNBHoiiCvMR4cxE/jijDAqt7U/TqIHyu3lSK3tmLEZhCh9rWEXOzfLuzo6RfcXvg4V7lLXuLMRhvLjTn1+LmWHGaW6xnNkvapU8/bm2Ckriy3+05cTEsbpTJ9swf2Fg6Q2yDnn8ig=
ns2.example.\t3600\tIN\tA\t192.0.2.2
ns2.example.\t3600\tIN\tRRSIG\tA 8 2 3600 20150420235959 20051021000000 38353 example. hnBX5fSoXikZeE903WDLD6o2u+1j+9mo+u5b1YRxlCvR1FPRnhV8byCTEpV8RyQdjN6YL/tCG+wyLDysdHiVkNMEQe8SIRTzJLXFD1OvvdpIe+tNA2yTEemrMEkJIDcQeXy5BqWQwZb+DckvOxwnAIsHgCidUGNVXQrqtC0hwJc=
q04jkcevqvmu85r014c7dkba38o0ji5r.example.\t3600\tIN\tNSEC3\t1 1 12 AABBCCDD R53BQ7CC2UVMUBFU5OCMM6PERS9TK9EN A RRSIG
q04jkcevqvmu85r014c7dkba38o0ji5r.example.\t3600\tIN\tRRSIG\tNSEC3 8 2 3600 20150420235959 20051021000000 38353 example. TolAxcK5GG0pkbK6DawH8immUjUF/HbrVlmD+QPB0te4JcawLHxARbigxoHQnwUNqhoU5CEj2f/ozPjWJ/F+sj3ZsLzC4dcGp4nMOE0cdP9SQ+5fxuq57/Aj26invkthydBMdk+kZSD5IDw2I4llR3Es+P1ZqA+qd4auIpcHsX4=
r53bq7cc2uvmubfu5ocmm6pers9tk9en.example.\t3600\tIN\tNSEC3\t1 1 12 AABBCCDD T644EBQK9BIBCNA874GIVR6JOJ62MLHV MX RRSIG
r53bq7cc2uvmubfu5ocmm6pers9tk9en.example.\t3600\tIN\tRRSIG\tNSEC3 8 2 3600 20150420235959 20051021000000 38353 example. CsWt2WIBFyVeGv5wE13EI3MyGa4lhoZIOBQQWphNLKeH7j5c5xKmaoeleKmsl2D1Ni1+sr8U5IwvWfHmjOqo0mo4zQdv6K/U6AcnwXd0hZ+jCWE0QNAJt4HJXC/7vBCeDcSZ1MJ95X24FxkToQRPFkboCoP/+9glOJAx6X+jnCE=
t644ebqk9bibcna874givr6joj62mlhv.example.\t3600\tIN\tNSEC3\t1 1 12 AABBCCDD 0P9MHAVEQVM6T7VBL5LOP2U3T2RP3TOM A HINFO AAAA RRSIG
t644ebqk9bibcna874givr6joj62mlhv.example.\t3600\tIN\tRRSIG\tNSEC3 8 2 3600 20150420235959 20051021000000 38353 example. AI+9pSvUUyTVQiLMX0Iz/2yyL9CdFzOYYJkbYH6sJX7/649vikFsMSCTpz3UTBp17ubKtlr1sP5Xiu++RCXu0hL8k9AOBSzy1ZmCS3T24Nj20gzuueN77ov0NsVxAh/tyBJV5LoNG1TG7+AVbepsqVKOMvON4clunFHlbTCYueM=
*.w.example.\t3600\tIN\tMX\t1 ai.example.
*.w.example.\t3600\tIN\tRRSIG\tMX 8 2 3600 20150420235959 20051021000000 38353 example. OzXlQ4NOdqgULXY+nHuXWzomMR9WAha768A/zfm24C4/Ug5OIR0vkjNZ0Is2MoXPCMv2GI2X42BkIY9S60pjlJ26IITW8pzArt+xURsWfonw9/WF/mpa6r1IxXZ3QCWmS7aIrQ/sDw1u6UnsTJIaFZbE94DvyeU+/TZ8mN8tz2k=
x.w.example.\t3600\tIN\tMX\t1 xx.example.
x.w.example.\t3600\tIN\tRRSIG\tMX 8 3 3600 20150420235959 20051021000000 38353 example. nw5Z1G1XkM3R6uJNzohynT9cXnNwCDwORheT4aqmO3EcfJrrp6k5VjtdY5Bqtxo6FlCgybcsinZVdcIV+14374aQrvezjiZmiqECdCDHzO/X4XVaxk6ei5oj+22Pl4P6D3YLt6D+KlXZbdTmfRkgo8ZwQ9JceEYwvTrlPQw3ldQ=
x.y.w.example.\t3600\tIN\tMX\t1 xx.example.
x.y.w.example.\t3600\tIN\tRRSIG\tMX 8 4 3600 20150420235959 20051021000000 38353 example. fJTea7tirPJYIy10rt0PHyV08ZbfuyJ4dyh8B4ycCxiHZkRJgnNjTS4y+/csAKkaIvToub5f/ob53/4ZMg9f6SlTby6ybbwxY4bWoZsISXIjhw3mDdVm2FsJiz4r8hPQjTOLSE6wpZtbxgfwtXa7OiJbzgAuHg9KbgGk2PNPfns=
xx.example.\t3600\tIN\tA\t192.0.2.10
xx.example.\t3600\tIN\tRRSIG\tA 8 2 3600 20150420235959 20051021000000 38353 example. ZPoxxa+U0ZI5Do7mJsq5rGC+bpUNTwRtTZJrr+tREhQn/AWKVwJGJFTitzn5akmusIk3RLGIfZPOLECMu6o+sF924qKA+M66ts98HfQP8b+duBd7kFW5I0hqtq0pcRDJm/tyFRgDRTas0puUzgNt4jud4CGFD0SM0h/MsWnxSnE=
xx.example.\t3600\tIN\tHINFO\t"KLH-10" "TOPS-20"
xx.example.\t3600\tIN\tRRSIG\tHINFO 8 2 3600 20150420235959 20051021000000 38353 example. qp2kpSTjHgc2xFZKH/iaek8ACNFzq7EFsVpiWSoJdyf5V1CIZY7SdxTe0k4W+zyzcGQOzC1u1ehWGmZeyIQYig+fOVZrnBFdJJcbQ9//JQnqcF6O2eGa5jMyLJQ8NceSK9dTMNj45KX1SlCaHwzCareLZip2obzaRyJqjvXtzl4=
xx.example.\t3600\tIN\tAAAA\t2001:db8::f00:baaa
xx.example.\t3600\tIN\tRRSIG\tAAAA 8 2 3600 20150420235959 20051021000000 38353 example. TX5v7Jnw/lo29b3jr0aSbRGUDrk/NJm/3mcdGgSXsIPObhEI82PGPLKpy6vTQDyoXVIMigG0XATN74gav/kF90aBsTRsm6ITKE09sccLR8OIg+lFaVtEjSroZBrBHRocWStD4yssaWrmhS/+g8IC3PTPEPXJDFkj46vK9Z/nlNU=
"###.replace("\\t", "\t");

        let zone_file_path = mk_test_data_abs_path_string("test-data/example.rfc5155");
        let ksk_path = mk_test_data_abs_path_string("test-data/Kexample.+008+31967");
        let zsk_path = mk_test_data_abs_path_string("test-data/Kexample.+008+38353");

        // Use `dnst signzone` mode instead of `ldns-signzone` mode to get
        // more control via specific CLI arguments over the output format to
        // better match that of the example in RFC 4035 Appendix A without
        // also introducing extra comments that `ldns-signzone -b` adds.
        // Specifically the following options are used to make the output a
        // better match to that of RFC 5155 Appendix A:
        //
        //   -T outputs RRSIG timestamps in YYYYMMDDHHmmSS format. -L outputs
        //   NSEC3 hash mappings. -R orders RRSIGs after the records they
        //   sign.
        //
        // We use RSASHA256 (type 8) signing keys instead of RSASHA1 (type 5)
        // used by RFC 5155 Appendix A as we don't support type 5 (as it is
        // NOT RECOMMENDED by RFC 8624) and because RSASHA256 signatures are
        // consistent for the same input unlike ECDSAP256SHA256 for example.
        //
        // Signature validity period (expiration via `-e` and inception via
        // `-i`) and NSEC3 options (extra iterations via `-t12` and salt via
        // `-saabbccdd`) are set to match those in the RFC 5155 Appendix A
        // example.
        //
        // We use -P (note the capital) because without it the standard, ldns
        // based, opt-out behaviour is to include insecure delegations in the
        // NSEC3 chain but the RFC 5155 Appendix A signed zone assumes that
        // insecure delegations (such as c.example which lacks a DS record and
        // is thus an insecure delegation) are omitted from the NSEC3 chain.
        // Both behaviours are valid according to RFC 5155 as it states in
        // section 7.1 on Zone Signing: "Owner names that correspond to
        // unsigned delegations MAY have a corresponding NSEC3 RR", note the
        // "MAY".
        let res = FakeCmd::new([
            "dnst",
            "signzone",
            "-T",
            "-L",
            "-R",
            "-f-",
            "-e",
            "20150420235959",
            "-i",
            "20051021000000",
            "-n",
            "-t12",
            "-saabbccdd",
            "-P",
            &zone_file_path,
            &ksk_path,
            &zsk_path,
        ])
        .run();

        assert_eq!(res.stdout, expected_signed_zone);
        // assert_eq!(res.stderr, ""); // Commented out due to NSEC3 iterations warning.
        assert_eq!(res.exit_code, 0);
    }

    #[test]
    fn ldns_signzone_nsec_signed_zone_example_with_minus_b() {
        let expected_signed_zone = r###";; Zone: example.org.
;
example.org.\t239\tIN\tSOA\texample.net. hostmaster.example.net. 1234567890 28800 7200 604800 238
example.org.\t239\tIN\tRRSIG\tSOA 8 2 239 1429574399 1129852800 28954 example.org. V1LINcwCh6ulr9LBERp2zTUW4QfvoUKiv8VX5P8S03SZ9hdNk2BDLzNJj5TJj6o4ki708+DNzyqVHdz+EgyGUR9wH/vT9PxgRrKzjhJ35ktkKFLO+r08XxLMfZ7sCQrVYYr+LRpzDbzGqQby2fisMbNY8V4Lq3c7C7INP64peag=
;
example.org.\t238\tIN\tNSEC\tsome.example.org. SOA RRSIG NSEC DNSKEY
example.org.\t238\tIN\tRRSIG\tNSEC 8 2 238 1429574399 1129852800 28954 example.org. enga3YYnD/6JGZuWbiBWFeSGTKfV3wba/5UoYDeY43XPs5nN7BDWpDRTtksP4N8sRTlbmtzxxk7negGinm3XGDm+Pvxl651Q2Gujn6URX+vH+IDxkIYTcooVJTG1tEZqtKB/Nwa0kgmeO28Wf+/9XOT4gyqV2qTY6uOrnu9PE9w=
example.org.\t239\tIN\tDNSKEY\t256 3 8 AwEAAcCIpalbX67WU8Z+gI/oaeD0EjOt41Py++X1HQauTfSB5gwivbGwIsqA+Qf5+/j3gcuSFRbFzyPfAb5x14jy/TU3MWXGfmJsJX/DeTqiMwfTQTTlWgMdqRi7JuQoDx3ueYOQOLTDPVqlyvF5/g7b9FUd4LO8G3aO2FfqRBjNG8px ;{id = 28954 (zsk), size = 1024b}
example.org.\t239\tIN\tDNSKEY\t257 3 8 AwEAAckp/oMmocs+pv4KsCkCciazIl2+SohAZ2/bH2viAMg3tHAPjw5YfPNErUBqMGvN4c23iBCnt9TktT5bVoQdpXyCJ+ZwmWrFxlXvXIqG8rpkwHi1xFoXWVZLrG9XYCqLVMq2cB+FgMIaX504XMGk7WQydtV1LAqLgP3B8JA2Fc1j ;{id = 51331 (ksk), size = 1024b}
example.org.\t239\tIN\tRRSIG\tDNSKEY 8 2 239 1429574399 1129852800 51331 example.org. VBK2AFt1u3O0HIBjJrvQ2mo4aRnQcF5j1ibZ1FVpPoi6qtQ9MeL0B67AZJOcEgX080miM4IR+OujTooU1Npor8TIfx1nKr9Yamxzt1hrZkZz4eIbZ68bXPIBuLuvD/5Br4x0TcrXL+R6/QaRErPnbpB8WIBRohofoqMVFRR0Og0=
;
some.example.org.\t240\tIN\tA\t1.2.3.4
some.example.org.\t240\tIN\tRRSIG\tA 8 3 240 1429574399 1129852800 28954 example.org. HJ+HG8Z6jgSuzeBTbNtgLXO4QXXGNbrqijGfNrSIjqLJi1w8S/ADsiamh9Kua6EtwP653uYWmG34pA2mE8TDq6jjJp4ExCEs0fuYBsw7dkNiG++yh8oSr7jVHkYm3sQuDZC2984c4zIKolJD85dsGZ9Pp5b/YFdzQUj1nrhwIs8=
some.example.org.\t238\tIN\tNSEC\texample.org. A RRSIG NSEC
some.example.org.\t238\tIN\tRRSIG\tNSEC 8 3 238 1429574399 1129852800 28954 example.org. rkKQ2NCHw8tTQhxMDV+BvDThJC+mXUolpmjjVB7H1ziYDUhF18j4MbigGzQI9L6FXFPmwR6HIYexOnend0+2x2mHefnEGcoYVPVyRV6zTD4jFxJTy2l4mumEk8gPbTvN0Tgg4bMkWZWTeOivMmIcAXO+s06ICw2XKSq/LzL4kWc=
;
"###.replace("\\t", "\t");

        let zone_file_path =
            mk_test_data_abs_path_string("test-data/example.org.rfc9077-min-is-soa-minimum");
        let ksk_path = mk_test_data_abs_path_string("test-data/Kexample.org.+008+51331");
        let zsk_path = mk_test_data_abs_path_string("test-data/Kexample.org.+008+28954");

        // Use `dnst signzone` mode instead of `ldns-signzone` mode to capture
        // `-b` output, as `ldns-signzone` disables `-b` if the output is sent
        // stdout.
        //
        // Signature validity period (expiration via `-e` and inception via
        // `-i`) are specified to make output matching more deterministic.
        let res = FakeCmd::new([
            "dnst",
            "signzone",
            "-f-",
            "-e",
            "20150420235959",
            "-i",
            "20051021000000",
            "-b",
            &zone_file_path,
            &ksk_path,
            &zsk_path,
        ])
        .run();

        assert_eq!(res.stderr, "");
        assert_eq!(res.stdout, expected_signed_zone);
        assert_eq!(res.exit_code, 0);
    }

    #[test]
    fn dnst_signzone_nsec3_signed_zone_example_with_minus_b() {
        let expected_signed_zone = r###";; Zone: example.org.
;
example.org.\t239\tIN\tSOA\texample.net. hostmaster.example.net. 1234567890 28800 7200 604800 238
example.org.\t239\tIN\tRRSIG\tSOA 8 2 239 1429574399 1129852800 28954 example.org. V1LINcwCh6ulr9LBERp2zTUW4QfvoUKiv8VX5P8S03SZ9hdNk2BDLzNJj5TJj6o4ki708+DNzyqVHdz+EgyGUR9wH/vT9PxgRrKzjhJ35ktkKFLO+r08XxLMfZ7sCQrVYYr+LRpzDbzGqQby2fisMbNY8V4Lq3c7C7INP64peag=
;
example.org.\t239\tIN\tDNSKEY\t256 3 8 AwEAAcCIpalbX67WU8Z+gI/oaeD0EjOt41Py++X1HQauTfSB5gwivbGwIsqA+Qf5+/j3gcuSFRbFzyPfAb5x14jy/TU3MWXGfmJsJX/DeTqiMwfTQTTlWgMdqRi7JuQoDx3ueYOQOLTDPVqlyvF5/g7b9FUd4LO8G3aO2FfqRBjNG8px ;{id = 28954 (zsk), size = 1024b}
example.org.\t239\tIN\tDNSKEY\t257 3 8 AwEAAckp/oMmocs+pv4KsCkCciazIl2+SohAZ2/bH2viAMg3tHAPjw5YfPNErUBqMGvN4c23iBCnt9TktT5bVoQdpXyCJ+ZwmWrFxlXvXIqG8rpkwHi1xFoXWVZLrG9XYCqLVMq2cB+FgMIaX504XMGk7WQydtV1LAqLgP3B8JA2Fc1j ;{id = 51331 (ksk), size = 1024b}
example.org.\t239\tIN\tRRSIG\tDNSKEY 8 2 239 1429574399 1129852800 51331 example.org. VBK2AFt1u3O0HIBjJrvQ2mo4aRnQcF5j1ibZ1FVpPoi6qtQ9MeL0B67AZJOcEgX080miM4IR+OujTooU1Npor8TIfx1nKr9Yamxzt1hrZkZz4eIbZ68bXPIBuLuvD/5Br4x0TcrXL+R6/QaRErPnbpB8WIBRohofoqMVFRR0Og0=
example.org.\t239\tIN\tNSEC3PARAM\t1 0 0 -
example.org.\t239\tIN\tRRSIG\tNSEC3PARAM 8 2 239 1429574399 1129852800 28954 example.org. IHWhCUqMv3MqMfeQgKhqqSBHVBku1KWXR8kqwnYK2WIPh8lip3TQPvvp/30VWZmuzHy6ixgO35rmPLwQEJmUIkjFFhAR+YLdqOlxN0gxIU7t3kwyyjNsKlRZhiNTwb9dDGhaSkkae4zww9ZT9reZVIvDQ6y79hiriLYEB30o2QY=
;
8um1kjcjmofvvmq7cb0op7jt39lg8r9j.example.org.\t238\tIN\tNSEC3\t1 0 0 - VRCJ1RGALBB9EH2II8A43FBEIB1UFQF6 SOA RRSIG DNSKEY NSEC3PARAM  ;{ flags: -, from: example.org., to: some.example.org.}
8um1kjcjmofvvmq7cb0op7jt39lg8r9j.example.org.\t238\tIN\tRRSIG\tNSEC3 8 3 238 1429574399 1129852800 28954 example.org. O4eZ+kgHciA7xfgjHwM2OxREhwQr49bsTujdBFXNxwFmhlaB9kfMd8d+WIYSZLvhcchh5a8cOAsCc0FRmelEAAs3wh0LzWPjmzVsLIU3iM/dgjyYm524jD0HMJDw2OYo8d6RKeF2anCbA/ynno5OmJd8TZ/h1tZ5BTso/mtZckI=
;
some.example.org.\t240\tIN\tA\t1.2.3.4
some.example.org.\t240\tIN\tRRSIG\tA 8 3 240 1429574399 1129852800 28954 example.org. HJ+HG8Z6jgSuzeBTbNtgLXO4QXXGNbrqijGfNrSIjqLJi1w8S/ADsiamh9Kua6EtwP653uYWmG34pA2mE8TDq6jjJp4ExCEs0fuYBsw7dkNiG++yh8oSr7jVHkYm3sQuDZC2984c4zIKolJD85dsGZ9Pp5b/YFdzQUj1nrhwIs8=
;
vrcj1rgalbb9eh2ii8a43fbeib1ufqf6.example.org.\t238\tIN\tNSEC3\t1 0 0 - 8UM1KJCJMOFVVMQ7CB0OP7JT39LG8R9J A RRSIG  ;{ flags: -, from: some.example.org., to: example.org.}
vrcj1rgalbb9eh2ii8a43fbeib1ufqf6.example.org.\t238\tIN\tRRSIG\tNSEC3 8 3 238 1429574399 1129852800 28954 example.org. fpbF8OsVXpUwFzsTRmGmVcEJ5+h/5FrlyqO+goyUapRudSPS7Izxblz+RE3IRu1eYOdYdU62Sz9hnpRK2NCs7NuBacLRGKiudNI5fv/Z0XF3nELjM3TSk7WYfCOFAjgoEGK2OKZrNWUTONsdaFNeJbs/SyzW+77nbWYZ4Al16gQ=
;
"###.replace("\\t", "\t");

        let zone_file_path =
            mk_test_data_abs_path_string("test-data/example.org.rfc9077-min-is-soa-minimum");
        let ksk_path = mk_test_data_abs_path_string("test-data/Kexample.org.+008+51331");
        let zsk_path = mk_test_data_abs_path_string("test-data/Kexample.org.+008+28954");

        // Use `dnst signzone` mode instead of `ldns-signzone` mode to capture
        // `-b` output, as `ldns-signzone` disables `-b` if the output is sent
        // stdout.
        //
        // Signature validity period (expiration via `-e` and inception via
        // `-i`) are specified to make output matching more deterministic.
        let res = FakeCmd::new([
            "dnst",
            "signzone",
            "-f-",
            "-e",
            "20150420235959",
            "-i",
            "20051021000000",
            "-b",
            "-n",
            &zone_file_path,
            &ksk_path,
            &zsk_path,
        ])
        .run();

        assert_eq!(res.stderr, "");
        assert_eq!(res.stdout, expected_signed_zone);
        assert_eq!(res.exit_code, 0);
    }

    #[test]
    fn nsec_hash_only() {
        let expected_signed_zone = r###"example.\t3600\tIN\tSOA\tns1.example. bugs.x.w.example. 1 3600 300 3600000 3600
example.\t3600\tIN\tNS\tns1.example.
example.\t3600\tIN\tNS\tns2.example.
example.\t3600\tIN\tMX\t1 xx.example.
example.\t3600\tIN\tNSEC\t2t7b4g4vsa5smi47k61mv5bv1a22bojr.example. NS SOA MX RRSIG NSEC DNSKEY
example.\t3600\tIN\tDNSKEY\t256 3 8 AwEAAbsD4Tcz8hl2Rldov4CrfYpK3ORIh/giSGDlZaDTZR4gpGxGvMBwu2jzQ3m0iX3PvqPoaybC4tznjlJi8g/qsCRHhOkqWmjtmOYOJXEuUTb+4tPBkiboJM5QchxTfKxkYbJ2AD+VAUX1S6h/0DI0ZCGx1H90QTBE2ymRgHBwUfBt
example.\t3600\tIN\tDNSKEY\t257 3 8 AwEAAaYL5iwWI6UgSQVcDZmH7DrhQU/P6cOfi4wXYDzHypsfZ1D8znPwoAqhj54kTBVqgZDHw8QEnMcS3TWxvHBvncRTIXhCLx0BNK5/6mcTSK2IDbxl0j4vkcQrOxc77tyExuFfuXouuKVtE7rggOJiX6ga5LJW2if6Jxe/Rh8+aJv7
2t7b4g4vsa5smi47k61mv5bv1a22bojr.example.\t3600\tIN\tA\t192.0.2.127
2t7b4g4vsa5smi47k61mv5bv1a22bojr.example.\t3600\tIN\tNSEC\ta.example. A RRSIG NSEC
a.example.\t3600\tIN\tNS\tns1.a.example.
a.example.\t3600\tIN\tNS\tns2.a.example.
a.example.\t3600\tIN\tDS\t58470 5 1 3079F1593EBAD6DC121E202A8B766A6A4837206C
a.example.\t3600\tIN\tNSEC\tai.example. NS DS RRSIG NSEC
ns1.a.example.\t3600\tIN\tA\t192.0.2.5
ns2.a.example.\t3600\tIN\tA\t192.0.2.6
ai.example.\t3600\tIN\tA\t192.0.2.9
ai.example.\t3600\tIN\tHINFO\t"KLH-10" "ITS"
ai.example.\t3600\tIN\tAAAA\t2001:db8::f00:baa9
ai.example.\t3600\tIN\tNSEC\tc.example. A HINFO AAAA RRSIG NSEC
c.example.\t3600\tIN\tNS\tns1.c.example.
c.example.\t3600\tIN\tNS\tns2.c.example.
c.example.\t3600\tIN\tNSEC\tns1.example. NS RRSIG NSEC
ns1.c.example.\t3600\tIN\tA\t192.0.2.7
ns2.c.example.\t3600\tIN\tA\t192.0.2.8
ns1.example.\t3600\tIN\tA\t192.0.2.1
ns1.example.\t3600\tIN\tNSEC\tns2.example. A RRSIG NSEC
ns2.example.\t3600\tIN\tA\t192.0.2.2
ns2.example.\t3600\tIN\tNSEC\t*.w.example. A RRSIG NSEC
*.w.example.\t3600\tIN\tMX\t1 ai.example.
*.w.example.\t3600\tIN\tNSEC\tx.w.example. MX RRSIG NSEC
x.w.example.\t3600\tIN\tMX\t1 xx.example.
x.w.example.\t3600\tIN\tNSEC\tx.y.w.example. MX RRSIG NSEC
x.y.w.example.\t3600\tIN\tMX\t1 xx.example.
x.y.w.example.\t3600\tIN\tNSEC\txx.example. MX RRSIG NSEC
xx.example.\t3600\tIN\tA\t192.0.2.10
xx.example.\t3600\tIN\tHINFO\t"KLH-10" "TOPS-20"
xx.example.\t3600\tIN\tAAAA\t2001:db8::f00:baaa
xx.example.\t3600\tIN\tNSEC\texample. A HINFO AAAA RRSIG NSEC
"###.replace("\\t", "\t");

        let zone_file_path = mk_test_data_abs_path_string("test-data/example.rfc5155");

        let res = FakeCmd::new(["dnst", "signzone", "-f-", "-H", &zone_file_path]).run();

        assert_eq!(res.stderr, "");
        assert_eq!(res.stdout, expected_signed_zone);
        assert_eq!(res.exit_code, 0);
    }

    #[test]
    fn nsec3_hash_only() {
        let expected_signed_zone = r###"example.\t3600\tIN\tSOA\tns1.example. bugs.x.w.example. 1 3600 300 3600000 3600
example.\t3600\tIN\tNS\tns1.example.
example.\t3600\tIN\tNS\tns2.example.
example.\t3600\tIN\tMX\t1 xx.example.
example.\t3600\tIN\tDNSKEY\t256 3 8 AwEAAbsD4Tcz8hl2Rldov4CrfYpK3ORIh/giSGDlZaDTZR4gpGxGvMBwu2jzQ3m0iX3PvqPoaybC4tznjlJi8g/qsCRHhOkqWmjtmOYOJXEuUTb+4tPBkiboJM5QchxTfKxkYbJ2AD+VAUX1S6h/0DI0ZCGx1H90QTBE2ymRgHBwUfBt
example.\t3600\tIN\tDNSKEY\t257 3 8 AwEAAaYL5iwWI6UgSQVcDZmH7DrhQU/P6cOfi4wXYDzHypsfZ1D8znPwoAqhj54kTBVqgZDHw8QEnMcS3TWxvHBvncRTIXhCLx0BNK5/6mcTSK2IDbxl0j4vkcQrOxc77tyExuFfuXouuKVtE7rggOJiX6ga5LJW2if6Jxe/Rh8+aJv7
example.\t3600\tIN\tNSEC3PARAM\t1 0 0 -
2t7b4g4vsa5smi47k61mv5bv1a22bojr.example.\t3600\tIN\tA\t192.0.2.127
3msev9usmd4br9s97v51r2tdvmr9iqo1.example.\t3600\tIN\tNSEC3\t1 0 0 - 5E35TOOBFJ2A4I0CL6F4F893UD43PA93 NS SOA MX RRSIG DNSKEY NSEC3PARAM
5e35toobfj2a4i0cl6f4f893ud43pa93.example.\t3600\tIN\tNSEC3\t1 0 0 - 6CD522290VMA0NR8LQU1IVTCOFJ94RGA A RRSIG
6cd522290vma0nr8lqu1ivtcofj94rga.example.\t3600\tIN\tNSEC3\t1 0 0 - 9JS115EA61CHTVGNSDGK2LLDV5CEU01U NS DS RRSIG
9js115ea61chtvgnsdgk2lldv5ceu01u.example.\t3600\tIN\tNSEC3\t1 0 0 - A2BBV5G5D8IK754A2A44GDC113SC00DK
a.example.\t3600\tIN\tNS\tns1.a.example.
a.example.\t3600\tIN\tNS\tns2.a.example.
a.example.\t3600\tIN\tDS\t58470 5 1 3079F1593EBAD6DC121E202A8B766A6A4837206C
ns1.a.example.\t3600\tIN\tA\t192.0.2.5
ns2.a.example.\t3600\tIN\tA\t192.0.2.6
a2bbv5g5d8ik754a2a44gdc113sc00dk.example.\t3600\tIN\tNSEC3\t1 0 0 - ATUTAKMS2NNIOD8SIE19KMFB3UQD60KQ MX RRSIG
ai.example.\t3600\tIN\tA\t192.0.2.9
ai.example.\t3600\tIN\tHINFO\t"KLH-10" "ITS"
ai.example.\t3600\tIN\tAAAA\t2001:db8::f00:baa9
atutakms2nniod8sie19kmfb3uqd60kq.example.\t3600\tIN\tNSEC3\t1 0 0 - D8CM5M2D14EE3CI2UDFLRLK00604LNNK NS
c.example.\t3600\tIN\tNS\tns1.c.example.
c.example.\t3600\tIN\tNS\tns2.c.example.
ns1.c.example.\t3600\tIN\tA\t192.0.2.7
ns2.c.example.\t3600\tIN\tA\t192.0.2.8
d8cm5m2d14ee3ci2udflrlk00604lnnk.example.\t3600\tIN\tNSEC3\t1 0 0 - DSQ717D99RRRN3N4O1O20NTK5LDJKNT3 A HINFO AAAA RRSIG
dsq717d99rrrn3n4o1o20ntk5ldjknt3.example.\t3600\tIN\tNSEC3\t1 0 0 - L76MHQG6OA3A5SCU8LULA061NEPF70PH A RRSIG
l76mhqg6oa3a5scu8lula061nepf70ph.example.\t3600\tIN\tNSEC3\t1 0 0 - M1O89LFDO9RRF2F8R8SS42D81D09V48M A HINFO AAAA RRSIG
m1o89lfdo9rrf2f8r8ss42d81d09v48m.example.\t3600\tIN\tNSEC3\t1 0 0 - P9N5PTEVJSJOSKR5U50VC77GP9BDSCK8 A RRSIG
ns1.example.\t3600\tIN\tA\t192.0.2.1
ns2.example.\t3600\tIN\tA\t192.0.2.2
p9n5ptevjsjoskr5u50vc77gp9bdsck8.example.\t3600\tIN\tNSEC3\t1 0 0 - TF4V2JBVF5IQ28BHEOT32E5NSH2DBOF3 MX RRSIG
tf4v2jbvf5iq28bheot32e5nsh2dbof3.example.\t3600\tIN\tNSEC3\t1 0 0 - VDEC5SVARLB837SLN077FFSVBRJ6LV0Q
vdec5svarlb837sln077ffsvbrj6lv0q.example.\t3600\tIN\tNSEC3\t1 0 0 - 3MSEV9USMD4BR9S97V51R2TDVMR9IQO1 MX RRSIG
*.w.example.\t3600\tIN\tMX\t1 ai.example.
x.w.example.\t3600\tIN\tMX\t1 xx.example.
x.y.w.example.\t3600\tIN\tMX\t1 xx.example.
xx.example.\t3600\tIN\tA\t192.0.2.10
xx.example.\t3600\tIN\tHINFO\t"KLH-10" "TOPS-20"
xx.example.\t3600\tIN\tAAAA\t2001:db8::f00:baaa
"###.replace("\\t", "\t");

        let zone_file_path = mk_test_data_abs_path_string("test-data/example.rfc5155");

        let res = FakeCmd::new(["dnst", "signzone", "-f-", "-n", "-H", &zone_file_path]).run();

        assert_eq!(res.stderr, "");
        assert_eq!(res.stdout, expected_signed_zone);
        assert_eq!(res.exit_code, 0);
    }

    #[test]
    fn glue_records_should_not_be_nsec_hashed_or_signed() {
        // There should not be NSEC, NSEC3 or RRSIG RRs for A/AAAA RRs at glue
        // owner names.
        let expected_zone = r###"example.org.\t239\tIN\tSOA\texample.net. hostmaster.example.net. 1234567890 28800 7200 604800 238
example.org.\t239\tIN\tRRSIG\tSOA 8 2 239 20040509183619 20040409183619 28954 example.org. rKO4uWby08Xjz35KqY/6BX60e/4pJYKVkrOSVZ+smMWLn1QDN9sAf4JR5lwQs/SdnGuHqcJlMgmTGn3tObfywS4nmz5YYLRIvROhmZ931Ezu+uR5qY2HqqP/+kAjVw0rAeou/N3VKMY2nA5h0YWAEKsxpSWBcsH3JPUg/A447U0=
example.org.\t240\tIN\tA\t128.140.76.106
example.org.\t240\tIN\tRRSIG\tA 8 2 240 20040509183619 20040409183619 28954 example.org. ifMaJ6K8bma4RfwCA+zV3LoGD8H28/MTgVRdNZd/h3bkBLeAHeaLRQYfJ68f359lgMIq7uRtedFdxv+syKlXO4ad4WnNV7yMFWVIVBfltmkzJ6+PHRtk1465xtBe0J7hRLAd+pNIIEHrxUWq8EbB0Kt6I+xcMtKHtZsI6INDYmg=
example.org.\t1000\tIN\tNS\texample.net.
example.org.\t1000\tIN\tRRSIG\tNS 8 2 1000 20040509183619 20040409183619 28954 example.org. c/i5UigkjCw23eL0Mwntsv6jXptDjP7X932TfhsJwgU+PwO7N2axes1uMNffgOM/tZJCo8Gi0OEmrkaxcseOsUUezM3dsTF2QhNDdUJYzIN6UfiW4JEBF5hXnhbiuarBW38Dw+MCXqDf3s4Sgop3qiFmSS+XW7pjKvs+ZK0KFdQ=
example.org.\t238\tIN\tNSEC\tinsecure-deleg.example.org. A NS SOA RRSIG NSEC DNSKEY
example.org.\t238\tIN\tRRSIG\tNSEC 8 2 238 20040509183619 20040409183619 28954 example.org. ScErSL6LmEIrsVpqR0+Jw+TMjx32AsUq1tUK26ecNk//qRhWf9yvPuDSJ9zQc6eO7cFIL3nr6ZmJdEqaOwn+OoGQPORaKXn9q1CzpiT0hyC/SUdaIhWicdxTMgpwmj8u+/3+B2yW3jZdG+nPuJann70FJJZx7BRwMRheU3l7u74=
example.org.\t239\tIN\tDNSKEY\t256 3 8 AwEAAcCIpalbX67WU8Z+gI/oaeD0EjOt41Py++X1HQauTfSB5gwivbGwIsqA+Qf5+/j3gcuSFRbFzyPfAb5x14jy/TU3MWXGfmJsJX/DeTqiMwfTQTTlWgMdqRi7JuQoDx3ueYOQOLTDPVqlyvF5/g7b9FUd4LO8G3aO2FfqRBjNG8px ;{id = 28954 (zsk), size = 1024b}
example.org.\t239\tIN\tDNSKEY\t257 3 8 AwEAAckp/oMmocs+pv4KsCkCciazIl2+SohAZ2/bH2viAMg3tHAPjw5YfPNErUBqMGvN4c23iBCnt9TktT5bVoQdpXyCJ+ZwmWrFxlXvXIqG8rpkwHi1xFoXWVZLrG9XYCqLVMq2cB+FgMIaX504XMGk7WQydtV1LAqLgP3B8JA2Fc1j ;{id = 51331 (ksk), size = 1024b}
example.org.\t239\tIN\tRRSIG\tDNSKEY 8 2 239 20040509183619 20040409183619 51331 example.org. v/TJSG+fm2Cqgo5CMG7G9Oqm4WAYFf4rdyy+nP0HHKwkr26kLPd8EP7Ks2iq/vctR7eaO7KEubOf8GmdLTCmFlxKKtQwW0vP+mLssTmvJmiISCuHFlDEUP332nW3uLn0RCvFlUKzCNNdAhBMpRg9GTYa+WY7IN8kxt9CaewanyY=
insecure-deleg.example.org.\t240\tIN\tA\t1.1.1.1
insecure-deleg.example.org.\t240\tIN\tNS\texample.com.
insecure-deleg.example.org.\t240\tIN\tNS\tinsecure-deleg.example.org.
insecure-deleg.example.org.\t240\tIN\tAAAA\t::1
insecure-deleg.example.org.\t238\tIN\tNSEC\tsecure-deleg.example.org. NS RRSIG NSEC
insecure-deleg.example.org.\t238\tIN\tRRSIG\tNSEC 8 3 238 20040509183619 20040409183619 28954 example.org. Bo85edrZIAdZ3whoSMtaKcSHhXEhg3I4SQcRQtCl/Qf/OZdB8NiU4RDU36ld92IP8INuKYY10fwdmGrFNCRUwbglk6I/VQh098bvn4L2IwsetsIexV03QB9pOAtvLw3ptp5VtCxhSyLWBoe/VbDtdl7x1bTby3PuNX2x6atNXvo=
occluded.insecure-deleg.example.org.\t240\tIN\tA\t1.2.3.4
secure-deleg.example.org.\t240\tIN\tA\t1.1.1.1
secure-deleg.example.org.\t240\tIN\tNS\texample.com.
secure-deleg.example.org.\t240\tIN\tNS\tsecure-deleg.example.org.
secure-deleg.example.org.\t240\tIN\tAAAA\t::1
secure-deleg.example.org.\t240\tIN\tDS\t3120 15 2 0675D8C4A90ECD25492E4C4C6583AFCEF7C3B910B7A39162803058E6E7393A19
secure-deleg.example.org.\t240\tIN\tRRSIG\tDS 8 3 240 20040509183619 20040409183619 28954 example.org. W0uGbOEdJnb5hwKSkMIQ4RJj3lnAUqu0mIxfPr0+irCxjk6yRy1G0IuozMftG8k1hBxHNC2Ak+y/jPF54fXpYTe0ePyxw0sXTBZFJPwH3ZP8q7SPDx0gXlNoF9Rpq/VjSp0de0ru88OmARkqtq+cX5OdKxUrlj9M5DH2/8jltaA=
secure-deleg.example.org.\t238\tIN\tNSEC\texample.org. NS DS RRSIG NSEC
secure-deleg.example.org.\t238\tIN\tRRSIG\tNSEC 8 3 238 20040509183619 20040409183619 28954 example.org. FIGAoKOlz83oqWx8+ymMd22KO1nOOP5N8nb8A9fWL9Fdduw2GlxH79T1Js/SZy4J9fChTIzvgUToYXc8uwQqu0O01Zra+XyhfnHGv52Hl/JxoBQPj3OXXpEcphcm3lmc7zMBS8YtXxSBrpjciyy0MZWerQDcme6/dVzCZxPmF4o=
"###.replace("\\t", "\t");

        let zone_file_path = mk_test_data_abs_path_string("test-data/example.org");
        let ksk_path = mk_test_data_abs_path_string("test-data/Kexample.org.+008+51331");
        let zsk_path = mk_test_data_abs_path_string("test-data/Kexample.org.+008+28954");

        let res = FakeCmd::new([
            "dnst",
            "signzone",
            "-T",
            "-R",
            "-f-",
            "-e",
            "20040509183619",
            "-i",
            "20040409183619",
            &zone_file_path,
            &ksk_path,
            &zsk_path,
        ])
        .run();

        assert_eq!(res.stderr, "");
        assert_eq!(res.stdout, expected_zone);
        assert_eq!(res.exit_code, 0);
    }

    #[test]
    fn glue_records_should_not_be_nsec3_hashed_or_signed() {
        // There should not be NSEC, NSEC3 or RRSIG RRs for A/AAAA RRs at glue
        // owner names.
        //
        // This test also showcases how TTLs are determined.
        //   - Existing RRs keep their current TTL.
        //   - RRSIG TTLs match that of the record they cover.
        //   - New RRs such as DNSKEYs are given the SOA RR TTL.
        //   - UNLESS they are NSEC(3) RRs in which case they are given the
        //     minimum of the SOA RR TTL and the SOA MINIMUM.
        //   - The $TTL value, if specified in the input zonefile, is used as
        //     the TTL of loaded RRs that lack a TTL, and will as above
        //     likewise be used by any generated covering RRSIG.
        let expected_zone = r###"example.org.\t239\tIN\tSOA\texample.net. hostmaster.example.net. 1234567890 28800 7200 604800 238
example.org.\t239\tIN\tRRSIG\tSOA 8 2 239 20240101010101 20240101010101 28954 example.org. EYeXeqDlGLECQSXWnwBDQlN7DaNejYhQ2whkBkhhQMl5JGGRqCGuWDK0VwUykTQnMkjqL1rbJaDlBvD6/9kZW+IoxEe7lMGksXCUjl0TGAg/qZvgHRSJ26z8BWfbCDqHlwQeIbqZBeg0W7fJBniGNnbp29hJJUbjaYPVg1RLNW8=
example.org.\t240\tIN\tA\t128.140.76.106
example.org.\t240\tIN\tRRSIG\tA 8 2 240 20240101010101 20240101010101 28954 example.org. Nc33Gu7E46O6+3/VjGySyu4c3X+E7gyrD9xDvfy2T0WY/z4Hgh7ia9adToN5IA6antpJqdaYW3qBrBZ1aEb8c0wfZygkD//PJCRKwZxDNrwCTOc4AK37xk6WH72Acs/0w20zhk8PUuCxCerVAdNpr0FRgIpiOq9nD1RjEtbsd6g=
example.org.\t1000\tIN\tNS\texample.net.
example.org.\t1000\tIN\tRRSIG\tNS 8 2 1000 20240101010101 20240101010101 28954 example.org. I5Aggj1a1IdCp+w50H+0s3jgGfVLYprhaXqJGX+fHX+XQsGg+JF0zxSYNNKDLxdLXsUmqroZSTD6UpOSpwS0QIptdEdSWBhLJgwIaqXpci6zmzwtr+rX4uJ34L/PUO1AZN7E5Q1CVgj+DcspPXoHeg+dl0m+o2sRd6PpdJuB0zo=
example.org.\t239\tIN\tDNSKEY\t256 3 8 AwEAAcCIpalbX67WU8Z+gI/oaeD0EjOt41Py++X1HQauTfSB5gwivbGwIsqA+Qf5+/j3gcuSFRbFzyPfAb5x14jy/TU3MWXGfmJsJX/DeTqiMwfTQTTlWgMdqRi7JuQoDx3ueYOQOLTDPVqlyvF5/g7b9FUd4LO8G3aO2FfqRBjNG8px ;{id = 28954 (zsk), size = 1024b}
example.org.\t239\tIN\tDNSKEY\t257 3 8 AwEAAckp/oMmocs+pv4KsCkCciazIl2+SohAZ2/bH2viAMg3tHAPjw5YfPNErUBqMGvN4c23iBCnt9TktT5bVoQdpXyCJ+ZwmWrFxlXvXIqG8rpkwHi1xFoXWVZLrG9XYCqLVMq2cB+FgMIaX504XMGk7WQydtV1LAqLgP3B8JA2Fc1j ;{id = 51331 (ksk), size = 1024b}
example.org.\t239\tIN\tRRSIG\tDNSKEY 8 2 239 20240101010101 20240101010101 51331 example.org. aWRFnYg77f8mAG0iSaHSBSJPNk5ZeAU3KVeQH6mPPOzP6FKA8Me5LkYi+cPhbaoJxVkYQEWtFo8DKSx4PBG+daB3dQdfRoR7o2gVawMr9r+SDEKnXfO0q92cb7m1oSWw9Xc512LViuPyKH2Yll4tSGZTOLQJzJ1CIhMYkm/M0HQ=
example.org.\t239\tIN\tNSEC3PARAM\t1 0 0 -
example.org.\t239\tIN\tRRSIG\tNSEC3PARAM 8 2 239 20240101010101 20240101010101 28954 example.org. SYie+jTjLhj8VNuq9dQEqDZ2RgMxvdmcPf2u/Ox4YsQYFzFDYReY8+viw2zMhQQmwwDE2UqbX1i4edhyYKymKqOlII14tg0AXMF9JOsus1wdTGARO0EpbEeCXhACrcdbps3WloUrpH54QkKwX1ykRrgXFEPmV4FQUXrboF+S1gs=
8um1kjcjmofvvmq7cb0op7jt39lg8r9j.example.org.\t238\tIN\tNSEC3\t1 0 0 - 91IALF4LB2F492UF8G331EVVRT8HQU5T A NS SOA RRSIG DNSKEY NSEC3PARAM
8um1kjcjmofvvmq7cb0op7jt39lg8r9j.example.org.\t238\tIN\tRRSIG\tNSEC3 8 3 238 20240101010101 20240101010101 28954 example.org. SEShQ9Kg2UaczhX9n/Kes8K3SrEfoTbBKOclJg1PJkeqsusuhWu0A1Gvmj2mAgqCxGBjXjt3Uavf6TxNs4KJn0KhBd2/sOixn/4RhzwSUyMnIYgeojA0k0uKA7PkOqDOiPyU3HtRfSSr7WfKrnmQHf3164nF9JKZmd0cMH22J1I=
91ialf4lb2f492uf8g331evvrt8hqu5t.example.org.\t238\tIN\tNSEC3\t1 0 0 - R35JQEBBC97RPOGPEPDIFHMBSJV6ISND NS DS RRSIG
91ialf4lb2f492uf8g331evvrt8hqu5t.example.org.\t238\tIN\tRRSIG\tNSEC3 8 3 238 20240101010101 20240101010101 28954 example.org. ruZKcW9CqFAdABy+YeA+0KtPpmnCM5X8doXE0lp2mSJz8XIPlDnwzQvEl+5JSjxpeGvrIDITSn8m4wn6HJ0FN2bIhmud/IbxosnhxnMMWIpPi0yHZjWo6aHUhSOUOmGbg8XKGthk4SxvZiYt/IWudthG17ClymKEJleEYT4Yoo8=
insecure-deleg.example.org.\t240\tIN\tA\t1.1.1.1
insecure-deleg.example.org.\t240\tIN\tNS\texample.com.
insecure-deleg.example.org.\t240\tIN\tNS\tinsecure-deleg.example.org.
insecure-deleg.example.org.\t240\tIN\tAAAA\t::1
occluded.insecure-deleg.example.org.\t240\tIN\tA\t1.2.3.4
r35jqebbc97rpogpepdifhmbsjv6isnd.example.org.\t238\tIN\tNSEC3\t1 0 0 - 8UM1KJCJMOFVVMQ7CB0OP7JT39LG8R9J NS
r35jqebbc97rpogpepdifhmbsjv6isnd.example.org.\t238\tIN\tRRSIG\tNSEC3 8 3 238 20240101010101 20240101010101 28954 example.org. T+jM8NIZjYh8LxUbvWT1aBnMRkl+30yG5VHath2QHyM8QdxOgcbrVlYg9usUjbdr/l6W1IJk9d6+cB7ZnCMuUBATSTA6Pj+327omYC5UuqQxpsusPke2SLa6vYDyHuMaRtWRn3PBy1bDyUbBadUtSG0x1kaWS7U/A/x89lRFBm0=
secure-deleg.example.org.\t240\tIN\tA\t1.1.1.1
secure-deleg.example.org.\t240\tIN\tNS\texample.com.
secure-deleg.example.org.\t240\tIN\tNS\tsecure-deleg.example.org.
secure-deleg.example.org.\t240\tIN\tAAAA\t::1
secure-deleg.example.org.\t240\tIN\tDS\t3120 15 2 0675D8C4A90ECD25492E4C4C6583AFCEF7C3B910B7A39162803058E6E7393A19
secure-deleg.example.org.\t240\tIN\tRRSIG\tDS 8 3 240 20240101010101 20240101010101 28954 example.org. FWhpg9GySyXsu//5l2jcnzIEx6e7pBnn1IqIR/oAUvosSKefOo41o7T+F0WUOOkcAa4VB7UvfRFp9fMdqzyRHMFqLeTjopBFg8qfE+lUaOxhOOp+AckGhWl1GLBX/A3nt+EKZJ75rYikEs6CYdX8co3Xn0/S9Z1CwEkzUtKK/fU=
"###.replace("\\t", "\t");

        let zone_file_path = mk_test_data_abs_path_string("test-data/example.org");
        let ksk_path = mk_test_data_abs_path_string("test-data/Kexample.org.+008+51331");
        let zsk_path = mk_test_data_abs_path_string("test-data/Kexample.org.+008+28954");

        let res = FakeCmd::new([
            "dnst",
            "signzone",
            "-T",
            "-R",
            "-f-",
            "-e",
            "20240101010101",
            "-i",
            "20240101010101",
            "-n",
            &zone_file_path,
            &ksk_path,
            &zsk_path,
        ])
        .run();

        assert_eq!(res.stderr, "");
        assert_eq!(res.stdout, expected_zone);
        assert_eq!(res.exit_code, 0);
    }

    #[test]
    fn earlier_sorting_non_authoritative_records_should_work() {
        // Records with an owner name outside the zone that sort earlier in
        // the zone than the zone apex (according to DNSSEC canonical sorting
        // rules) should not be mistaken for the zone apex and should not be
        // signed.
        let expected_zone = r###"example.org.\t240\tIN\tSOA\texample.net. hostmaster.example.net. 1234567890 28800 7200 604800 240
example.org.\t240\tIN\tRRSIG\tSOA 8 2 240 20240101010101 20240101010101 28954 example.org. YaNm4bn+Yeee1QHQiZwfqgF+NNHNcdo9Ro+RdDSUhfqxo4QaGDN7vMnSeVWQClN8L8GnT/dE1uOJiuYRRRiB9GvoCNyik8V2kRQsz0E8OBZxMMyR7iirFJFQYFg61RsnXDglgblHX8DyltL3TWV1ynyEMDeDVrlatLkguZDG3/Y=
earlier-sorting.org.\t240\tIN\tA\t128.140.76.106
example.org.\t240\tIN\tA\t128.140.76.106
example.org.\t240\tIN\tRRSIG\tA 8 2 240 20240101010101 20240101010101 28954 example.org. Nc33Gu7E46O6+3/VjGySyu4c3X+E7gyrD9xDvfy2T0WY/z4Hgh7ia9adToN5IA6antpJqdaYW3qBrBZ1aEb8c0wfZygkD//PJCRKwZxDNrwCTOc4AK37xk6WH72Acs/0w20zhk8PUuCxCerVAdNpr0FRgIpiOq9nD1RjEtbsd6g=
example.org.\t240\tIN\tNS\tearlier-sorting.org.
example.org.\t240\tIN\tRRSIG\tNS 8 2 240 20240101010101 20240101010101 28954 example.org. Q3kvq3ba3OVV3+58ztC/HA7duKCzW+E2VCKTShNBTH5TsP1saEefxvupgJaIzFtOvAMgFMx0Z12tLQ5he0Vbl71W3byJwTNy5ZqCKCuXDqqdJ3c9hKDCnKYF8Cd9diAW2fwbwb3igTsmWnI9mHy3aIDhlTHF9Ew8E6unim8Yr+U=
example.org.\t240\tIN\tDNSKEY\t256 3 8 AwEAAcCIpalbX67WU8Z+gI/oaeD0EjOt41Py++X1HQauTfSB5gwivbGwIsqA+Qf5+/j3gcuSFRbFzyPfAb5x14jy/TU3MWXGfmJsJX/DeTqiMwfTQTTlWgMdqRi7JuQoDx3ueYOQOLTDPVqlyvF5/g7b9FUd4LO8G3aO2FfqRBjNG8px ;{id = 28954 (zsk), size = 1024b}
example.org.\t240\tIN\tDNSKEY\t257 3 8 AwEAAckp/oMmocs+pv4KsCkCciazIl2+SohAZ2/bH2viAMg3tHAPjw5YfPNErUBqMGvN4c23iBCnt9TktT5bVoQdpXyCJ+ZwmWrFxlXvXIqG8rpkwHi1xFoXWVZLrG9XYCqLVMq2cB+FgMIaX504XMGk7WQydtV1LAqLgP3B8JA2Fc1j ;{id = 51331 (ksk), size = 1024b}
example.org.\t240\tIN\tRRSIG\tDNSKEY 8 2 240 20240101010101 20240101010101 51331 example.org. ZJ64iFFKl4qhbwegRyTOsBW62RYImbPydKe1MhU2gIvXEki2ahO3Bf7VknfP3yQo1BKY/ZTmqN0OxQvEU+B5PZ77hoh9zO6ZMjjromzaD0+nD89v0zXL4OyP5kXNnwiCfWb15YJkPKpECYgfWRiV+fXetjxUByRFjaRVbbADCUI=
example.org.\t240\tIN\tNSEC3PARAM\t1 0 0 -
example.org.\t240\tIN\tRRSIG\tNSEC3PARAM 8 2 240 20240101010101 20240101010101 28954 example.org. LZ138ablhNW6CPWS8YRveDrhLKR+ykZIgr/GlI+7T+waP+E0o8apTao/cKwhzkimuDh847CodPK1pSA+YwJwcqVv+GSk7pyO8qVpBhZ0xzVCTbrMCGnCXQeR5br9inRD012EOYKsQ7hyK10qL2Wgtl20rbbGyGHEL4eXB1/0GE8=
8um1kjcjmofvvmq7cb0op7jt39lg8r9j.example.org.\t240\tIN\tNSEC3\t1 0 0 - VRCJ1RGALBB9EH2II8A43FBEIB1UFQF6 A NS SOA RRSIG DNSKEY NSEC3PARAM
8um1kjcjmofvvmq7cb0op7jt39lg8r9j.example.org.\t240\tIN\tRRSIG\tNSEC3 8 3 240 20240101010101 20240101010101 28954 example.org. qHniW1so5HoByg2VqsEq8nHOH3HXNE6pE5RyX9ubmafaS0Cv3JGBlob4gR/ASlLaSZpVZGROyfcQisfth7Byen9lsxhQyIrPhmGD3EGEU+Hl8mN2TI33Pgs0g3itqltue9WsOA9/PvLtT8XR8lAlKght93nPOLnO2igrHJKiX8Q=
some.example.org.\t240\tIN\tA\t1.1.1.1
some.example.org.\t240\tIN\tRRSIG\tA 8 3 240 20240101010101 20240101010101 28954 example.org. oodhdiTw+1yqsKaMP3elWNMxjjcLzikGpoOWAUMcn15giyCorEzkPVyd7qUDX/NuQ8cKQFcLD6u8QKSgH+5xBJiTsHtHmCt1JZHwm7qGD/nkXKNK7uH526m393sDjubUuyPBQe94xbUcBGl5f/wrbirt3yLL7nsfnH5zDsXz2fg=
vrcj1rgalbb9eh2ii8a43fbeib1ufqf6.example.org.\t240\tIN\tNSEC3\t1 0 0 - 8UM1KJCJMOFVVMQ7CB0OP7JT39LG8R9J A RRSIG
vrcj1rgalbb9eh2ii8a43fbeib1ufqf6.example.org.\t240\tIN\tRRSIG\tNSEC3 8 3 240 20240101010101 20240101010101 28954 example.org. ZNThpTrb27cbT7ewDsKIxqMgD5iaM1YgMlY1KtGcyWAxAYCR0wcZi8gTCSNjI21UwR+Hjvt0rNe4xs7AXbjbcbkjQmja2nyyvSos1UfvBBF+KbgXawi1zc5WLQkGKNw47evzw3cN+FMu7Ka/koGNaYQFgFww6GKTOamEQ1rXSHQ=
"###.replace("\\t", "\t");

        for zone_file_path in [
            mk_test_data_abs_path_string("test-data/example.org.early-sorting-glue"),
            mk_test_data_abs_path_string("test-data/example.org.early-sorting-glue-at-end"),
        ] {
            let ksk_path = mk_test_data_abs_path_string("test-data/Kexample.org.+008+51331");
            let zsk_path = mk_test_data_abs_path_string("test-data/Kexample.org.+008+28954");

            let res = FakeCmd::new([
                "dnst",
                "signzone",
                "-o",
                "example.org",
                "-T",
                "-R",
                "-f-",
                "-e",
                "20240101010101",
                "-i",
                "20240101010101",
                "-n",
                &zone_file_path,
                &ksk_path,
                &zsk_path,
            ])
            .run();

            assert_eq!(res.stderr, "");
            assert_eq!(res.stdout, expected_zone);
            assert_eq!(res.exit_code, 0);
        }
    }

    #[test]
    fn rfc_9077_nsec_ttl_minimum_select_soa_ttl() {
        // https://www.rfc-editor.org/rfc/rfc9077.html#section-3.2
        // 3.2.  Updates to RFC 4035
        //   ...
        //   "The TTL of the NSEC RR that is returned MUST be the lesser of
        //   the MINIMUM field of the SOA record and the TTL of the SOA
        //   itself. This matches the definition of the TTL for negative
        //   responses in [RFC2308]. Because some signers incrementally update
        //   the NSEC chain, a transient inconsistency between the observed
        //   and expected TTL MAY exist."
        let expected_zone = r###"example.org.\t238\tIN\tSOA\texample.net. hostmaster.example.net. 1234567890 28800 7200 604800 239
example.org.\t238\tIN\tRRSIG\tSOA 8 2 238 20240101010101 20240101010101 28954 example.org. C8kaFDeolgI0zDIKRext43cpcJlYPUxxxxK9e9aW75amnLXgaG+IWRqbKmky7bIAaV6FaLPOyj2e85C7iXF+KMhWdfYpIUZdqrWwMcLZawja/7ExzYhKgtetTTdnPEjVdKnzh7a/opreicQbsVl2RLkEvgIQYH19O96fUPU7dzI=
example.org.\t238\tIN\tNSEC\tsome.example.org. SOA RRSIG NSEC DNSKEY
example.org.\t238\tIN\tRRSIG\tNSEC 8 2 238 20240101010101 20240101010101 28954 example.org. svHOYxh5ix5ArcHQX/AdPRpfJN/hBWXw66u2JJpBXYl3Ee/r8o8Sf7aTWHZgjveWQvIuARnxNeIbTYbh9Lhi2HyIlOIK5XPh3Q/ehfHIyqLB9gQRCocPrel6VGVk6yp/4urM2Dc+5DJr19Hq1DfICiYA+zrLdM5xcu77e8bqfXg=
example.org.\t238\tIN\tDNSKEY\t256 3 8 AwEAAcCIpalbX67WU8Z+gI/oaeD0EjOt41Py++X1HQauTfSB5gwivbGwIsqA+Qf5+/j3gcuSFRbFzyPfAb5x14jy/TU3MWXGfmJsJX/DeTqiMwfTQTTlWgMdqRi7JuQoDx3ueYOQOLTDPVqlyvF5/g7b9FUd4LO8G3aO2FfqRBjNG8px ;{id = 28954 (zsk), size = 1024b}
example.org.\t238\tIN\tDNSKEY\t257 3 8 AwEAAckp/oMmocs+pv4KsCkCciazIl2+SohAZ2/bH2viAMg3tHAPjw5YfPNErUBqMGvN4c23iBCnt9TktT5bVoQdpXyCJ+ZwmWrFxlXvXIqG8rpkwHi1xFoXWVZLrG9XYCqLVMq2cB+FgMIaX504XMGk7WQydtV1LAqLgP3B8JA2Fc1j ;{id = 51331 (ksk), size = 1024b}
example.org.\t238\tIN\tRRSIG\tDNSKEY 8 2 238 20240101010101 20240101010101 51331 example.org. Q74Mi168vo15haY1hUwWx1TcFsR0VwxSncMtAvF26OeIuTKVuM6J/m2ZqJ30zJe1jDYmZgLoD+m14VMING+CSrUDGnX/g30W5SGMY3iw6Xk4KnMTaAjEpcWD1bGYWlIch1vlK1Mkf7gJSE0GmLJbwBZ4yt5HkWxy7nrKEssQcrA=
some.example.org.\t240\tIN\tA\t1.2.3.4
some.example.org.\t240\tIN\tRRSIG\tA 8 3 240 20240101010101 20240101010101 28954 example.org. tJysnYa9fLWD0g9dhR24i/uVv9hNi+GdqTgUm6H9UvXgOoJverUQYSFd+Q5b8h94QwlykG0FEQ5BITIkIpwrIoMPs4Y2m4cID3C1bGeLPD3FOFFZhia7z8+6JsppF0VmDBPbozgbpVhWwO8vWxpKdxYynfkfQnwKe7tkzUdjn1U=
some.example.org.\t238\tIN\tNSEC\texample.org. A RRSIG NSEC
some.example.org.\t238\tIN\tRRSIG\tNSEC 8 3 238 20240101010101 20240101010101 28954 example.org. ZS1zp9zED/2nFX6bej6bRuzi0E0fQ97RpmfNSWlCZb9GsxQJa7NP+IX61pQJmLHwbhg6evGblkzHK6YdhzzH4Qy2eRuk8OmwFiyNiwUVswHsTsW5zPpGUMJe41MvYi22oSTUhtyJ2Xo4hfZ+wMfUnKV00GRrWXUQohXbbpOnHAo=
"###.replace("\\t", "\t");

        let zone_file_path =
            mk_test_data_abs_path_string("test-data/example.org.rfc9077-min-is-soa-ttl");
        let ksk_path = mk_test_data_abs_path_string("test-data/Kexample.org.+008+51331");
        let zsk_path = mk_test_data_abs_path_string("test-data/Kexample.org.+008+28954");

        let res = FakeCmd::new([
            "dnst",
            "signzone",
            "-T",
            "-R",
            "-f-",
            "-e",
            "20240101010101",
            "-i",
            "20240101010101",
            &zone_file_path,
            &ksk_path,
            &zsk_path,
        ])
        .run();

        assert_eq!(res.stderr, "");
        assert_eq!(res.stdout, expected_zone);
        assert_eq!(res.exit_code, 0);
    }

    #[test]
    fn rfc_9077_nsec_ttl_minimum_select_soa_minimum() {
        // https://www.rfc-editor.org/rfc/rfc9077.html#section-3.2
        // 3.2.  Updates to RFC 4035
        //   ...
        //   "The TTL of the NSEC RR that is returned MUST be the lesser of
        //   the MINIMUM field of the SOA record and the TTL of the SOA
        //   itself. This matches the definition of the TTL for negative
        //   responses in [RFC2308]. Because some signers incrementally update
        //   the NSEC chain, a transient inconsistency between the observed
        //   and expected TTL MAY exist."
        let expected_zone = r###"example.org.\t239\tIN\tSOA\texample.net. hostmaster.example.net. 1234567890 28800 7200 604800 238
example.org.\t239\tIN\tRRSIG\tSOA 8 2 239 20240101010101 20240101010101 28954 example.org. EYeXeqDlGLECQSXWnwBDQlN7DaNejYhQ2whkBkhhQMl5JGGRqCGuWDK0VwUykTQnMkjqL1rbJaDlBvD6/9kZW+IoxEe7lMGksXCUjl0TGAg/qZvgHRSJ26z8BWfbCDqHlwQeIbqZBeg0W7fJBniGNnbp29hJJUbjaYPVg1RLNW8=
example.org.\t238\tIN\tNSEC\tsome.example.org. SOA RRSIG NSEC DNSKEY
example.org.\t238\tIN\tRRSIG\tNSEC 8 2 238 20240101010101 20240101010101 28954 example.org. svHOYxh5ix5ArcHQX/AdPRpfJN/hBWXw66u2JJpBXYl3Ee/r8o8Sf7aTWHZgjveWQvIuARnxNeIbTYbh9Lhi2HyIlOIK5XPh3Q/ehfHIyqLB9gQRCocPrel6VGVk6yp/4urM2Dc+5DJr19Hq1DfICiYA+zrLdM5xcu77e8bqfXg=
example.org.\t239\tIN\tDNSKEY\t256 3 8 AwEAAcCIpalbX67WU8Z+gI/oaeD0EjOt41Py++X1HQauTfSB5gwivbGwIsqA+Qf5+/j3gcuSFRbFzyPfAb5x14jy/TU3MWXGfmJsJX/DeTqiMwfTQTTlWgMdqRi7JuQoDx3ueYOQOLTDPVqlyvF5/g7b9FUd4LO8G3aO2FfqRBjNG8px ;{id = 28954 (zsk), size = 1024b}
example.org.\t239\tIN\tDNSKEY\t257 3 8 AwEAAckp/oMmocs+pv4KsCkCciazIl2+SohAZ2/bH2viAMg3tHAPjw5YfPNErUBqMGvN4c23iBCnt9TktT5bVoQdpXyCJ+ZwmWrFxlXvXIqG8rpkwHi1xFoXWVZLrG9XYCqLVMq2cB+FgMIaX504XMGk7WQydtV1LAqLgP3B8JA2Fc1j ;{id = 51331 (ksk), size = 1024b}
example.org.\t239\tIN\tRRSIG\tDNSKEY 8 2 239 20240101010101 20240101010101 51331 example.org. aWRFnYg77f8mAG0iSaHSBSJPNk5ZeAU3KVeQH6mPPOzP6FKA8Me5LkYi+cPhbaoJxVkYQEWtFo8DKSx4PBG+daB3dQdfRoR7o2gVawMr9r+SDEKnXfO0q92cb7m1oSWw9Xc512LViuPyKH2Yll4tSGZTOLQJzJ1CIhMYkm/M0HQ=
some.example.org.\t240\tIN\tA\t1.2.3.4
some.example.org.\t240\tIN\tRRSIG\tA 8 3 240 20240101010101 20240101010101 28954 example.org. tJysnYa9fLWD0g9dhR24i/uVv9hNi+GdqTgUm6H9UvXgOoJverUQYSFd+Q5b8h94QwlykG0FEQ5BITIkIpwrIoMPs4Y2m4cID3C1bGeLPD3FOFFZhia7z8+6JsppF0VmDBPbozgbpVhWwO8vWxpKdxYynfkfQnwKe7tkzUdjn1U=
some.example.org.\t238\tIN\tNSEC\texample.org. A RRSIG NSEC
some.example.org.\t238\tIN\tRRSIG\tNSEC 8 3 238 20240101010101 20240101010101 28954 example.org. ZS1zp9zED/2nFX6bej6bRuzi0E0fQ97RpmfNSWlCZb9GsxQJa7NP+IX61pQJmLHwbhg6evGblkzHK6YdhzzH4Qy2eRuk8OmwFiyNiwUVswHsTsW5zPpGUMJe41MvYi22oSTUhtyJ2Xo4hfZ+wMfUnKV00GRrWXUQohXbbpOnHAo=
"###.replace("\\t", "\t");

        let zone_file_path =
            mk_test_data_abs_path_string("test-data/example.org.rfc9077-min-is-soa-minimum");
        let ksk_path = mk_test_data_abs_path_string("test-data/Kexample.org.+008+51331");
        let zsk_path = mk_test_data_abs_path_string("test-data/Kexample.org.+008+28954");

        let res = FakeCmd::new([
            "dnst",
            "signzone",
            "-T",
            "-R",
            "-f-",
            "-e",
            "20240101010101",
            "-i",
            "20240101010101",
            &zone_file_path,
            &ksk_path,
            &zsk_path,
        ])
        .run();

        assert_eq!(res.stderr, "");
        assert_eq!(res.stdout, expected_zone);
        assert_eq!(res.exit_code, 0);
    }

    #[test]
    fn rfc_9077_nsec3_ttl_minimum_select_soa_ttl() {
        // https://www.rfc-editor.org/rfc/rfc9077.html#section-3.2
        // 3.3.  Updates to RFC 5155
        //   ...
        //   "The TTL value for each NSEC3 RR MUST be the lesser of the
        //   MINIMUM field of the zone SOA RR and the TTL of the zone SOA RR
        //   itself. Because some signers incrementally update the NSEC3
        //   chain, a transient inconsistency between the observed and
        //   expected TTL MAY exist."
        let expected_zone = r###"example.org.\t238\tIN\tSOA\texample.net. hostmaster.example.net. 1234567890 28800 7200 604800 239
example.org.\t238\tIN\tRRSIG\tSOA 8 2 238 20240101010101 20240101010101 28954 example.org. C8kaFDeolgI0zDIKRext43cpcJlYPUxxxxK9e9aW75amnLXgaG+IWRqbKmky7bIAaV6FaLPOyj2e85C7iXF+KMhWdfYpIUZdqrWwMcLZawja/7ExzYhKgtetTTdnPEjVdKnzh7a/opreicQbsVl2RLkEvgIQYH19O96fUPU7dzI=
example.org.\t238\tIN\tDNSKEY\t256 3 8 AwEAAcCIpalbX67WU8Z+gI/oaeD0EjOt41Py++X1HQauTfSB5gwivbGwIsqA+Qf5+/j3gcuSFRbFzyPfAb5x14jy/TU3MWXGfmJsJX/DeTqiMwfTQTTlWgMdqRi7JuQoDx3ueYOQOLTDPVqlyvF5/g7b9FUd4LO8G3aO2FfqRBjNG8px ;{id = 28954 (zsk), size = 1024b}
example.org.\t238\tIN\tDNSKEY\t257 3 8 AwEAAckp/oMmocs+pv4KsCkCciazIl2+SohAZ2/bH2viAMg3tHAPjw5YfPNErUBqMGvN4c23iBCnt9TktT5bVoQdpXyCJ+ZwmWrFxlXvXIqG8rpkwHi1xFoXWVZLrG9XYCqLVMq2cB+FgMIaX504XMGk7WQydtV1LAqLgP3B8JA2Fc1j ;{id = 51331 (ksk), size = 1024b}
example.org.\t238\tIN\tRRSIG\tDNSKEY 8 2 238 20240101010101 20240101010101 51331 example.org. Q74Mi168vo15haY1hUwWx1TcFsR0VwxSncMtAvF26OeIuTKVuM6J/m2ZqJ30zJe1jDYmZgLoD+m14VMING+CSrUDGnX/g30W5SGMY3iw6Xk4KnMTaAjEpcWD1bGYWlIch1vlK1Mkf7gJSE0GmLJbwBZ4yt5HkWxy7nrKEssQcrA=
example.org.\t238\tIN\tNSEC3PARAM\t1 0 0 -
example.org.\t238\tIN\tRRSIG\tNSEC3PARAM 8 2 238 20240101010101 20240101010101 28954 example.org. ulr1pnf3/Um1/2KYz20+AT3aEtTlQPVBzZiDrgi87pEjiXOLm6gg2tfQ/trDGWRg3TYUbGsSrU8k6cPWB/R242gMCiKxJvgLfw9jmF8K6fDCstFLfiNB9GGNu5tyvaowglN3aVPIqsCeHRADPXNRd9QKRDX0pDft8mc/McqTM2Y=
8um1kjcjmofvvmq7cb0op7jt39lg8r9j.example.org.\t238\tIN\tNSEC3\t1 0 0 - VRCJ1RGALBB9EH2II8A43FBEIB1UFQF6 SOA RRSIG DNSKEY NSEC3PARAM
8um1kjcjmofvvmq7cb0op7jt39lg8r9j.example.org.\t238\tIN\tRRSIG\tNSEC3 8 3 238 20240101010101 20240101010101 28954 example.org. UAWDADL4eJ8eva4RDOlMaR+ronXYRWD+m1yrm5O+/h6tOToOLAovl5vra0kVOp5Bo5hxs2+KCtnh62yrG7LnJRFlDkNHfVmP4NekfCl6E7xsLKcB98ry1vu/G+KSqOl6AMq74hRbV0p9xLcYEOzW8Vpj8cEJgB4UIJFYBpFbMI4=
some.example.org.\t240\tIN\tA\t1.2.3.4
some.example.org.\t240\tIN\tRRSIG\tA 8 3 240 20240101010101 20240101010101 28954 example.org. tJysnYa9fLWD0g9dhR24i/uVv9hNi+GdqTgUm6H9UvXgOoJverUQYSFd+Q5b8h94QwlykG0FEQ5BITIkIpwrIoMPs4Y2m4cID3C1bGeLPD3FOFFZhia7z8+6JsppF0VmDBPbozgbpVhWwO8vWxpKdxYynfkfQnwKe7tkzUdjn1U=
vrcj1rgalbb9eh2ii8a43fbeib1ufqf6.example.org.\t238\tIN\tNSEC3\t1 0 0 - 8UM1KJCJMOFVVMQ7CB0OP7JT39LG8R9J A RRSIG
vrcj1rgalbb9eh2ii8a43fbeib1ufqf6.example.org.\t238\tIN\tRRSIG\tNSEC3 8 3 238 20240101010101 20240101010101 28954 example.org. QOql1jm9CY+x/2p9F2eRz+7VwT6aojPqqKqAOHPYfUwYHS9lMWpIdfkxqWVFA9Q7Azo/B8yYw5FvE+A5LL2hpmtPk4hlwpQgOuh8RpNjyTNzryvFfP8xFzMZqDnOP+I6oDn+fDTWBHzjs2IkTPJz3Q5fEcqLPqfZHEyxMUjY3Aw=
"###.replace("\\t", "\t");

        let zone_file_path =
            mk_test_data_abs_path_string("test-data/example.org.rfc9077-min-is-soa-ttl");
        let ksk_path = mk_test_data_abs_path_string("test-data/Kexample.org.+008+51331");
        let zsk_path = mk_test_data_abs_path_string("test-data/Kexample.org.+008+28954");

        let res = FakeCmd::new([
            "dnst",
            "signzone",
            "-T",
            "-R",
            "-f-",
            "-e",
            "20240101010101",
            "-i",
            "20240101010101",
            "-n",
            &zone_file_path,
            &ksk_path,
            &zsk_path,
        ])
        .run();

        assert_eq!(res.stderr, "");
        assert_eq!(res.stdout, expected_zone);
        assert_eq!(res.exit_code, 0);
    }

    #[test]
    fn rfc_9077_nsec3_ttl_minimum_select_soa_minimum() {
        // https://www.rfc-editor.org/rfc/rfc9077.html#section-3.2
        // 3.3.  Updates to RFC 5155
        //   ...
        //   "The TTL value for each NSEC3 RR MUST be the lesser of the
        //   MINIMUM field of the zone SOA RR and the TTL of the zone SOA RR
        //   itself. Because some signers incrementally update the NSEC3
        //   chain, a transient inconsistency between the observed and
        //   expected TTL MAY exist."
        let expected_zone = r###"example.org.\t239\tIN\tSOA\texample.net. hostmaster.example.net. 1234567890 28800 7200 604800 238
example.org.\t239\tIN\tRRSIG\tSOA 8 2 239 20240101010101 20240101010101 28954 example.org. EYeXeqDlGLECQSXWnwBDQlN7DaNejYhQ2whkBkhhQMl5JGGRqCGuWDK0VwUykTQnMkjqL1rbJaDlBvD6/9kZW+IoxEe7lMGksXCUjl0TGAg/qZvgHRSJ26z8BWfbCDqHlwQeIbqZBeg0W7fJBniGNnbp29hJJUbjaYPVg1RLNW8=
example.org.\t239\tIN\tDNSKEY\t256 3 8 AwEAAcCIpalbX67WU8Z+gI/oaeD0EjOt41Py++X1HQauTfSB5gwivbGwIsqA+Qf5+/j3gcuSFRbFzyPfAb5x14jy/TU3MWXGfmJsJX/DeTqiMwfTQTTlWgMdqRi7JuQoDx3ueYOQOLTDPVqlyvF5/g7b9FUd4LO8G3aO2FfqRBjNG8px ;{id = 28954 (zsk), size = 1024b}
example.org.\t239\tIN\tDNSKEY\t257 3 8 AwEAAckp/oMmocs+pv4KsCkCciazIl2+SohAZ2/bH2viAMg3tHAPjw5YfPNErUBqMGvN4c23iBCnt9TktT5bVoQdpXyCJ+ZwmWrFxlXvXIqG8rpkwHi1xFoXWVZLrG9XYCqLVMq2cB+FgMIaX504XMGk7WQydtV1LAqLgP3B8JA2Fc1j ;{id = 51331 (ksk), size = 1024b}
example.org.\t239\tIN\tRRSIG\tDNSKEY 8 2 239 20240101010101 20240101010101 51331 example.org. aWRFnYg77f8mAG0iSaHSBSJPNk5ZeAU3KVeQH6mPPOzP6FKA8Me5LkYi+cPhbaoJxVkYQEWtFo8DKSx4PBG+daB3dQdfRoR7o2gVawMr9r+SDEKnXfO0q92cb7m1oSWw9Xc512LViuPyKH2Yll4tSGZTOLQJzJ1CIhMYkm/M0HQ=
example.org.\t239\tIN\tNSEC3PARAM\t1 0 0 -
example.org.\t239\tIN\tRRSIG\tNSEC3PARAM 8 2 239 20240101010101 20240101010101 28954 example.org. SYie+jTjLhj8VNuq9dQEqDZ2RgMxvdmcPf2u/Ox4YsQYFzFDYReY8+viw2zMhQQmwwDE2UqbX1i4edhyYKymKqOlII14tg0AXMF9JOsus1wdTGARO0EpbEeCXhACrcdbps3WloUrpH54QkKwX1ykRrgXFEPmV4FQUXrboF+S1gs=
8um1kjcjmofvvmq7cb0op7jt39lg8r9j.example.org.\t238\tIN\tNSEC3\t1 0 0 - VRCJ1RGALBB9EH2II8A43FBEIB1UFQF6 SOA RRSIG DNSKEY NSEC3PARAM
8um1kjcjmofvvmq7cb0op7jt39lg8r9j.example.org.\t238\tIN\tRRSIG\tNSEC3 8 3 238 20240101010101 20240101010101 28954 example.org. UAWDADL4eJ8eva4RDOlMaR+ronXYRWD+m1yrm5O+/h6tOToOLAovl5vra0kVOp5Bo5hxs2+KCtnh62yrG7LnJRFlDkNHfVmP4NekfCl6E7xsLKcB98ry1vu/G+KSqOl6AMq74hRbV0p9xLcYEOzW8Vpj8cEJgB4UIJFYBpFbMI4=
some.example.org.\t240\tIN\tA\t1.2.3.4
some.example.org.\t240\tIN\tRRSIG\tA 8 3 240 20240101010101 20240101010101 28954 example.org. tJysnYa9fLWD0g9dhR24i/uVv9hNi+GdqTgUm6H9UvXgOoJverUQYSFd+Q5b8h94QwlykG0FEQ5BITIkIpwrIoMPs4Y2m4cID3C1bGeLPD3FOFFZhia7z8+6JsppF0VmDBPbozgbpVhWwO8vWxpKdxYynfkfQnwKe7tkzUdjn1U=
vrcj1rgalbb9eh2ii8a43fbeib1ufqf6.example.org.\t238\tIN\tNSEC3\t1 0 0 - 8UM1KJCJMOFVVMQ7CB0OP7JT39LG8R9J A RRSIG
vrcj1rgalbb9eh2ii8a43fbeib1ufqf6.example.org.\t238\tIN\tRRSIG\tNSEC3 8 3 238 20240101010101 20240101010101 28954 example.org. QOql1jm9CY+x/2p9F2eRz+7VwT6aojPqqKqAOHPYfUwYHS9lMWpIdfkxqWVFA9Q7Azo/B8yYw5FvE+A5LL2hpmtPk4hlwpQgOuh8RpNjyTNzryvFfP8xFzMZqDnOP+I6oDn+fDTWBHzjs2IkTPJz3Q5fEcqLPqfZHEyxMUjY3Aw=
"###.replace("\\t", "\t");

        let zone_file_path =
            mk_test_data_abs_path_string("test-data/example.org.rfc9077-min-is-soa-minimum");
        let ksk_path = mk_test_data_abs_path_string("test-data/Kexample.org.+008+51331");
        let zsk_path = mk_test_data_abs_path_string("test-data/Kexample.org.+008+28954");

        let res = FakeCmd::new([
            "dnst",
            "signzone",
            "-T",
            "-R",
            "-f-",
            "-e",
            "20240101010101",
            "-i",
            "20240101010101",
            "-n",
            &zone_file_path,
            &ksk_path,
            &zsk_path,
        ])
        .run();

        assert_eq!(res.stderr, "");
        assert_eq!(res.stdout, expected_zone);
        assert_eq!(res.exit_code, 0);
    }

    #[test]
    fn multiple_algorithms_no_sign_with_every_unique_algorithm() {
        let expected_zone = r###"example.\t86400\tIN\tSOA\tns1.example. admin.example. 2018031900 1800 900 604800 86400
example.\t86400\tIN\tRRSIG\tSOA 15 1 86400 20240101010101 20240101010101 39188 example. ckYQDK2HeLK09CjpO76H0oT5CGjc6WcKYihl0zkS79VYzcj2Cspifcf3V5Sft8QDmGzjtBqqQvGYPsbzZwlYCQ==
example.\t86400\tIN\tNS\tns1.example.
example.\t86400\tIN\tNS\tns2.example.
example.\t86400\tIN\tRRSIG\tNS 15 1 86400 20240101010101 20240101010101 39188 example. A06Y3VSm8/G3YhuxJ3yHNI71iTi9UcyG8zIp7bHuXkhhSFDT4kRQMahlaNRP30HvaJDBJz9vy9hXmmbuc28cCQ==
example.\t86400\tIN\tNSEC\tns1.example. NS SOA RRSIG NSEC DNSKEY
example.\t86400\tIN\tRRSIG\tNSEC 15 1 86400 20240101010101 20240101010101 39188 example. R3mhoKHFOusQOU0l6vn7vvUPGLnkoOeYQ9o2HmcsQ3PxVpJ1+oQc7igxycgQLw9JLSIz8p2vjPXfQBm+7qE+AQ==
example.\t86400\tIN\tDNSKEY\t256 3 15 AnxyASt7Bws/Y883BjIsK+Vcl2rlR7fnGqoVHf+wY5o= ;{id = 39188 (zsk), size = 256b}
example.\t86400\tIN\tDNSKEY\t257 3 8 AwEAAaYL5iwWI6UgSQVcDZmH7DrhQU/P6cOfi4wXYDzHypsfZ1D8znPwoAqhj54kTBVqgZDHw8QEnMcS3TWxvHBvncRTIXhCLx0BNK5/6mcTSK2IDbxl0j4vkcQrOxc77tyExuFfuXouuKVtE7rggOJiX6ga5LJW2if6Jxe/Rh8+aJv7 ;{id = 31967 (ksk), size = 1024b}
example.\t86400\tIN\tRRSIG\tDNSKEY 8 1 86400 20240101010101 20240101010101 31967 example. N0YniZN9ZZqFh6xzB+q63GpRNfC8SGWmCB7GovxoLdM7czL7g7Sd7ADAvLqrwguFa4aPoT/dof8NBphh4a4DpQjfcp6AIRAUMUQxA5ELsNN6vvLK2HM8EIN6d7J8H0uyEcDs2b0X84Zgyl5Peg9L8BRfReORU9eyUgexOmO8TGs=
ns1.example.\t3600\tIN\tA\t203.0.113.63
ns1.example.\t3600\tIN\tRRSIG\tA 15 2 3600 20240101010101 20240101010101 39188 example. LVmEy45TIoFZgoSryXQbZjUCLpwYUerR2nt9EK6WcSgIkeGkj3IDRGqQfQVyrutjohhlxdkDnFBE4dT5nBwnBg==
ns1.example.\t86400\tIN\tNSEC\tns2.example. A RRSIG NSEC
ns1.example.\t86400\tIN\tRRSIG\tNSEC 15 2 86400 20240101010101 20240101010101 39188 example. GqyC25UtODem9X3uVI5gLQ/OLFBvSwdA/bwnj1jB8qP9NhD03bLDfuKzm8QvSJvkq7ERBcHibpEL+lZUL5HrDw==
ns2.example.\t3600\tIN\tAAAA\t2001:db8::63
ns2.example.\t3600\tIN\tRRSIG\tAAAA 15 2 3600 20240101010101 20240101010101 39188 example. Fikp9s+ht+B9ncP0GsjWce3Oz2wtixNl8RZAZe+95kaHEL2w+hfNSO30ox8dTPOe5Yih0jJTu1bMmvRySbVXCg==
ns2.example.\t86400\tIN\tNSEC\texample. AAAA RRSIG NSEC
ns2.example.\t86400\tIN\tRRSIG\tNSEC 15 2 86400 20240101010101 20240101010101 39188 example. fTkEc85fTdlicaZ/D6YIbMpaZFFZdbpA98vyPjZfCC2aoXvFjTl/RmigLd0L0hMSYW+jIlSANzzKYO7Oj7iFDA==
"###.replace("\\t", "\t");

        let zone_file_path = mk_test_data_abs_path_string("test-data/example.rfc8976-simple");
        let ksk_path = mk_test_data_abs_path_string("test-data/Kexample.+008+31967");
        let zsk_path = mk_test_data_abs_path_string("test-data/Kexample.+015+39188");

        let res = FakeCmd::new([
            "dnst",
            "signzone",
            "-oexample",
            "-T",
            "-R",
            "-f-",
            "-e",
            "20240101010101",
            "-i",
            "20240101010101",
            &zone_file_path,
            &ksk_path,
            &zsk_path,
        ])
        .run();

        assert_eq!(res.stderr, "");
        assert_eq!(res.stdout, expected_zone);
        assert_eq!(res.exit_code, 0);
    }

    #[test]
    fn multiple_algorithms_with_sign_with_every_unique_algorithm() {
        let expected_zone = r###"example.\t86400\tIN\tSOA\tns1.example. admin.example. 2018031900 1800 900 604800 86400
example.\t86400\tIN\tRRSIG\tSOA 8 1 86400 20240101010101 20240101010101 31967 example. kKRK3zSRGnsHEZqZpCacJHW6U/xWafetom45QQrLCdIZF8wV6b5T8x9X//fbb13X0GNrzsDxXzwDm/Nz9EbS5fOMKe/uh7eIiWpvdUIkApSwWQmNJXr7zHBBqfdk9C7+NraWAj5Dkd7hqHfvFbgBJDN1T3rCMywyxEeO+0RHkUs=
example.\t86400\tIN\tRRSIG\tSOA 15 1 86400 20240101010101 20240101010101 39188 example. ckYQDK2HeLK09CjpO76H0oT5CGjc6WcKYihl0zkS79VYzcj2Cspifcf3V5Sft8QDmGzjtBqqQvGYPsbzZwlYCQ==
example.\t86400\tIN\tNS\tns1.example.
example.\t86400\tIN\tNS\tns2.example.
example.\t86400\tIN\tRRSIG\tNS 8 1 86400 20240101010101 20240101010101 31967 example. ow1ECVYGToR7Wd+RKlHpCjYgc3Vl4VmS4b3oZBhLp+ASMXwG58rPS1q79X0z4Zu/7UvucIk7jTS3RYQsJpd5SYahXVwG9Tg3SPy5sD498kyvaczRcMmrgF+MtKf4BFIcBO2Id0g+6ELxplkID1/mStbNlBP9IDoumWpxgeKHct4=
example.\t86400\tIN\tRRSIG\tNS 15 1 86400 20240101010101 20240101010101 39188 example. A06Y3VSm8/G3YhuxJ3yHNI71iTi9UcyG8zIp7bHuXkhhSFDT4kRQMahlaNRP30HvaJDBJz9vy9hXmmbuc28cCQ==
example.\t86400\tIN\tNSEC\tns1.example. NS SOA RRSIG NSEC DNSKEY
example.\t86400\tIN\tRRSIG\tNSEC 8 1 86400 20240101010101 20240101010101 31967 example. igfv+N3fWG9tlHwJLvbRH9R+CfpoDF+m7exyW5nbcRu6/bX39E8W/REzz11ib7CaFOKXfVn7AZ1aJTOGIF5fYQkgNCZwUX6G3dEuwCAbex0UnZLdw++AcqDiqkfVh95F6+GBLhNDZJh4uklQLEo8yfg1HtJfgrOtPpthMt52Mz4=
example.\t86400\tIN\tRRSIG\tNSEC 15 1 86400 20240101010101 20240101010101 39188 example. R3mhoKHFOusQOU0l6vn7vvUPGLnkoOeYQ9o2HmcsQ3PxVpJ1+oQc7igxycgQLw9JLSIz8p2vjPXfQBm+7qE+AQ==
example.\t86400\tIN\tDNSKEY\t256 3 15 AnxyASt7Bws/Y883BjIsK+Vcl2rlR7fnGqoVHf+wY5o= ;{id = 39188 (zsk), size = 256b}
example.\t86400\tIN\tDNSKEY\t257 3 8 AwEAAaYL5iwWI6UgSQVcDZmH7DrhQU/P6cOfi4wXYDzHypsfZ1D8znPwoAqhj54kTBVqgZDHw8QEnMcS3TWxvHBvncRTIXhCLx0BNK5/6mcTSK2IDbxl0j4vkcQrOxc77tyExuFfuXouuKVtE7rggOJiX6ga5LJW2if6Jxe/Rh8+aJv7 ;{id = 31967 (ksk), size = 1024b}
example.\t86400\tIN\tRRSIG\tDNSKEY 8 1 86400 20240101010101 20240101010101 31967 example. N0YniZN9ZZqFh6xzB+q63GpRNfC8SGWmCB7GovxoLdM7czL7g7Sd7ADAvLqrwguFa4aPoT/dof8NBphh4a4DpQjfcp6AIRAUMUQxA5ELsNN6vvLK2HM8EIN6d7J8H0uyEcDs2b0X84Zgyl5Peg9L8BRfReORU9eyUgexOmO8TGs=
example.\t86400\tIN\tRRSIG\tDNSKEY 15 1 86400 20240101010101 20240101010101 39188 example. a1uf/OWJ2eP2mTDVM6o3CwRjr/0AjHxYDsyw4xoqOr/5iy+W4wSnspydhLH2Fe5V5GQj+J332Nz02qwqzy/LDQ==
ns1.example.\t3600\tIN\tA\t203.0.113.63
ns1.example.\t3600\tIN\tRRSIG\tA 8 2 3600 20240101010101 20240101010101 31967 example. Boa50TSmpAiTVtZlk/v4ZRWuhDMwLmz0U6WUT9DYP7HgVfpa/sCCb9AXevpti18RRAlv4IQwFoQDWnQOCFwrpODW5BM3uXOcMMyb8E0dxw+s5j/oSKqv4YUcgthMoWj08eskkRfsr9dWXXKfZa7Y7lsYmkdzcC2hpSALPQbRNn8=
ns1.example.\t3600\tIN\tRRSIG\tA 15 2 3600 20240101010101 20240101010101 39188 example. LVmEy45TIoFZgoSryXQbZjUCLpwYUerR2nt9EK6WcSgIkeGkj3IDRGqQfQVyrutjohhlxdkDnFBE4dT5nBwnBg==
ns1.example.\t86400\tIN\tNSEC\tns2.example. A RRSIG NSEC
ns1.example.\t86400\tIN\tRRSIG\tNSEC 8 2 86400 20240101010101 20240101010101 31967 example. PYa57fkqDGJQP42aXs5JrqIzbw5VrYZ6IWqMyLB1UPuSzgq0E6xe7vxoeas0eCppBxDrwYzFqZ5iXHa5C39I1P/WcGWNSelL++3wpiuw1dEOWEQ1Eudg6TD0MQD3sa9V1M2PRONrtvjp+anQgluk+G+JlEfGuLv7nCyxiWvqY74=
ns1.example.\t86400\tIN\tRRSIG\tNSEC 15 2 86400 20240101010101 20240101010101 39188 example. GqyC25UtODem9X3uVI5gLQ/OLFBvSwdA/bwnj1jB8qP9NhD03bLDfuKzm8QvSJvkq7ERBcHibpEL+lZUL5HrDw==
ns2.example.\t3600\tIN\tAAAA\t2001:db8::63
ns2.example.\t3600\tIN\tRRSIG\tAAAA 8 2 3600 20240101010101 20240101010101 31967 example. AFLqBlmUqxQiZAvKjIzerIvg3pEdpJ9Azj4hp/WyUrxoLKr7CdvIbREHBYE4mgZrs6cTYEZEEZNyyt2pOqJUUMVsrguXb6Y72c+8K1dz6gvd7NGpmJTmx9dqCvXacaX7TRqXHuAVnQ2WRFEBCEc4GS8EyqfatIJjhLv971gvMOg=
ns2.example.\t3600\tIN\tRRSIG\tAAAA 15 2 3600 20240101010101 20240101010101 39188 example. Fikp9s+ht+B9ncP0GsjWce3Oz2wtixNl8RZAZe+95kaHEL2w+hfNSO30ox8dTPOe5Yih0jJTu1bMmvRySbVXCg==
ns2.example.\t86400\tIN\tNSEC\texample. AAAA RRSIG NSEC
ns2.example.\t86400\tIN\tRRSIG\tNSEC 8 2 86400 20240101010101 20240101010101 31967 example. Rv0gTuaWSlFzvEndvuh22kBNQu0i2cWxNVq9zPFWZNJKyUJWRYYANXnR3hsHmBArdk+1fY4HPxbz9Fgb9PbEGBLkQir6ftt138lWATr8U2Fc3Z1IrJF+J3OdNXMMbDaOtwH+15nE5LZVuplEPnhgTChN0wrufPYcylB1Ok+r7P4=
ns2.example.\t86400\tIN\tRRSIG\tNSEC 15 2 86400 20240101010101 20240101010101 39188 example. fTkEc85fTdlicaZ/D6YIbMpaZFFZdbpA98vyPjZfCC2aoXvFjTl/RmigLd0L0hMSYW+jIlSANzzKYO7Oj7iFDA==
"###.replace("\\t", "\t");

        let zone_file_path = mk_test_data_abs_path_string("test-data/example.rfc8976-simple");
        let ksk_path = mk_test_data_abs_path_string("test-data/Kexample.+008+31967");
        let zsk_path = mk_test_data_abs_path_string("test-data/Kexample.+015+39188");

        let res = FakeCmd::new([
            "dnst",
            "signzone",
            "-oexample",
            "-T",
            "-R",
            "-U",
            "-f-",
            "-e",
            "20240101010101",
            "-i",
            "20240101010101",
            &zone_file_path,
            &ksk_path,
            &zsk_path,
        ])
        .run();

        assert_eq!(res.stderr, "");
        assert_eq!(res.stdout, expected_zone);
        assert_eq!(res.exit_code, 0);
    }

    #[test]
    fn multiple_algorithms_with_sign_with_all_and_every_unique_algorithm() {
        let expected_zone = r###"example.\t86400\tIN\tSOA\tns1.example. admin.example. 2018031900 1800 900 604800 86400
example.\t86400\tIN\tRRSIG\tSOA 8 1 86400 20240101010101 20240101010101 31967 example. kKRK3zSRGnsHEZqZpCacJHW6U/xWafetom45QQrLCdIZF8wV6b5T8x9X//fbb13X0GNrzsDxXzwDm/Nz9EbS5fOMKe/uh7eIiWpvdUIkApSwWQmNJXr7zHBBqfdk9C7+NraWAj5Dkd7hqHfvFbgBJDN1T3rCMywyxEeO+0RHkUs=
example.\t86400\tIN\tRRSIG\tSOA 15 1 86400 20240101010101 20240101010101 39188 example. ckYQDK2HeLK09CjpO76H0oT5CGjc6WcKYihl0zkS79VYzcj2Cspifcf3V5Sft8QDmGzjtBqqQvGYPsbzZwlYCQ==
example.\t86400\tIN\tNS\tns1.example.
example.\t86400\tIN\tNS\tns2.example.
example.\t86400\tIN\tRRSIG\tNS 8 1 86400 20240101010101 20240101010101 31967 example. ow1ECVYGToR7Wd+RKlHpCjYgc3Vl4VmS4b3oZBhLp+ASMXwG58rPS1q79X0z4Zu/7UvucIk7jTS3RYQsJpd5SYahXVwG9Tg3SPy5sD498kyvaczRcMmrgF+MtKf4BFIcBO2Id0g+6ELxplkID1/mStbNlBP9IDoumWpxgeKHct4=
example.\t86400\tIN\tRRSIG\tNS 15 1 86400 20240101010101 20240101010101 39188 example. A06Y3VSm8/G3YhuxJ3yHNI71iTi9UcyG8zIp7bHuXkhhSFDT4kRQMahlaNRP30HvaJDBJz9vy9hXmmbuc28cCQ==
example.\t86400\tIN\tNSEC\tns1.example. NS SOA RRSIG NSEC DNSKEY
example.\t86400\tIN\tRRSIG\tNSEC 8 1 86400 20240101010101 20240101010101 31967 example. igfv+N3fWG9tlHwJLvbRH9R+CfpoDF+m7exyW5nbcRu6/bX39E8W/REzz11ib7CaFOKXfVn7AZ1aJTOGIF5fYQkgNCZwUX6G3dEuwCAbex0UnZLdw++AcqDiqkfVh95F6+GBLhNDZJh4uklQLEo8yfg1HtJfgrOtPpthMt52Mz4=
example.\t86400\tIN\tRRSIG\tNSEC 15 1 86400 20240101010101 20240101010101 39188 example. R3mhoKHFOusQOU0l6vn7vvUPGLnkoOeYQ9o2HmcsQ3PxVpJ1+oQc7igxycgQLw9JLSIz8p2vjPXfQBm+7qE+AQ==
example.\t86400\tIN\tDNSKEY\t256 3 15 AnxyASt7Bws/Y883BjIsK+Vcl2rlR7fnGqoVHf+wY5o= ;{id = 39188 (zsk), size = 256b}
example.\t86400\tIN\tDNSKEY\t257 3 8 AwEAAaYL5iwWI6UgSQVcDZmH7DrhQU/P6cOfi4wXYDzHypsfZ1D8znPwoAqhj54kTBVqgZDHw8QEnMcS3TWxvHBvncRTIXhCLx0BNK5/6mcTSK2IDbxl0j4vkcQrOxc77tyExuFfuXouuKVtE7rggOJiX6ga5LJW2if6Jxe/Rh8+aJv7 ;{id = 31967 (ksk), size = 1024b}
example.\t86400\tIN\tRRSIG\tDNSKEY 8 1 86400 20240101010101 20240101010101 31967 example. N0YniZN9ZZqFh6xzB+q63GpRNfC8SGWmCB7GovxoLdM7czL7g7Sd7ADAvLqrwguFa4aPoT/dof8NBphh4a4DpQjfcp6AIRAUMUQxA5ELsNN6vvLK2HM8EIN6d7J8H0uyEcDs2b0X84Zgyl5Peg9L8BRfReORU9eyUgexOmO8TGs=
example.\t86400\tIN\tRRSIG\tDNSKEY 15 1 86400 20240101010101 20240101010101 39188 example. a1uf/OWJ2eP2mTDVM6o3CwRjr/0AjHxYDsyw4xoqOr/5iy+W4wSnspydhLH2Fe5V5GQj+J332Nz02qwqzy/LDQ==
ns1.example.\t3600\tIN\tA\t203.0.113.63
ns1.example.\t3600\tIN\tRRSIG\tA 8 2 3600 20240101010101 20240101010101 31967 example. Boa50TSmpAiTVtZlk/v4ZRWuhDMwLmz0U6WUT9DYP7HgVfpa/sCCb9AXevpti18RRAlv4IQwFoQDWnQOCFwrpODW5BM3uXOcMMyb8E0dxw+s5j/oSKqv4YUcgthMoWj08eskkRfsr9dWXXKfZa7Y7lsYmkdzcC2hpSALPQbRNn8=
ns1.example.\t3600\tIN\tRRSIG\tA 15 2 3600 20240101010101 20240101010101 39188 example. LVmEy45TIoFZgoSryXQbZjUCLpwYUerR2nt9EK6WcSgIkeGkj3IDRGqQfQVyrutjohhlxdkDnFBE4dT5nBwnBg==
ns1.example.\t86400\tIN\tNSEC\tns2.example. A RRSIG NSEC
ns1.example.\t86400\tIN\tRRSIG\tNSEC 8 2 86400 20240101010101 20240101010101 31967 example. PYa57fkqDGJQP42aXs5JrqIzbw5VrYZ6IWqMyLB1UPuSzgq0E6xe7vxoeas0eCppBxDrwYzFqZ5iXHa5C39I1P/WcGWNSelL++3wpiuw1dEOWEQ1Eudg6TD0MQD3sa9V1M2PRONrtvjp+anQgluk+G+JlEfGuLv7nCyxiWvqY74=
ns1.example.\t86400\tIN\tRRSIG\tNSEC 15 2 86400 20240101010101 20240101010101 39188 example. GqyC25UtODem9X3uVI5gLQ/OLFBvSwdA/bwnj1jB8qP9NhD03bLDfuKzm8QvSJvkq7ERBcHibpEL+lZUL5HrDw==
ns2.example.\t3600\tIN\tAAAA\t2001:db8::63
ns2.example.\t3600\tIN\tRRSIG\tAAAA 8 2 3600 20240101010101 20240101010101 31967 example. AFLqBlmUqxQiZAvKjIzerIvg3pEdpJ9Azj4hp/WyUrxoLKr7CdvIbREHBYE4mgZrs6cTYEZEEZNyyt2pOqJUUMVsrguXb6Y72c+8K1dz6gvd7NGpmJTmx9dqCvXacaX7TRqXHuAVnQ2WRFEBCEc4GS8EyqfatIJjhLv971gvMOg=
ns2.example.\t3600\tIN\tRRSIG\tAAAA 15 2 3600 20240101010101 20240101010101 39188 example. Fikp9s+ht+B9ncP0GsjWce3Oz2wtixNl8RZAZe+95kaHEL2w+hfNSO30ox8dTPOe5Yih0jJTu1bMmvRySbVXCg==
ns2.example.\t86400\tIN\tNSEC\texample. AAAA RRSIG NSEC
ns2.example.\t86400\tIN\tRRSIG\tNSEC 8 2 86400 20240101010101 20240101010101 31967 example. Rv0gTuaWSlFzvEndvuh22kBNQu0i2cWxNVq9zPFWZNJKyUJWRYYANXnR3hsHmBArdk+1fY4HPxbz9Fgb9PbEGBLkQir6ftt138lWATr8U2Fc3Z1IrJF+J3OdNXMMbDaOtwH+15nE5LZVuplEPnhgTChN0wrufPYcylB1Ok+r7P4=
ns2.example.\t86400\tIN\tRRSIG\tNSEC 15 2 86400 20240101010101 20240101010101 39188 example. fTkEc85fTdlicaZ/D6YIbMpaZFFZdbpA98vyPjZfCC2aoXvFjTl/RmigLd0L0hMSYW+jIlSANzzKYO7Oj7iFDA==
"###.replace("\\t", "\t");

        let zone_file_path = mk_test_data_abs_path_string("test-data/example.rfc8976-simple");
        let ksk_path = mk_test_data_abs_path_string("test-data/Kexample.+008+31967");
        let zsk_path = mk_test_data_abs_path_string("test-data/Kexample.+015+39188");

        let res = FakeCmd::new([
            "dnst",
            "signzone",
            "-oexample",
            "-T",
            "-R",
            "-A",
            "-U",
            "-f-",
            "-e",
            "20240101010101",
            "-i",
            "20240101010101",
            &zone_file_path,
            &ksk_path,
            &zsk_path,
        ])
        .run();

        assert_eq!(res.stderr, "");
        assert_eq!(res.stdout, expected_zone);
        assert_eq!(res.exit_code, 0);
    }

    #[test]
    fn multiple_algorithms_with_sign_with_every_unique_algorithm_extra_zsk() {
        let expected_zone = r###"example.\t86400\tIN\tSOA\tns1.example. admin.example. 2018031900 1800 900 604800 86400
example.\t86400\tIN\tRRSIG\tSOA 8 1 86400 20240101010101 20240101010101 38353 example. I5rP5chAQ2IeI+Lcu+NPe7N5YMW8CQ4VGPhANiKEiLJAc1qeW0X7LAj2RQprCkxY9lLayp/ldwdH0471J8TP6uEV+bVf5YVDq115zdPOuo0gIc0ZrrJGA6DSbmF0RDQFfEAuHQXeY7u3sg5zEn6ctFbjV/Ye2gpAtZzgMDdz98o=
example.\t86400\tIN\tRRSIG\tSOA 15 1 86400 20240101010101 20240101010101 39188 example. ckYQDK2HeLK09CjpO76H0oT5CGjc6WcKYihl0zkS79VYzcj2Cspifcf3V5Sft8QDmGzjtBqqQvGYPsbzZwlYCQ==
example.\t86400\tIN\tNS\tns1.example.
example.\t86400\tIN\tNS\tns2.example.
example.\t86400\tIN\tRRSIG\tNS 8 1 86400 20240101010101 20240101010101 38353 example. ic/iYPEWbPaeVkBjO1x3Ykqtl7xLWnfGVKyUJ71sJ/u6OipAnHidqjMthJyWEGc3+Zg868OoFEABqJjJeUeyyEyOiYbvwHsjtejXUP8j0L1xET1ktAOJ0mLcQ1qdz7/SnUhxfxQXRfluC2GYhvzvwqy+R5T+VyELChukTGdr/bM=
example.\t86400\tIN\tRRSIG\tNS 15 1 86400 20240101010101 20240101010101 39188 example. A06Y3VSm8/G3YhuxJ3yHNI71iTi9UcyG8zIp7bHuXkhhSFDT4kRQMahlaNRP30HvaJDBJz9vy9hXmmbuc28cCQ==
example.\t86400\tIN\tNSEC\tns1.example. NS SOA RRSIG NSEC DNSKEY
example.\t86400\tIN\tRRSIG\tNSEC 8 1 86400 20240101010101 20240101010101 38353 example. DrIr6ZSjABNVBt7hAvoUIrcGJ5ytdWdP1G0jVqI+y01i+eZunsUjLJBLCGMBB98tz6FLW9HyUbe7o/x9I6jXz4cE7stip8Wxb+/TBcJwTQOYCZ5nfi4NLZ2zqpOdzJ2urRcitqhf8O6itsqwAq29BGnxOk/rlWjL27w3CdvmoJs=
example.\t86400\tIN\tRRSIG\tNSEC 15 1 86400 20240101010101 20240101010101 39188 example. R3mhoKHFOusQOU0l6vn7vvUPGLnkoOeYQ9o2HmcsQ3PxVpJ1+oQc7igxycgQLw9JLSIz8p2vjPXfQBm+7qE+AQ==
example.\t86400\tIN\tDNSKEY\t256 3 8 AwEAAbsD4Tcz8hl2Rldov4CrfYpK3ORIh/giSGDlZaDTZR4gpGxGvMBwu2jzQ3m0iX3PvqPoaybC4tznjlJi8g/qsCRHhOkqWmjtmOYOJXEuUTb+4tPBkiboJM5QchxTfKxkYbJ2AD+VAUX1S6h/0DI0ZCGx1H90QTBE2ymRgHBwUfBt ;{id = 38353 (zsk), size = 1024b}
example.\t86400\tIN\tDNSKEY\t256 3 15 AnxyASt7Bws/Y883BjIsK+Vcl2rlR7fnGqoVHf+wY5o= ;{id = 39188 (zsk), size = 256b}
example.\t86400\tIN\tDNSKEY\t257 3 8 AwEAAaYL5iwWI6UgSQVcDZmH7DrhQU/P6cOfi4wXYDzHypsfZ1D8znPwoAqhj54kTBVqgZDHw8QEnMcS3TWxvHBvncRTIXhCLx0BNK5/6mcTSK2IDbxl0j4vkcQrOxc77tyExuFfuXouuKVtE7rggOJiX6ga5LJW2if6Jxe/Rh8+aJv7 ;{id = 31967 (ksk), size = 1024b}
example.\t86400\tIN\tRRSIG\tDNSKEY 8 1 86400 20240101010101 20240101010101 31967 example. HMrFLtPafFjrc948B8o6Y0Q7PWeG+Dmbp66/MpLkf+04BIzi5+7NROPtLeiR2Ljlj+T0mYGCjH0cYv8/8IoQKJ3U8MmFzxjWx72smJFYsHq7/bDfEMLYQkF3ZC9cZYbeeue3m3OkSNhKhmTwcWun2Eb0zQDVNeCreG88A4YXfo8=
example.\t86400\tIN\tRRSIG\tDNSKEY 15 1 86400 20240101010101 20240101010101 39188 example. fJnk0r7M6bj4SL5CgFet/zfo8+x6qVIdh9yb21DjzbzLGCYCd/ZbGpQU2SQtN/AsNWRhszNMpBsFvAGU58nlDA==
ns1.example.\t3600\tIN\tA\t203.0.113.63
ns1.example.\t3600\tIN\tRRSIG\tA 8 2 3600 20240101010101 20240101010101 38353 example. LUqcCem/enGx/t88s1VgxwfPuGqr1U+PFNBBFhOWU9hbl+vYVhPzw7ycKdHmR8+UUryuHJOgwYfZYIjZFLKBX3901zslR7nX99UJdTutKubOyLyn8eaz3l6gdjYr4fKryj76Z5Bss3/jtA+nGdTz+ubAOnoBw0X3hgYCwHmS6vY=
ns1.example.\t3600\tIN\tRRSIG\tA 15 2 3600 20240101010101 20240101010101 39188 example. LVmEy45TIoFZgoSryXQbZjUCLpwYUerR2nt9EK6WcSgIkeGkj3IDRGqQfQVyrutjohhlxdkDnFBE4dT5nBwnBg==
ns1.example.\t86400\tIN\tNSEC\tns2.example. A RRSIG NSEC
ns1.example.\t86400\tIN\tRRSIG\tNSEC 8 2 86400 20240101010101 20240101010101 38353 example. K7W6OzGx4I2PT7FJxx2msXo5yLUiwYT7+vvPoBdJN6im4QVbdsJ21uFNYnYgAH+OKhjry6E7ywnkvICy5diCJu5hgpI6qbFguLx3zQ5loUtF3Nz+uole+fep5Hrhf18I6g77Dd2VVh+mVW1vATmuHmWnIMu0Wd1lACzg3Xd6U0E=
ns1.example.\t86400\tIN\tRRSIG\tNSEC 15 2 86400 20240101010101 20240101010101 39188 example. GqyC25UtODem9X3uVI5gLQ/OLFBvSwdA/bwnj1jB8qP9NhD03bLDfuKzm8QvSJvkq7ERBcHibpEL+lZUL5HrDw==
ns2.example.\t3600\tIN\tAAAA\t2001:db8::63
ns2.example.\t3600\tIN\tRRSIG\tAAAA 8 2 3600 20240101010101 20240101010101 38353 example. cYvHJhwLhHls4ChlB+cGrp4eal0NIGftZsjPNE7mTboz+2rpvLou0ykqa257DKOJL6ximQ4MDUfn6WJF4l//2t7p3iTmcDtXndyPMf9LYAczXV+MDMVDPbBGpDQyKZNr4cHZS/82Xj3K4R6I+GNXNQyFUJ/6ctwBZ3pLfoebIo8=
ns2.example.\t3600\tIN\tRRSIG\tAAAA 15 2 3600 20240101010101 20240101010101 39188 example. Fikp9s+ht+B9ncP0GsjWce3Oz2wtixNl8RZAZe+95kaHEL2w+hfNSO30ox8dTPOe5Yih0jJTu1bMmvRySbVXCg==
ns2.example.\t86400\tIN\tNSEC\texample. AAAA RRSIG NSEC
ns2.example.\t86400\tIN\tRRSIG\tNSEC 8 2 86400 20240101010101 20240101010101 38353 example. IO3iDg4S1cJXRLubj0ZRKYLUB/ggFkPKQR4zGJ1J6rkFyPYbZNcPqJRiiJW2O6dSgRmmZzw2eA2DJLmOIRh17kj0EmoRJh/iuiLSBrJWJ9PN/sLIS5t/hB17sBf8gxPv4vYk5kJ7RhiVNbY0nOp87CiQlgqV6ZQFqYm8Xam1spM=
ns2.example.\t86400\tIN\tRRSIG\tNSEC 15 2 86400 20240101010101 20240101010101 39188 example. fTkEc85fTdlicaZ/D6YIbMpaZFFZdbpA98vyPjZfCC2aoXvFjTl/RmigLd0L0hMSYW+jIlSANzzKYO7Oj7iFDA==
"###.replace("\\t", "\t");

        let zone_file_path = mk_test_data_abs_path_string("test-data/example.rfc8976-simple");
        let ksk_path = mk_test_data_abs_path_string("test-data/Kexample.+008+31967");
        let zsk1_path = mk_test_data_abs_path_string("test-data/Kexample.+008+38353");
        let zsk2_path = mk_test_data_abs_path_string("test-data/Kexample.+015+39188");

        let res = FakeCmd::new([
            "dnst",
            "signzone",
            "-oexample",
            "-T",
            "-R",
            "-U",
            "-f-",
            "-e",
            "20240101010101",
            "-i",
            "20240101010101",
            &zone_file_path,
            &ksk_path,
            &zsk1_path,
            &zsk2_path,
        ])
        .run();

        assert_eq!(res.stderr, "");
        assert_eq!(res.stdout, expected_zone);
        assert_eq!(res.exit_code, 0);
    }

    #[test]
    fn multiple_algorithms_with_sign_with_all_and_every_unique_algorithm_extra_ksk() {
        let expected_zone = r###"example.\t86400\tIN\tSOA\tns1.example. admin.example. 2018031900 1800 900 604800 86400
example.\t86400\tIN\tRRSIG\tSOA 8 1 86400 20240101010101 20240101010101 38353 example. I5rP5chAQ2IeI+Lcu+NPe7N5YMW8CQ4VGPhANiKEiLJAc1qeW0X7LAj2RQprCkxY9lLayp/ldwdH0471J8TP6uEV+bVf5YVDq115zdPOuo0gIc0ZrrJGA6DSbmF0RDQFfEAuHQXeY7u3sg5zEn6ctFbjV/Ye2gpAtZzgMDdz98o=
example.\t86400\tIN\tRRSIG\tSOA 15 1 86400 20240101010101 20240101010101 53470 example. opsQQglFNDCuoV21f2THEoSQOyKAyeCnT/oBTXvTWT3P7JMWi2vd+7k8mmwfIe/pkbzZkIulggS/mka0S0OGCQ==
example.\t86400\tIN\tNS\tns1.example.
example.\t86400\tIN\tNS\tns2.example.
example.\t86400\tIN\tRRSIG\tNS 8 1 86400 20240101010101 20240101010101 38353 example. ic/iYPEWbPaeVkBjO1x3Ykqtl7xLWnfGVKyUJ71sJ/u6OipAnHidqjMthJyWEGc3+Zg868OoFEABqJjJeUeyyEyOiYbvwHsjtejXUP8j0L1xET1ktAOJ0mLcQ1qdz7/SnUhxfxQXRfluC2GYhvzvwqy+R5T+VyELChukTGdr/bM=
example.\t86400\tIN\tRRSIG\tNS 15 1 86400 20240101010101 20240101010101 53470 example. /D9HDzvXSkSCXuV+JYIpqIwMAjFyTRjN8cuRe1HngCheDcKEPjLPDHP9kZvqXiVkLMGXn4qaLrJf0Zn9OuwICw==
example.\t86400\tIN\tNSEC\tns1.example. NS SOA RRSIG NSEC DNSKEY
example.\t86400\tIN\tRRSIG\tNSEC 8 1 86400 20240101010101 20240101010101 38353 example. DrIr6ZSjABNVBt7hAvoUIrcGJ5ytdWdP1G0jVqI+y01i+eZunsUjLJBLCGMBB98tz6FLW9HyUbe7o/x9I6jXz4cE7stip8Wxb+/TBcJwTQOYCZ5nfi4NLZ2zqpOdzJ2urRcitqhf8O6itsqwAq29BGnxOk/rlWjL27w3CdvmoJs=
example.\t86400\tIN\tRRSIG\tNSEC 15 1 86400 20240101010101 20240101010101 53470 example. Db3scOlMnlBtSQIguqB2AOAtB74dynYxNieX+VBSH2Od1Iu0Tle5At5sBnIh0kI2+lRC7+vSl1IEQsYSSONGBg==
example.\t86400\tIN\tDNSKEY\t256 3 8 AwEAAbsD4Tcz8hl2Rldov4CrfYpK3ORIh/giSGDlZaDTZR4gpGxGvMBwu2jzQ3m0iX3PvqPoaybC4tznjlJi8g/qsCRHhOkqWmjtmOYOJXEuUTb+4tPBkiboJM5QchxTfKxkYbJ2AD+VAUX1S6h/0DI0ZCGx1H90QTBE2ymRgHBwUfBt ;{id = 38353 (zsk), size = 1024b}
example.\t86400\tIN\tDNSKEY\t257 3 8 AwEAAaYL5iwWI6UgSQVcDZmH7DrhQU/P6cOfi4wXYDzHypsfZ1D8znPwoAqhj54kTBVqgZDHw8QEnMcS3TWxvHBvncRTIXhCLx0BNK5/6mcTSK2IDbxl0j4vkcQrOxc77tyExuFfuXouuKVtE7rggOJiX6ga5LJW2if6Jxe/Rh8+aJv7 ;{id = 31967 (ksk), size = 1024b}
example.\t86400\tIN\tDNSKEY\t257 3 15 ABfITiMt1O3QAyTkpGVfkAk3mlV8W18/qqHv1BVW5Hs= ;{id = 53470 (ksk), size = 256b}
example.\t86400\tIN\tRRSIG\tDNSKEY 8 1 86400 20240101010101 20240101010101 31967 example. mQGDo4tEH/SlJSrcJWsmwvg4XG1EFyh64MjYa86dmtpNgMt8Nd6ZF9+o388pwQlaRO6WAipZseXIl17xjoianBpTsDZKo6jSguOC+jDgfCbKDHK61apGUxPSqB/D/4zWMByluRbDLi6j3mqgA0eRmVedgmyCM/sbuehumqgsj9E=
example.\t86400\tIN\tRRSIG\tDNSKEY 8 1 86400 20240101010101 20240101010101 38353 example. BH538M0CNk722Hn35gFXaVbA9aMW9R6cw8krFejFk75dkKNKv9eypvSgTS51hRqDF4l+asQKqqpF90RfWl0TzG43L3wY7jh5wiNuDzuzZTv+/d1itT1OVjLeJGNvnnTuix4e942eUbTb2yFmPWd6aqPVUjgsiZzyZyB+bmoPm/o=
example.\t86400\tIN\tRRSIG\tDNSKEY 15 1 86400 20240101010101 20240101010101 53470 example. DL5gB0YWnJXSZVzgzNWXIbXQ6+7KOmXMEGeehPoARGmu8CiZAc8bdiNMdDX7VfOhrTY5W5yrc4Rr7w+CGS8kAg==
ns1.example.\t3600\tIN\tA\t203.0.113.63
ns1.example.\t3600\tIN\tRRSIG\tA 8 2 3600 20240101010101 20240101010101 38353 example. LUqcCem/enGx/t88s1VgxwfPuGqr1U+PFNBBFhOWU9hbl+vYVhPzw7ycKdHmR8+UUryuHJOgwYfZYIjZFLKBX3901zslR7nX99UJdTutKubOyLyn8eaz3l6gdjYr4fKryj76Z5Bss3/jtA+nGdTz+ubAOnoBw0X3hgYCwHmS6vY=
ns1.example.\t3600\tIN\tRRSIG\tA 15 2 3600 20240101010101 20240101010101 53470 example. zjYPZBcbf6kC2WA0yg4sgbf7D9BSrMxaxRCtspxFBIgOpqYFP0TrI21frP8a0i8QaphYqoOhH+7PfXBaBp1uCA==
ns1.example.\t86400\tIN\tNSEC\tns2.example. A RRSIG NSEC
ns1.example.\t86400\tIN\tRRSIG\tNSEC 8 2 86400 20240101010101 20240101010101 38353 example. K7W6OzGx4I2PT7FJxx2msXo5yLUiwYT7+vvPoBdJN6im4QVbdsJ21uFNYnYgAH+OKhjry6E7ywnkvICy5diCJu5hgpI6qbFguLx3zQ5loUtF3Nz+uole+fep5Hrhf18I6g77Dd2VVh+mVW1vATmuHmWnIMu0Wd1lACzg3Xd6U0E=
ns1.example.\t86400\tIN\tRRSIG\tNSEC 15 2 86400 20240101010101 20240101010101 53470 example. 7edVBWAplNvrzR/HiaVMZGg1ARa+ZZC/g/nRqFvp1Ivk9/q/P1Xb3GQkCzwhjF1lK55FIytaaTPrPkejcmeaCw==
ns2.example.\t3600\tIN\tAAAA\t2001:db8::63
ns2.example.\t3600\tIN\tRRSIG\tAAAA 8 2 3600 20240101010101 20240101010101 38353 example. cYvHJhwLhHls4ChlB+cGrp4eal0NIGftZsjPNE7mTboz+2rpvLou0ykqa257DKOJL6ximQ4MDUfn6WJF4l//2t7p3iTmcDtXndyPMf9LYAczXV+MDMVDPbBGpDQyKZNr4cHZS/82Xj3K4R6I+GNXNQyFUJ/6ctwBZ3pLfoebIo8=
ns2.example.\t3600\tIN\tRRSIG\tAAAA 15 2 3600 20240101010101 20240101010101 53470 example. RfD1n/NNKG2aEs2e4rT2Fp8/Eb7o7ZoWDx1iGsPzg+Xcld9TA+1c9e7vY84EJOtY289fI6M2W5wNkkOLegPYCQ==
ns2.example.\t86400\tIN\tNSEC\texample. AAAA RRSIG NSEC
ns2.example.\t86400\tIN\tRRSIG\tNSEC 8 2 86400 20240101010101 20240101010101 38353 example. IO3iDg4S1cJXRLubj0ZRKYLUB/ggFkPKQR4zGJ1J6rkFyPYbZNcPqJRiiJW2O6dSgRmmZzw2eA2DJLmOIRh17kj0EmoRJh/iuiLSBrJWJ9PN/sLIS5t/hB17sBf8gxPv4vYk5kJ7RhiVNbY0nOp87CiQlgqV6ZQFqYm8Xam1spM=
ns2.example.\t86400\tIN\tRRSIG\tNSEC 15 2 86400 20240101010101 20240101010101 53470 example. GkAx/E5VUNaxOREPi/LHz+SS7Pf/ZRQ6pgsGFPz8laggOStWMNntd3fle92wm2S1FII9DEoDOJYPo1zHEyYMCA==
"###.replace("\\t", "\t");

        let zone_file_path = mk_test_data_abs_path_string("test-data/example.rfc8976-simple");
        let ksk1_path = mk_test_data_abs_path_string("test-data/Kexample.+008+31967");
        let ksk2_path = mk_test_data_abs_path_string("test-data/Kexample.+015+53470");
        let zsk_path = mk_test_data_abs_path_string("test-data/Kexample.+008+38353");

        let res = FakeCmd::new([
            "dnst",
            "signzone",
            "-oexample",
            "-T",
            "-R",
            "-A",
            "-U",
            "-f-",
            "-e",
            "20240101010101",
            "-i",
            "20240101010101",
            &zone_file_path,
            &ksk1_path,
            &ksk2_path,
            &zsk_path,
        ])
        .run();

        assert_eq!(res.stderr, "");
        assert_eq!(res.stdout, expected_zone);
        assert_eq!(res.exit_code, 0);
    }

    #[test]
    fn multiple_algorithms_with_sign_with_all_and_every_unique_algorithm_extra_zsk() {
        let expected_zone = r###"example.\t86400\tIN\tSOA\tns1.example. admin.example. 2018031900 1800 900 604800 86400
example.\t86400\tIN\tRRSIG\tSOA 8 1 86400 20240101010101 20240101010101 38353 example. I5rP5chAQ2IeI+Lcu+NPe7N5YMW8CQ4VGPhANiKEiLJAc1qeW0X7LAj2RQprCkxY9lLayp/ldwdH0471J8TP6uEV+bVf5YVDq115zdPOuo0gIc0ZrrJGA6DSbmF0RDQFfEAuHQXeY7u3sg5zEn6ctFbjV/Ye2gpAtZzgMDdz98o=
example.\t86400\tIN\tRRSIG\tSOA 15 1 86400 20240101010101 20240101010101 39188 example. ckYQDK2HeLK09CjpO76H0oT5CGjc6WcKYihl0zkS79VYzcj2Cspifcf3V5Sft8QDmGzjtBqqQvGYPsbzZwlYCQ==
example.\t86400\tIN\tNS\tns1.example.
example.\t86400\tIN\tNS\tns2.example.
example.\t86400\tIN\tRRSIG\tNS 8 1 86400 20240101010101 20240101010101 38353 example. ic/iYPEWbPaeVkBjO1x3Ykqtl7xLWnfGVKyUJ71sJ/u6OipAnHidqjMthJyWEGc3+Zg868OoFEABqJjJeUeyyEyOiYbvwHsjtejXUP8j0L1xET1ktAOJ0mLcQ1qdz7/SnUhxfxQXRfluC2GYhvzvwqy+R5T+VyELChukTGdr/bM=
example.\t86400\tIN\tRRSIG\tNS 15 1 86400 20240101010101 20240101010101 39188 example. A06Y3VSm8/G3YhuxJ3yHNI71iTi9UcyG8zIp7bHuXkhhSFDT4kRQMahlaNRP30HvaJDBJz9vy9hXmmbuc28cCQ==
example.\t86400\tIN\tNSEC\tns1.example. NS SOA RRSIG NSEC DNSKEY
example.\t86400\tIN\tRRSIG\tNSEC 8 1 86400 20240101010101 20240101010101 38353 example. DrIr6ZSjABNVBt7hAvoUIrcGJ5ytdWdP1G0jVqI+y01i+eZunsUjLJBLCGMBB98tz6FLW9HyUbe7o/x9I6jXz4cE7stip8Wxb+/TBcJwTQOYCZ5nfi4NLZ2zqpOdzJ2urRcitqhf8O6itsqwAq29BGnxOk/rlWjL27w3CdvmoJs=
example.\t86400\tIN\tRRSIG\tNSEC 15 1 86400 20240101010101 20240101010101 39188 example. R3mhoKHFOusQOU0l6vn7vvUPGLnkoOeYQ9o2HmcsQ3PxVpJ1+oQc7igxycgQLw9JLSIz8p2vjPXfQBm+7qE+AQ==
example.\t86400\tIN\tDNSKEY\t256 3 8 AwEAAbsD4Tcz8hl2Rldov4CrfYpK3ORIh/giSGDlZaDTZR4gpGxGvMBwu2jzQ3m0iX3PvqPoaybC4tznjlJi8g/qsCRHhOkqWmjtmOYOJXEuUTb+4tPBkiboJM5QchxTfKxkYbJ2AD+VAUX1S6h/0DI0ZCGx1H90QTBE2ymRgHBwUfBt ;{id = 38353 (zsk), size = 1024b}
example.\t86400\tIN\tDNSKEY\t256 3 15 AnxyASt7Bws/Y883BjIsK+Vcl2rlR7fnGqoVHf+wY5o= ;{id = 39188 (zsk), size = 256b}
example.\t86400\tIN\tDNSKEY\t257 3 8 AwEAAaYL5iwWI6UgSQVcDZmH7DrhQU/P6cOfi4wXYDzHypsfZ1D8znPwoAqhj54kTBVqgZDHw8QEnMcS3TWxvHBvncRTIXhCLx0BNK5/6mcTSK2IDbxl0j4vkcQrOxc77tyExuFfuXouuKVtE7rggOJiX6ga5LJW2if6Jxe/Rh8+aJv7 ;{id = 31967 (ksk), size = 1024b}
example.\t86400\tIN\tRRSIG\tDNSKEY 8 1 86400 20240101010101 20240101010101 31967 example. HMrFLtPafFjrc948B8o6Y0Q7PWeG+Dmbp66/MpLkf+04BIzi5+7NROPtLeiR2Ljlj+T0mYGCjH0cYv8/8IoQKJ3U8MmFzxjWx72smJFYsHq7/bDfEMLYQkF3ZC9cZYbeeue3m3OkSNhKhmTwcWun2Eb0zQDVNeCreG88A4YXfo8=
example.\t86400\tIN\tRRSIG\tDNSKEY 8 1 86400 20240101010101 20240101010101 38353 example. OfXxzb4L2KWzsl3a+r9ORwfox/PfXtrCx7N12FaUS/PVaySO8Nh3oDD0Q8t/3Iiu3RoTLKKpTS8Dvh1P9sqFl8IOhjM/9FVS8C4gEHKsjwn7UWZNYZstRVomjilOWuOZH4gy/ndzxwuwh4tREWVHm/0q6F8VxngQ5A7BiFVxtXc=
example.\t86400\tIN\tRRSIG\tDNSKEY 15 1 86400 20240101010101 20240101010101 39188 example. fJnk0r7M6bj4SL5CgFet/zfo8+x6qVIdh9yb21DjzbzLGCYCd/ZbGpQU2SQtN/AsNWRhszNMpBsFvAGU58nlDA==
ns1.example.\t3600\tIN\tA\t203.0.113.63
ns1.example.\t3600\tIN\tRRSIG\tA 8 2 3600 20240101010101 20240101010101 38353 example. LUqcCem/enGx/t88s1VgxwfPuGqr1U+PFNBBFhOWU9hbl+vYVhPzw7ycKdHmR8+UUryuHJOgwYfZYIjZFLKBX3901zslR7nX99UJdTutKubOyLyn8eaz3l6gdjYr4fKryj76Z5Bss3/jtA+nGdTz+ubAOnoBw0X3hgYCwHmS6vY=
ns1.example.\t3600\tIN\tRRSIG\tA 15 2 3600 20240101010101 20240101010101 39188 example. LVmEy45TIoFZgoSryXQbZjUCLpwYUerR2nt9EK6WcSgIkeGkj3IDRGqQfQVyrutjohhlxdkDnFBE4dT5nBwnBg==
ns1.example.\t86400\tIN\tNSEC\tns2.example. A RRSIG NSEC
ns1.example.\t86400\tIN\tRRSIG\tNSEC 8 2 86400 20240101010101 20240101010101 38353 example. K7W6OzGx4I2PT7FJxx2msXo5yLUiwYT7+vvPoBdJN6im4QVbdsJ21uFNYnYgAH+OKhjry6E7ywnkvICy5diCJu5hgpI6qbFguLx3zQ5loUtF3Nz+uole+fep5Hrhf18I6g77Dd2VVh+mVW1vATmuHmWnIMu0Wd1lACzg3Xd6U0E=
ns1.example.\t86400\tIN\tRRSIG\tNSEC 15 2 86400 20240101010101 20240101010101 39188 example. GqyC25UtODem9X3uVI5gLQ/OLFBvSwdA/bwnj1jB8qP9NhD03bLDfuKzm8QvSJvkq7ERBcHibpEL+lZUL5HrDw==
ns2.example.\t3600\tIN\tAAAA\t2001:db8::63
ns2.example.\t3600\tIN\tRRSIG\tAAAA 8 2 3600 20240101010101 20240101010101 38353 example. cYvHJhwLhHls4ChlB+cGrp4eal0NIGftZsjPNE7mTboz+2rpvLou0ykqa257DKOJL6ximQ4MDUfn6WJF4l//2t7p3iTmcDtXndyPMf9LYAczXV+MDMVDPbBGpDQyKZNr4cHZS/82Xj3K4R6I+GNXNQyFUJ/6ctwBZ3pLfoebIo8=
ns2.example.\t3600\tIN\tRRSIG\tAAAA 15 2 3600 20240101010101 20240101010101 39188 example. Fikp9s+ht+B9ncP0GsjWce3Oz2wtixNl8RZAZe+95kaHEL2w+hfNSO30ox8dTPOe5Yih0jJTu1bMmvRySbVXCg==
ns2.example.\t86400\tIN\tNSEC\texample. AAAA RRSIG NSEC
ns2.example.\t86400\tIN\tRRSIG\tNSEC 8 2 86400 20240101010101 20240101010101 38353 example. IO3iDg4S1cJXRLubj0ZRKYLUB/ggFkPKQR4zGJ1J6rkFyPYbZNcPqJRiiJW2O6dSgRmmZzw2eA2DJLmOIRh17kj0EmoRJh/iuiLSBrJWJ9PN/sLIS5t/hB17sBf8gxPv4vYk5kJ7RhiVNbY0nOp87CiQlgqV6ZQFqYm8Xam1spM=
ns2.example.\t86400\tIN\tRRSIG\tNSEC 15 2 86400 20240101010101 20240101010101 39188 example. fTkEc85fTdlicaZ/D6YIbMpaZFFZdbpA98vyPjZfCC2aoXvFjTl/RmigLd0L0hMSYW+jIlSANzzKYO7Oj7iFDA==
"###.replace("\\t", "\t");

        let zone_file_path = mk_test_data_abs_path_string("test-data/example.rfc8976-simple");
        let ksk_path = mk_test_data_abs_path_string("test-data/Kexample.+008+31967");
        let zsk1_path = mk_test_data_abs_path_string("test-data/Kexample.+008+38353");
        let zsk2_path = mk_test_data_abs_path_string("test-data/Kexample.+015+39188");

        let res = FakeCmd::new([
            "dnst",
            "signzone",
            "-oexample",
            "-T",
            "-R",
            "-A",
            "-U",
            "-f-",
            "-e",
            "20240101010101",
            "-i",
            "20240101010101",
            &zone_file_path,
            &ksk_path,
            &zsk1_path,
            &zsk2_path,
        ])
        .run();

        assert_eq!(res.stderr, "");
        assert_eq!(res.stdout, expected_zone);
        assert_eq!(res.exit_code, 0);
    }

    #[test]
    fn multiple_algorithms_with_sign_with_every_unique_algorithm_extra_zsk_alt() {
        let expected_zone = r###"example.\t86400\tIN\tSOA\tns1.example. admin.example. 2018031900 1800 900 604800 86400
example.\t86400\tIN\tRRSIG\tSOA 8 1 86400 20240101010101 20240101010101 31967 example. kKRK3zSRGnsHEZqZpCacJHW6U/xWafetom45QQrLCdIZF8wV6b5T8x9X//fbb13X0GNrzsDxXzwDm/Nz9EbS5fOMKe/uh7eIiWpvdUIkApSwWQmNJXr7zHBBqfdk9C7+NraWAj5Dkd7hqHfvFbgBJDN1T3rCMywyxEeO+0RHkUs=
example.\t86400\tIN\tRRSIG\tSOA 15 1 86400 20240101010101 20240101010101 39188 example. ckYQDK2HeLK09CjpO76H0oT5CGjc6WcKYihl0zkS79VYzcj2Cspifcf3V5Sft8QDmGzjtBqqQvGYPsbzZwlYCQ==
example.\t86400\tIN\tRRSIG\tSOA 15 1 86400 20240101010101 20240101010101 41613 example. LlJzwGuHm9uSYrcPJR70HoLrGQtxbblWM4QDvikHlM2k+bufsViT7X+BFhWpPRDMu9aY2+sJRoZXOR3vIXxhBg==
example.\t86400\tIN\tNS\tns1.example.
example.\t86400\tIN\tNS\tns2.example.
example.\t86400\tIN\tRRSIG\tNS 8 1 86400 20240101010101 20240101010101 31967 example. ow1ECVYGToR7Wd+RKlHpCjYgc3Vl4VmS4b3oZBhLp+ASMXwG58rPS1q79X0z4Zu/7UvucIk7jTS3RYQsJpd5SYahXVwG9Tg3SPy5sD498kyvaczRcMmrgF+MtKf4BFIcBO2Id0g+6ELxplkID1/mStbNlBP9IDoumWpxgeKHct4=
example.\t86400\tIN\tRRSIG\tNS 15 1 86400 20240101010101 20240101010101 39188 example. A06Y3VSm8/G3YhuxJ3yHNI71iTi9UcyG8zIp7bHuXkhhSFDT4kRQMahlaNRP30HvaJDBJz9vy9hXmmbuc28cCQ==
example.\t86400\tIN\tRRSIG\tNS 15 1 86400 20240101010101 20240101010101 41613 example. Co++V4B69csQqYE9+N1b6eUvkLVuLnd8klKSsvCOWEkUiQl+O+z7SnXqndESGj4iIpVn3j1lhHbYlPVVznLABQ==
example.\t86400\tIN\tNSEC\tns1.example. NS SOA RRSIG NSEC DNSKEY
example.\t86400\tIN\tRRSIG\tNSEC 8 1 86400 20240101010101 20240101010101 31967 example. igfv+N3fWG9tlHwJLvbRH9R+CfpoDF+m7exyW5nbcRu6/bX39E8W/REzz11ib7CaFOKXfVn7AZ1aJTOGIF5fYQkgNCZwUX6G3dEuwCAbex0UnZLdw++AcqDiqkfVh95F6+GBLhNDZJh4uklQLEo8yfg1HtJfgrOtPpthMt52Mz4=
example.\t86400\tIN\tRRSIG\tNSEC 15 1 86400 20240101010101 20240101010101 39188 example. R3mhoKHFOusQOU0l6vn7vvUPGLnkoOeYQ9o2HmcsQ3PxVpJ1+oQc7igxycgQLw9JLSIz8p2vjPXfQBm+7qE+AQ==
example.\t86400\tIN\tRRSIG\tNSEC 15 1 86400 20240101010101 20240101010101 41613 example. ewXIRoDUNicJC7YAFRbgMEvMNHJrMbbvnC7qTcZvXLQtA3I5RS5YgYh+0Qkp1J5DTd6awRxcY93kc5CaG05kBw==
example.\t86400\tIN\tDNSKEY\t256 3 15 AnxyASt7Bws/Y883BjIsK+Vcl2rlR7fnGqoVHf+wY5o= ;{id = 39188 (zsk), size = 256b}
example.\t86400\tIN\tDNSKEY\t256 3 15 vARhxM8vGTdL1DuBk8PIRWFZLcYeDAFgHepUiArciRU= ;{id = 41613 (zsk), size = 256b}
example.\t86400\tIN\tDNSKEY\t257 3 8 AwEAAaYL5iwWI6UgSQVcDZmH7DrhQU/P6cOfi4wXYDzHypsfZ1D8znPwoAqhj54kTBVqgZDHw8QEnMcS3TWxvHBvncRTIXhCLx0BNK5/6mcTSK2IDbxl0j4vkcQrOxc77tyExuFfuXouuKVtE7rggOJiX6ga5LJW2if6Jxe/Rh8+aJv7 ;{id = 31967 (ksk), size = 1024b}
example.\t86400\tIN\tRRSIG\tDNSKEY 8 1 86400 20240101010101 20240101010101 31967 example. ofnWRu+0sSovDkCAMmOwxnkip7wSEA2paR33EvDeDwadKvnQ0aLpgMQbLTunaaISh7o8Y07vEt7Z+oQj0v/OsSDI1SxZveWUfhZdiStIAdG92Cl/q68QyAYMscIxeoXtHGAQnahIOvnSlrgJRTlwPbWhJsLwX6h8bSiK9etIv+A=
example.\t86400\tIN\tRRSIG\tDNSKEY 15 1 86400 20240101010101 20240101010101 39188 example. 6O5etAcDlOiNK9LHx/1ekw03lZBv0fVgIT8QhNPZTOwTcoI/sRsxUNMS8ng0bh1NKyprjesczegCa228qA3AAA==
ns1.example.\t3600\tIN\tA\t203.0.113.63
ns1.example.\t3600\tIN\tRRSIG\tA 8 2 3600 20240101010101 20240101010101 31967 example. Boa50TSmpAiTVtZlk/v4ZRWuhDMwLmz0U6WUT9DYP7HgVfpa/sCCb9AXevpti18RRAlv4IQwFoQDWnQOCFwrpODW5BM3uXOcMMyb8E0dxw+s5j/oSKqv4YUcgthMoWj08eskkRfsr9dWXXKfZa7Y7lsYmkdzcC2hpSALPQbRNn8=
ns1.example.\t3600\tIN\tRRSIG\tA 15 2 3600 20240101010101 20240101010101 39188 example. LVmEy45TIoFZgoSryXQbZjUCLpwYUerR2nt9EK6WcSgIkeGkj3IDRGqQfQVyrutjohhlxdkDnFBE4dT5nBwnBg==
ns1.example.\t3600\tIN\tRRSIG\tA 15 2 3600 20240101010101 20240101010101 41613 example. f70Ls4F6A8HVvgelJpITVVrZle9ZLOhPozzRG/3evVza2XG4j/7Qxy+7R8HiQBTjDxj2zOfwtPs4ifJJTqKoBQ==
ns1.example.\t86400\tIN\tNSEC\tns2.example. A RRSIG NSEC
ns1.example.\t86400\tIN\tRRSIG\tNSEC 8 2 86400 20240101010101 20240101010101 31967 example. PYa57fkqDGJQP42aXs5JrqIzbw5VrYZ6IWqMyLB1UPuSzgq0E6xe7vxoeas0eCppBxDrwYzFqZ5iXHa5C39I1P/WcGWNSelL++3wpiuw1dEOWEQ1Eudg6TD0MQD3sa9V1M2PRONrtvjp+anQgluk+G+JlEfGuLv7nCyxiWvqY74=
ns1.example.\t86400\tIN\tRRSIG\tNSEC 15 2 86400 20240101010101 20240101010101 39188 example. GqyC25UtODem9X3uVI5gLQ/OLFBvSwdA/bwnj1jB8qP9NhD03bLDfuKzm8QvSJvkq7ERBcHibpEL+lZUL5HrDw==
ns1.example.\t86400\tIN\tRRSIG\tNSEC 15 2 86400 20240101010101 20240101010101 41613 example. 5cV6p62KmcESO0Bk8EAfy75P6RHOlFoGxIoT578n2XDkFZeg0IPAgPL5o/WWK5QGhKi9/Rj50WxuRCMlkz37DQ==
ns2.example.\t3600\tIN\tAAAA\t2001:db8::63
ns2.example.\t3600\tIN\tRRSIG\tAAAA 8 2 3600 20240101010101 20240101010101 31967 example. AFLqBlmUqxQiZAvKjIzerIvg3pEdpJ9Azj4hp/WyUrxoLKr7CdvIbREHBYE4mgZrs6cTYEZEEZNyyt2pOqJUUMVsrguXb6Y72c+8K1dz6gvd7NGpmJTmx9dqCvXacaX7TRqXHuAVnQ2WRFEBCEc4GS8EyqfatIJjhLv971gvMOg=
ns2.example.\t3600\tIN\tRRSIG\tAAAA 15 2 3600 20240101010101 20240101010101 39188 example. Fikp9s+ht+B9ncP0GsjWce3Oz2wtixNl8RZAZe+95kaHEL2w+hfNSO30ox8dTPOe5Yih0jJTu1bMmvRySbVXCg==
ns2.example.\t3600\tIN\tRRSIG\tAAAA 15 2 3600 20240101010101 20240101010101 41613 example. 1sjwWYH+L9iDpbLMO3l7182BQyDgPGekm1YGlm9HILCpHatdmJHPkrl6abjDfIr6iOWb2Dry+6ibY7ykFjnvDw==
ns2.example.\t86400\tIN\tNSEC\texample. AAAA RRSIG NSEC
ns2.example.\t86400\tIN\tRRSIG\tNSEC 8 2 86400 20240101010101 20240101010101 31967 example. Rv0gTuaWSlFzvEndvuh22kBNQu0i2cWxNVq9zPFWZNJKyUJWRYYANXnR3hsHmBArdk+1fY4HPxbz9Fgb9PbEGBLkQir6ftt138lWATr8U2Fc3Z1IrJF+J3OdNXMMbDaOtwH+15nE5LZVuplEPnhgTChN0wrufPYcylB1Ok+r7P4=
ns2.example.\t86400\tIN\tRRSIG\tNSEC 15 2 86400 20240101010101 20240101010101 39188 example. fTkEc85fTdlicaZ/D6YIbMpaZFFZdbpA98vyPjZfCC2aoXvFjTl/RmigLd0L0hMSYW+jIlSANzzKYO7Oj7iFDA==
ns2.example.\t86400\tIN\tRRSIG\tNSEC 15 2 86400 20240101010101 20240101010101 41613 example. 26U9FxV+l7Dfqj+LlWQN9fiG1O5gwbu80iHFH+kKknU2S6fBeXhGTjxwyFjLntTR8IikilpGHGeWlYBMk22XAw==
"###.replace("\\t", "\t");

        let zone_file_path = mk_test_data_abs_path_string("test-data/example.rfc8976-simple");
        let ksk_path = mk_test_data_abs_path_string("test-data/Kexample.+008+31967");
        let zsk1_path = mk_test_data_abs_path_string("test-data/Kexample.+015+39188");
        let zsk2_path = mk_test_data_abs_path_string("test-data/Kexample.+015+41613");

        let res = FakeCmd::new([
            "dnst",
            "signzone",
            "-oexample",
            "-T",
            "-R",
            "-U",
            "-f-",
            "-e",
            "20240101010101",
            "-i",
            "20240101010101",
            &zone_file_path,
            &ksk_path,
            &zsk1_path,
            &zsk2_path,
        ])
        .run();

        assert_eq!(res.stderr, "");
        assert_eq!(res.stdout, expected_zone);
        assert_eq!(res.exit_code, 0);
    }

    #[test]
    fn signed_zone_with_cds_and_cdnskey_example() {
        // Make sure the CDS and CDNSKEY RRsets are signed with the KSKs.
        // RFC 7344 Section 4.1
        // o  Signer: MUST be signed with a key that is represented in both
        //    the current DNSKEY and DS RRsets, [...]
        let expected_signed_zone = r###"example.\t3600\tIN\tSOA\tns1.example. bugs.x.w.example. 1081539377 3600 300 3600000 3600
example.\t3600\tIN\tRRSIG\tSOA 8 1 3600 20240101010101 20240101010101 38353 example. cL7d3D6QdmgXqh3CbD10VgF/xMGtNpWoJnEcljYRIdX3rbC2jIf+GtEuTPGx2IFbynmR/Mu+EWcN208eLNtzZmVuPZ2gnN2mlj3O3UgvB5OnXEl9AQsQ7aJzkdTKwWdX7Y8CE2BeJkETa9IQgHmeuJdc1tQHZewJwnuzeQSsDgQ=
example.\t3600\tIN\tNS\tns1.example.
example.\t3600\tIN\tNS\tns2.example.
example.\t3600\tIN\tRRSIG\tNS 8 1 3600 20240101010101 20240101010101 38353 example. Gz8ertKXzdKE4JM1RfdPit3yLFr9SeADLX2jQd9TILmb6t6AJY613wkiuAqF6MWumrxgbLWrculdY0nywgkbbeCxUqet3KXPtTblBpGQuuvJv1nmveAMr7l2Yga1f4t6soJ1mbP8J3upbZ9gRk7ztPyuG3CDwkVMN4loGwadn+U=
example.\t3600\tIN\tMX\t1 xx.example.
example.\t3600\tIN\tRRSIG\tMX 8 1 3600 20240101010101 20240101010101 38353 example. YFr6UaUKs2ypho6nRWw3rnXFnYrD0gdjPtolOGeq+fsGuEfWv0cMGX5n7/qQHlXmfBGOJf+3u7Mk299lQKxLBiMMqy9cBihx8CB+FwnWerycg4jW5uqGfqgtBUHo8pwABoC/tLgKbQyeAruuRBoLsPAh2G10zyM7sW/ecChAb/w=
example.\t3600\tIN\tNSEC\ta.example. NS SOA MX RRSIG NSEC DNSKEY CDS CDNSKEY
example.\t3600\tIN\tRRSIG\tNSEC 8 1 3600 20240101010101 20240101010101 38353 example. Qiw+vax1xUEfN1BhX1O0KbD/V8t2IUh+ex6d1tfqK5C55r296HuiZ70j76V4VjIFXj5tgz9uU1JIR2/UUghGhpp4mmg6Ct5rOiq6DW6w2WN4fLinCwIPnOZ4GLIl/h3+Au5T6hxjZM6OQIsvlP3k7Y5ICViHIqPa+HsJbPFO9Vg=
example.\t3600\tIN\tDNSKEY\t256 3 8 AwEAAbsD4Tcz8hl2Rldov4CrfYpK3ORIh/giSGDlZaDTZR4gpGxGvMBwu2jzQ3m0iX3PvqPoaybC4tznjlJi8g/qsCRHhOkqWmjtmOYOJXEuUTb+4tPBkiboJM5QchxTfKxkYbJ2AD+VAUX1S6h/0DI0ZCGx1H90QTBE2ymRgHBwUfBt ;{id = 38353 (zsk), size = 1024b}
example.\t3600\tIN\tDNSKEY\t257 3 8 AwEAAaYL5iwWI6UgSQVcDZmH7DrhQU/P6cOfi4wXYDzHypsfZ1D8znPwoAqhj54kTBVqgZDHw8QEnMcS3TWxvHBvncRTIXhCLx0BNK5/6mcTSK2IDbxl0j4vkcQrOxc77tyExuFfuXouuKVtE7rggOJiX6ga5LJW2if6Jxe/Rh8+aJv7 ;{id = 31967 (ksk), size = 1024b}
example.\t3600\tIN\tRRSIG\tDNSKEY 8 1 3600 20240101010101 20240101010101 31967 example. GmunmCEX5pnYq5v4dgdmjEfxvT31do2Aw6msSJGbnwR51ZhtNuqq1p0VAyvS/YW0YaL2PaCxP2LT4ydsvnOHdqW0YKDUlAlCXz8RXQslagslvRMwLXuQwALzE/tFWJJOA5OAAydIzEhVq3SNOwOiucqFpAR8An5FmNxIAzz1F/A=
example.\t3600\tIN\tCDS\t31967 8 2 2B8562A69323CF45D662976637829EC082C6204D0C83C9E1AEDCD655629389AA
example.\t3600\tIN\tRRSIG\tCDS 8 1 3600 20240101010101 20240101010101 31967 example. gLUWk/uFgIeN0Jj7u+Qn1ulyQ1V4YSKUfEZaKVCbmG1u83j9u0HcHAECf21OVf9ihbryGf5mN56By7pLMSZTdRI07ZwIxkFmNeZBrJyt9NlhHvn+drLCxgZT6bw4wN1x37yc9CwWyWY/ufuiXYg7nF2+foOsFCQyMUmZYzm19KE=
example.\t3600\tIN\tCDNSKEY\t257 3 8 AwEAAaYL5iwWI6UgSQVcDZmH7DrhQU/P6cOfi4wXYDzHypsfZ1D8znPwoAqhj54kTBVqgZDHw8QEnMcS3TWxvHBvncRTIXhCLx0BNK5/6mcTSK2IDbxl0j4vkcQrOxc77tyExuFfuXouuKVtE7rggOJiX6ga5LJW2if6Jxe/Rh8+aJv7
example.\t3600\tIN\tRRSIG\tCDNSKEY 8 1 3600 20240101010101 20240101010101 31967 example. Sg+R/AVr2/VsRREKvYCRnplwHMz3AEwAeNWYCZks3mF4UkqQOa3bxszZFPoDQRIU6iP8LjWpqA3SgXDFNPwHhIrh4J/SuGRWYG7QkGpe49aeYpcbyUiD+DvgcruJXp2McxyjxCvkgFMrFL4qtrMTjkn9UBRuOjlpoa5FLqa8q9g=
a.example.\t3600\tIN\tNS\tns1.a.example.
a.example.\t3600\tIN\tNS\tns2.a.example.
a.example.\t3600\tIN\tDS\t57855 5 1 B6DCD485719ADCA18E5F3D48A2331627FDD3636B
a.example.\t3600\tIN\tRRSIG\tDS 8 2 3600 20240101010101 20240101010101 38353 example. LMf+InLS3tvyadrLa0OqvAjWDfwaGeTDyoXfg1ljh//wiJR8IheUfP6hXqTd9UVm0T4SKd+ph6/5oOeVnDRJ9ugd1TlE4c89weAOHwJsJULQdkow1/GYw6v9WRVR75D4g9ogaB7zlLfVXFC9uFlxTGQE+FyOUc4obiJ7o2Swz98=
a.example.\t3600\tIN\tNSEC\tai.example. NS DS RRSIG NSEC
a.example.\t3600\tIN\tRRSIG\tNSEC 8 2 3600 20240101010101 20240101010101 38353 example. fsXgi03vsWU2R3j6jGmTEcyId6AOtIKgVhD0AecNIkwXhn9FOL86hf4orVHbBKpuB1RExql+msJ68EyCyfyM5H8he3sn9BIA/EWaIAg9/c/u+tqLmLE6w7GTm4ZwijExPHfTkYljLLKUWV55hTGD1cqeVT73IljzlHCH9Nt2I+w=
ns1.a.example.\t3600\tIN\tA\t192.0.2.5
ns2.a.example.\t3600\tIN\tA\t192.0.2.6
ai.example.\t3600\tIN\tA\t192.0.2.9
ai.example.\t3600\tIN\tRRSIG\tA 8 2 3600 20240101010101 20240101010101 38353 example. Hnns8AklQUUYKPdc5kmBwEauOSdOZnIRY1w/Lz+O4e7zHyyr1LK7BTmMKsvo+FQ6ORwuqFJ9caI3X7ZG7loduzrfhdrWJ0BN9Zbxi+oGvxnNpK+HP0YoLFKeW4rrJcgRRrQdtzIZTknze+fd73we2Mr0YuZuvbMode+A1pIvQWU=
ai.example.\t3600\tIN\tHINFO\t"KLH-10" "ITS"
ai.example.\t3600\tIN\tRRSIG\tHINFO 8 2 3600 20240101010101 20240101010101 38353 example. PNISCG06jg9+Zc+s+/rrHXyUEKWO/Rh7El6pABCZzq9PK081I31AKn5V0wRgPDm3Z0wF5or0qa6L5FXH/3cwCvPrQS4CkvGdTkW8/O7CUUNEGh1gw+lUNryz8LtkKo5blM7ubi8m4RW8mOm2+J1kwbWtEMyhtfj7cCwXxsaIIsg=
ai.example.\t3600\tIN\tAAAA\t2001:db8::f00:baa9
ai.example.\t3600\tIN\tRRSIG\tAAAA 8 2 3600 20240101010101 20240101010101 38353 example. XD+egYoiwjDOuZFr0FympXEr6uWAhkTGBfNYrLoJAX6Xxk9Aa3JSrEhRXkT7bvEMmsSmFZAy3Ek+VmDT4yvsBw0ZmvyefIQRVBqze1EtNfRCgtRqQL5P+zXHou58XKcdNSKUR0o/lcRqm9Np+FMOEeTbnVjkPbGg/zc/UZk2mDM=
ai.example.\t3600\tIN\tNSEC\tb.example. A HINFO AAAA RRSIG NSEC
ai.example.\t3600\tIN\tRRSIG\tNSEC 8 2 3600 20240101010101 20240101010101 38353 example. dvcv/WQN3JqOouLSLAXvGhV9IGi/Vz0UISdFkV4DKD5/ZwcPVUBi6ykcQAhj9k2medZcCLWM4sy4FWqMmuqSpgUuEV/nkEJk96PW1901g+CD8W67d2SnPhRJnLa8TOJZgPlYKwMEz9eB7mV8KjHSZTa4hYCW26eVhD5GTfLJfMk=
b.example.\t3600\tIN\tNS\tns1.b.example.
b.example.\t3600\tIN\tNS\tns2.b.example.
b.example.\t3600\tIN\tNSEC\tns1.example. NS RRSIG NSEC
b.example.\t3600\tIN\tRRSIG\tNSEC 8 2 3600 20240101010101 20240101010101 38353 example. qRfOaUm6fI1Ae0QMGERwfIGmVasBwshLlPu70GDj/AW0nRXahv5T3PjaDvraQfHFMhvWKlfZLVseEX7A+I6rA+wV/nhQWpD+14jzPc6Bt5T3gmjEq8xSZgl/5MVjLgQQbvi9WAcbNkzBr6oP+bx7qxdrgEG/1UU8amVj7/llKE0=
ns1.b.example.\t3600\tIN\tA\t192.0.2.7
ns2.b.example.\t3600\tIN\tA\t192.0.2.8
ns1.example.\t3600\tIN\tA\t192.0.2.1
ns1.example.\t3600\tIN\tRRSIG\tA 8 2 3600 20240101010101 20240101010101 38353 example. iQF6pCPHm0UPARJeK4bQ3G4E+nk4pAQBnsxDLrZSWvEJEt31NELTrBftyoBBawfzP4V6/n5+8KPQ2LDN4Gws1xZlqrrKPFQOSho83Wfk0Arx9RSet8W1RSj+RabVV3BFkbJkBE5s+bGDDL7gJvdFwHfPT0xSFpSG65qAi+NYtmg=
ns1.example.\t3600\tIN\tNSEC\tns2.example. A RRSIG NSEC
ns1.example.\t3600\tIN\tRRSIG\tNSEC 8 2 3600 20240101010101 20240101010101 38353 example. cr3lvE/56qrQcLg98R/2XLpNF6gJ/VHmVwKJrr+mH22JhtsDicPxggQOOogv+AJ+eXqd4C76NRRYv/PfuAau75gySKNTCMhit+NlAUKxi7aNpNa9uY0sT2j55xm0BjBHgC1oYDtNuRitTIwJDC3LydoG8wEXNWACMfn7dPxz/7w=
ns2.example.\t3600\tIN\tA\t192.0.2.2
ns2.example.\t3600\tIN\tRRSIG\tA 8 2 3600 20240101010101 20240101010101 38353 example. O6jfsXRL0shlZ4gyYLc2HZhNUPvU70+j0+b/tTrohkwJwSnwBd0mP4arQ8qTjOpWmDR2EgYVKRc0sVBKdOjXthjaxTBmA24KifrbcKkMeaZwDAlfpHjgW4uWxFv+EK2LrIqpzLdIKUYOKmlWJgixmg47jeBZCgl76QKPzuXkWBA=
ns2.example.\t3600\tIN\tNSEC\t*.w.example. A RRSIG NSEC
ns2.example.\t3600\tIN\tRRSIG\tNSEC 8 2 3600 20240101010101 20240101010101 38353 example. G1diMrjHA5ESNK6vsuLYgTLCt8OmZBicO8XO0hXmzNwmToiJgGFxiWCCyHCRm/GINBOEEqR0pVXvA88tfmR1370YWD45mdMLeQm0pA+8nOwB3+2q7ow2/Us7S33319kvJcdkksZGBr+yzgh95YyvrJQ6no4BPTZ/t8Vp1IUxs78=
*.w.example.\t3600\tIN\tMX\t1 ai.example.
*.w.example.\t3600\tIN\tRRSIG\tMX 8 2 3600 20240101010101 20240101010101 38353 example. Xxw3GRDGppmG7vtqB+hvqAIlRI8FEFuZomVXaquhYSUHk07/3XI3gpzkn9tZihAZXp9ZOCzJ8Wqz2n1HzPN5od5hh1Jr48aEPqvG/cU2Uh8ChblR+6yX/op8rBSkSnJvh/4MfxmFYBmnWXVQRmcOwVqKhyiWbMsBtK3mKf2FQMo=
*.w.example.\t3600\tIN\tNSEC\tx.w.example. MX RRSIG NSEC
*.w.example.\t3600\tIN\tRRSIG\tNSEC 8 2 3600 20240101010101 20240101010101 38353 example. hR8wuOcdiaOcBqs/MN9mh4SY40yaHa1lOhCDoxwG1KLqkZi3anN3RdBpx2GssT37rQv+YFpftX2wdn4pvxpRLRkQLtwbAphUDnAAa6rCrfqerUo+3Xcc2+xOx5wyHjTQ0ZRzf2H6hG+VEUbDEQ1nsFXoVqAl2RhcB+WC5zbYfvc=
x.w.example.\t3600\tIN\tMX\t1 xx.example.
x.w.example.\t3600\tIN\tRRSIG\tMX 8 3 3600 20240101010101 20240101010101 38353 example. ffs2V0oDavRzclaPILSPmSyj8fk1di264FRpz2hlcFfSpHeRw5VOleM/HZ/O/OOKepjZLyvRlfwOO/xeN6JEK1utOQxDLEoziJRx/II3XehkRtfMMY/MP4yRQ3IOtCChzMbzluiZYoyG6DQ/rNJrb+mtEE5p1XJe4dlcjHjCcJ8=
x.w.example.\t3600\tIN\tNSEC\tx.y.w.example. MX RRSIG NSEC
x.w.example.\t3600\tIN\tRRSIG\tNSEC 8 3 3600 20240101010101 20240101010101 38353 example. sgkt+WxHIbNPUFwSBbRgskm6V/g5I7mpKUB1OE3HhWQPrXwLgfuKGVwRQHoYT5yclSblgQGz498mqu7OBRtr+JKBAx1X8IjFXcRF1kWtYJbj8oyR/wv4JRrvr5MT78WE0wv6Iu8gYKMB/8zzluBwQGBKXr449kT2cuzgtB3/Dr4=
x.y.w.example.\t3600\tIN\tMX\t1 xx.example.
x.y.w.example.\t3600\tIN\tRRSIG\tMX 8 4 3600 20240101010101 20240101010101 38353 example. ul6QjoykQ6Fv82wQtSCr2FKjmO+9xcBbqtCTPG+Pe1as5h0uQ9g1CRVA5hL8tyroNVN2ZnOgC4pS9IwvqSd5uhSAe9GvUZ/yfXfe7dLjgaLnHRckQeiaUCkQns7jd9KwTY+q2AQP4U3Rv4xkuWU1NpzjvuCP0WjKAxkVebxXzYU=
x.y.w.example.\t3600\tIN\tNSEC\txx.example. MX RRSIG NSEC
x.y.w.example.\t3600\tIN\tRRSIG\tNSEC 8 4 3600 20240101010101 20240101010101 38353 example. ioQ/JE7YxVTd+FKHI+cejcrboc6hcIMRuYyPufM+VZ/2k/QN7BRjivwdUdumksaRHBZ4pjy92kNfZs2mwTtWMHGrscGnYNc+np8PS/UVXzf64I/rxsM0Y0xHj47J7mzfW9ckeMhPUYwkGIdEpofXD75qEmLpdNtnFHVm83E8Wvw=
xx.example.\t3600\tIN\tA\t192.0.2.10
xx.example.\t3600\tIN\tRRSIG\tA 8 2 3600 20240101010101 20240101010101 38353 example. Sdi0syLs5N4MQAXj7MAQWMM1ctA61fACVqCnkmJ/fo5DMlql7Jzw0+j0RioWq+hpvGBP3yC4eImwVguU77SL/b1m8IbzxTvqdOyq5g2SbpRhkeGlZMDqluoOYHaVHeO1MFTctKa3TZ0c7tB5e2V4Z7soPA8J0LR5StXxWfay9K0=
xx.example.\t3600\tIN\tHINFO\t"KLH-10" "TOPS-20"
xx.example.\t3600\tIN\tRRSIG\tHINFO 8 2 3600 20240101010101 20240101010101 38353 example. TBscw+fZ/WwLzuQB6hB7qIn1KY/dU4KxTIJNasT8ky5xpMVNps+yofRoMVF0O5vDEAEnEfSjLrLfWk7DGrYJghUAhc8K4m5UQSCwUyYSJiy9n4jaFVqpOaDKCiKWkW+VSWlG+0VWkAY8Hm6JgA2O/GdxxlYqZkEKG/0ZOcV1tnc=
xx.example.\t3600\tIN\tAAAA\t2001:db8::f00:baaa
xx.example.\t3600\tIN\tRRSIG\tAAAA 8 2 3600 20240101010101 20240101010101 38353 example. Eu4tNWn/jzq0lwTx9FCO+B2/Anj64FE1KtxTQ9FDITrTO/w5LkPYCJVOaF3gOUvuY4sQieWcaZPIXDkt/JAvRFrOoDWhwwgWY56Ic/UsSmq8ia6DaF9sUVu1MKKIVWw/0mN6S3rE7HixiVaxjxnZoDHC/xyJtmY1/z87q29wGRw=
xx.example.\t3600\tIN\tNSEC\texample. A HINFO AAAA RRSIG NSEC
xx.example.\t3600\tIN\tRRSIG\tNSEC 8 2 3600 20240101010101 20240101010101 38353 example. PB3pkKf0VHe7GHFbvW6y4lvKxhJx8+p0BGfQqMwGWsC95WUq0244a4bKigraFRR59RCuFjuwUkSKgEs2knxRW4rTjfs6bcbzMr7y1Cwa58tMXU73yg4A881iiC+guiKbu1Gfi9uXTrpuMmi8+hHeaUqPO78N9h/r2QKRnj0lr6s=
"###.replace("\\t", "\t");

        let zone_file_path = mk_test_data_abs_path_string("test-data/example.CDS+CDNSKEY");
        let ksk_path = mk_test_data_abs_path_string("test-data/Kexample.+008+31967");
        let zsk_path = mk_test_data_abs_path_string("test-data/Kexample.+008+38353");

        // Use dnst signzone instead of ldns-signzone so that -b works with -f-.
        // Use -T to output RRSIG timestmaps in YYYYMMDDHHmmSS format to match
        // RFC 4035 Appendix A.
        // Use -b to get similar ordering to that of RFC 4035 Appendix A.
        // Use -e and -i to generate RRSIG timestamps that match RFC 4035 Appendix A.
        let res = FakeCmd::new([
            "dnst",
            "signzone",
            "-T",
            "-R",
            "-f-",
            "-e",
            "20240101010101",
            "-i",
            "20240101010101",
            &zone_file_path,
            &ksk_path,
            &zsk_path,
        ])
        .run();

        assert_eq!(res.stdout, expected_signed_zone);
        assert_eq!(res.stderr, "");
        assert_eq!(res.exit_code, 0);
    }

    #[test]
    fn non_existing_input_file_should_not_create_empty_output_file() {
        let dir = tempfile::TempDir::new().unwrap();

        let res = FakeCmd::new([
            "dnst",
            "signzone",
            dir.path()
                .join("missing_zonefile")
                .to_string_lossy()
                .as_ref(),
            dir.path().join("missing_key").to_string_lossy().as_ref(),
        ])
        .run();

        assert!(!res.stderr.is_empty());
        assert_eq!(res.stdout, "");
        assert_eq!(res.exit_code, 1);

        assert!(!dir.path().join("missing_zonefile.signed").exists());
    }

    #[test]
    fn dnst_signzone_nsec3_signed_zone_example_with_minus_capital_l() {
        let expected_signed_zone = r###"; H(example.org) = 8um1kjcjmofvvmq7cb0op7jt39lg8r9j.example.org
; H(some.example.org) = vrcj1rgalbb9eh2ii8a43fbeib1ufqf6.example.org
example.org.\t239\tIN\tSOA\texample.net. hostmaster.example.net. 1234567890 28800 7200 604800 238
example.org.\t239\tIN\tRRSIG\tSOA 8 2 239 1429574399 1129852800 28954 example.org. V1LINcwCh6ulr9LBERp2zTUW4QfvoUKiv8VX5P8S03SZ9hdNk2BDLzNJj5TJj6o4ki708+DNzyqVHdz+EgyGUR9wH/vT9PxgRrKzjhJ35ktkKFLO+r08XxLMfZ7sCQrVYYr+LRpzDbzGqQby2fisMbNY8V4Lq3c7C7INP64peag=
example.org.\t239\tIN\tRRSIG\tDNSKEY 8 2 239 1429574399 1129852800 51331 example.org. VBK2AFt1u3O0HIBjJrvQ2mo4aRnQcF5j1ibZ1FVpPoi6qtQ9MeL0B67AZJOcEgX080miM4IR+OujTooU1Npor8TIfx1nKr9Yamxzt1hrZkZz4eIbZ68bXPIBuLuvD/5Br4x0TcrXL+R6/QaRErPnbpB8WIBRohofoqMVFRR0Og0=
example.org.\t239\tIN\tRRSIG\tNSEC3PARAM 8 2 239 1429574399 1129852800 28954 example.org. IHWhCUqMv3MqMfeQgKhqqSBHVBku1KWXR8kqwnYK2WIPh8lip3TQPvvp/30VWZmuzHy6ixgO35rmPLwQEJmUIkjFFhAR+YLdqOlxN0gxIU7t3kwyyjNsKlRZhiNTwb9dDGhaSkkae4zww9ZT9reZVIvDQ6y79hiriLYEB30o2QY=
example.org.\t239\tIN\tDNSKEY\t256 3 8 AwEAAcCIpalbX67WU8Z+gI/oaeD0EjOt41Py++X1HQauTfSB5gwivbGwIsqA+Qf5+/j3gcuSFRbFzyPfAb5x14jy/TU3MWXGfmJsJX/DeTqiMwfTQTTlWgMdqRi7JuQoDx3ueYOQOLTDPVqlyvF5/g7b9FUd4LO8G3aO2FfqRBjNG8px
example.org.\t239\tIN\tDNSKEY\t257 3 8 AwEAAckp/oMmocs+pv4KsCkCciazIl2+SohAZ2/bH2viAMg3tHAPjw5YfPNErUBqMGvN4c23iBCnt9TktT5bVoQdpXyCJ+ZwmWrFxlXvXIqG8rpkwHi1xFoXWVZLrG9XYCqLVMq2cB+FgMIaX504XMGk7WQydtV1LAqLgP3B8JA2Fc1j
example.org.\t239\tIN\tNSEC3PARAM\t1 0 0 -
8um1kjcjmofvvmq7cb0op7jt39lg8r9j.example.org.\t238\tIN\tRRSIG\tNSEC3 8 3 238 1429574399 1129852800 28954 example.org. O4eZ+kgHciA7xfgjHwM2OxREhwQr49bsTujdBFXNxwFmhlaB9kfMd8d+WIYSZLvhcchh5a8cOAsCc0FRmelEAAs3wh0LzWPjmzVsLIU3iM/dgjyYm524jD0HMJDw2OYo8d6RKeF2anCbA/ynno5OmJd8TZ/h1tZ5BTso/mtZckI=
8um1kjcjmofvvmq7cb0op7jt39lg8r9j.example.org.\t238\tIN\tNSEC3\t1 0 0 - VRCJ1RGALBB9EH2II8A43FBEIB1UFQF6 SOA RRSIG DNSKEY NSEC3PARAM
some.example.org.\t240\tIN\tA\t1.2.3.4
some.example.org.\t240\tIN\tRRSIG\tA 8 3 240 1429574399 1129852800 28954 example.org. HJ+HG8Z6jgSuzeBTbNtgLXO4QXXGNbrqijGfNrSIjqLJi1w8S/ADsiamh9Kua6EtwP653uYWmG34pA2mE8TDq6jjJp4ExCEs0fuYBsw7dkNiG++yh8oSr7jVHkYm3sQuDZC2984c4zIKolJD85dsGZ9Pp5b/YFdzQUj1nrhwIs8=
vrcj1rgalbb9eh2ii8a43fbeib1ufqf6.example.org.\t238\tIN\tRRSIG\tNSEC3 8 3 238 1429574399 1129852800 28954 example.org. fpbF8OsVXpUwFzsTRmGmVcEJ5+h/5FrlyqO+goyUapRudSPS7Izxblz+RE3IRu1eYOdYdU62Sz9hnpRK2NCs7NuBacLRGKiudNI5fv/Z0XF3nELjM3TSk7WYfCOFAjgoEGK2OKZrNWUTONsdaFNeJbs/SyzW+77nbWYZ4Al16gQ=
vrcj1rgalbb9eh2ii8a43fbeib1ufqf6.example.org.\t238\tIN\tNSEC3\t1 0 0 - 8UM1KJCJMOFVVMQ7CB0OP7JT39LG8R9J A RRSIG
"###.replace("\\t", "\t");

        let zone_file_path =
            mk_test_data_abs_path_string("test-data/example.org.rfc9077-min-is-soa-minimum");
        let ksk_path = mk_test_data_abs_path_string("test-data/Kexample.org.+008+51331");
        let zsk_path = mk_test_data_abs_path_string("test-data/Kexample.org.+008+28954");

        // Use `dnst signzone` mode instead of `ldns-signzone` mode to capture
        // `-b` output, as `ldns-signzone` disables `-b` if the output is sent
        // stdout.
        //
        // Signature validity period (expiration via `-e` and inception via
        // `-i`) are specified to make output matching more deterministic.
        let res = FakeCmd::new([
            "dnst",
            "signzone",
            "-f-",
            "-e",
            "20150420235959",
            "-i",
            "20051021000000",
            "-n",
            "-L",
            &zone_file_path,
            &ksk_path,
            &zsk_path,
        ])
        .run();

        assert_eq!(res.stderr, "");
        assert_eq!(res.stdout, expected_signed_zone);
        assert_eq!(res.exit_code, 0);
    }

    #[test]
    fn set_soa_serial_to_epoch_time() {
        let zone_file_path =
            mk_test_data_abs_path_string("test-data/example.org.rfc9077-min-is-soa-ttl");
        let ksk_path = mk_test_data_abs_path_string("test-data/Kexample.org.+008+51331");
        let zsk_path = mk_test_data_abs_path_string("test-data/Kexample.org.+008+28954");

        // Simulate that the time now is later than the 1234567890 SOA SERIAL
        // in the zonefile.
        let time_now = 1234567891;
        let expected_soa_line = format!("example.org.\t238\tIN\tSOA\texample.net. hostmaster.example.net. {} 28800 7200 604800 239\n", time_now);

        let res = FakeCmd::new([
            "dnst",
            "signzone",
            "-f-",
            "-u",
            &zone_file_path,
            &ksk_path,
            &zsk_path,
        ])
        .run_with_modified_env(|env| env.set_seconds_since_epoch(time_now));

        assert_eq!(res.stderr, "");
        assert_eq!(res.exit_code, 0);
        assert_eq!(
            filter_lines_containing_all(&res.stdout, &["SOA", "hostmaster"]),
            expected_soa_line,
        );
    }

    #[test]
    fn increment_soa_serial() {
        let zone_file_path =
            mk_test_data_abs_path_string("test-data/example.org.rfc9077-min-is-soa-ttl");
        let ksk_path = mk_test_data_abs_path_string("test-data/Kexample.org.+008+51331");
        let zsk_path = mk_test_data_abs_path_string("test-data/Kexample.org.+008+28954");

        // Simulate that the time now is earlier than the 1234567890 SOA
        // SERIAL in the zonefile.
        let time_now = 1234567889;
        let expected_soa_line = "example.org.\t238\tIN\tSOA\texample.net. hostmaster.example.net. 1234567891 28800 7200 604800 239\n";

        let res = FakeCmd::new([
            "dnst",
            "signzone",
            "-f-",
            "-u",
            &zone_file_path,
            &ksk_path,
            &zsk_path,
        ])
        .run_with_modified_env(|env| env.set_seconds_since_epoch(time_now));

        assert_eq!(res.stderr, "");
        assert_eq!(res.exit_code, 0);
        assert_eq!(
            filter_lines_containing_all(&res.stdout, &["SOA", "hostmaster"]),
            expected_soa_line,
        );
    }

    // TODO: Add a test for https://rfc-annotations.research.icann.org/rfc6840.html#section-5.1?

    // ------------ Helper functions -----------------------------------------

    fn create_file_with_content(dir: &TempDir, filename: &str, content: &[u8]) {
        let mut file = File::create(dir.path().join(filename)).unwrap();
        file.write_all(content).unwrap();
    }

    fn run_setup() -> TempDir {
        let dir = tempfile::TempDir::new().unwrap();

        create_file_with_content(&dir, "ksk1.key", b"example.org. IN DNSKEY 257 3 15 6VdB0mk5qwjHWNC5TTOw1uHTzA0m3Xadg7aYVbcRn8Y= ;{id = 38873 (ksk), size = 256b}\n");
        create_file_with_content(&dir, "ksk1.ds", b"example.org. IN DS 38873 15 2 e195b1a7d31c878993ad0095d723592a1e5ea55c90b229fc35e4c549ef406f6c\n");
        create_file_with_content(&dir, "ksk1.private", b"Private-key-format: v1.2\nAlgorithm: 15 (ED25519)\nPrivateKey: /e7bFDFF88sdC949PC2YoHX9KJ5eEak3bk/Tub2vIng=\n");

        create_file_with_content(&dir, "zsk1.key", b"example.org. IN DNSKEY 256 3 15 fPzhX3Tq/w3ncwsWYIRsK8rHLNtkVv1O3kXYAMdBQUk= ;{id = 44471 (zsk), size = 256b}");
        create_file_with_content(&dir, "zsk1.private", b"Private-key-format: v1.2\nAlgorithm: 15 (ED25519)\nPrivateKey: mc2xW8JiES5Ub6UPP2xoHT0KyD6Lvi6fnjugjnRzBJU=");

        create_file_with_content(&dir, "zonemd1_example.org.zone", b"\
                example.org.    240     IN      SOA     example.net. hostmaster.example.net. 1234567890 28800 7200 604800 240\n\
                example.org.    240     IN      NS      example.net.\n\
                ; Will be replaced when using ZONEMD option\n\
                example.org.    240     IN      ZONEMD 1234567890 1 1 ABABABABABABABABABABABABABABABABABABABABABABABAB ABABABABABABABABABABABABABABABABABABABABABABABAB\n\
                example.org.    240     IN      ZONEMD 1234567890 1 2 ABABABABABABABABABABABABABABABABABABABABABABABAB ABABABABABABABABABABABABABABABABABABABABABABABAB ABABABABABABABABABABABABABABABAB\n\
                example.org.                240 IN  A  128.140.76.106\n\
                *.example.org.              240 IN  A  1.2.3.4\n\
                deleg.example.org.          240 IN  NS example.com.\n\
                occluded.deleg.example.org. 240 IN  A  1.2.3.4\n\
                ");

        create_file_with_content(&dir, "nsec3_optout1_example.org.zone", b"\
                example.org.                          240 IN SOA example.net. hostmaster.example.net. 1234567890 28800 7200 604800 240\n\
                example.org.                          240 IN NS  example.net.\n\
                example.org.                          240 IN A   128.140.76.106\n\
                insecure-deleg.example.org.           240 IN NS  example.com.\n\
                occluded.insecure-deleg.example.org.  240 IN A   1.2.3.4\n\
                secure-deleg.example.org.             240 IN NS  example.com.\n\
                secure-deleg.example.org.             240 IN DS  3120 15 2 0675d8c4a90ecd25492e4c4c6583afcef7c3b910b7a39162803058e6e7393a19\n\
                ");

        dir
    }

    /// Filter a string slice for lines containing at least one of the provided patterns.
    #[allow(dead_code)]
    fn filter_lines_containing_any(src: &str, patterns: &[&str]) -> String {
        if patterns.is_empty() {
            // For consistency with str::contains() and filter_lines_containing_all()
            String::from(src)
        } else {
            src.split_inclusive('\n')
                .filter(|s| {
                    for p in patterns {
                        if s.contains(p) {
                            return true;
                        }
                    }
                    false
                })
                .collect()
        }
    }

    /// Filter a string slice for lines containing all provided patterns.
    fn filter_lines_containing_all(src: &str, patterns: &[&str]) -> String {
        src.split_inclusive('\n')
            .filter(|s| {
                for p in patterns {
                    if !s.contains(p) {
                        return false;
                    }
                }
                true
            })
            .collect()
    }

    fn mk_test_data_abs_path_string(rel_path: &str) -> String {
        std::env::current_dir()
            .unwrap()
            .join(rel_path)
            .to_string_lossy()
            .to_string()
    }
}<|MERGE_RESOLUTION|>--- conflicted
+++ resolved
@@ -672,7 +672,6 @@
         let apex = soa_rr.owner();
         let zone_class = soa_rr.class();
 
-<<<<<<< HEAD
         // Use the SOA RR TTL as the TTL for any new RRs that we add for which
         // there are otherwise no rules about what TTL to use for the RTYPE
         // being added.
@@ -686,22 +685,14 @@
         // dnssec-signzone and ldns-signzone.
         let new_rr_default_ttl = soa_rr.ttl();
 
-=======
->>>>>>> cd5ba261
         let mut signing_keys: Vec<SigningKey<Bytes, KeyPair>> = vec![];
 
         let mut zone_signing_keys = Vec::new();
 
         if signing_mode == SigningMode::HashAndSign {
-<<<<<<< HEAD
             let dnskey_rrset = records.find_apex_rtype(apex, Rtype::DNSKEY);
             let cds_rrset = records.find_apex_rtype(apex, Rtype::CDS);
             let cdnskey_rrset = records.find_apex_rtype(apex, Rtype::CDNSKEY);
-=======
-            let dnskey_rrset = records.find_apex_rtype(soa_rr.owner(), Rtype::DNSKEY);
-            let cds_rrset = records.find_apex_rtype(soa_rr.owner(), Rtype::CDS);
-            let cdnskey_rrset = records.find_apex_rtype(soa_rr.owner(), Rtype::CDNSKEY);
->>>>>>> cd5ba261
 
             // Extract and validate the DNSKEY RRs from the loaded zone.
             let mut found_public_keys = vec![];
@@ -762,16 +753,9 @@
 
                 // Verify that the owner of the public key matches the apex of the
                 // zone.
-<<<<<<< HEAD
                 if public_key.owner() != apex {
                     return Err(format!(
                         "Zone apex ({apex}) does not match the expected apex ({})",
-=======
-                if public_key.owner() != soa_rr.owner() {
-                    return Err(format!(
-                        "Zone apex ({}) does not match the expected apex ({})",
-                        soa_rr.owner(),
->>>>>>> cd5ba261
                         public_key.owner()
                     )
                     .into());
@@ -872,14 +856,10 @@
                 all_dnskeys.push(r.clone());
             }
             if !self.do_not_add_keys_to_zone {
-<<<<<<< HEAD
                 let dnskey_ttl = dnskey_rrset
                     .as_ref()
                     .map_or(new_rr_default_ttl, |r| r.ttl());
 
-=======
-                let dnskey_ttl = dnskey_rrset.as_ref().map_or(soa_rr.ttl(), |r| r.ttl());
->>>>>>> cd5ba261
                 // Make sure that the DNSKEY RRset contains all keys.
                 for k in &signing_keys {
                     let pubkey = k.dnskey();
@@ -896,12 +876,7 @@
                     {
                         let pubkey: Dnskey<Bytes> = pubkey.convert();
                         let data = ZoneRecordData::Dnskey(pubkey);
-<<<<<<< HEAD
                         let record = Record::new(apex.clone(), zone_class, dnskey_ttl, data);
-=======
-                        let record =
-                            Record::new(soa_rr.owner().clone(), soa_rr.class(), dnskey_ttl, data);
->>>>>>> cd5ba261
                         dnskey_extra.push(record.clone());
                         all_dnskeys.push(record);
                     }
@@ -968,7 +943,6 @@
         let zonemd: HashSet<ZonemdTuple> = HashSet::from_iter(self.zonemd.clone());
 
         // Change the SOA serial.
-<<<<<<< HEAD
         if !zonemd.is_empty() {
             Self::replace_apex_zonemd_with_placeholder(
                 &mut records,
@@ -977,10 +951,6 @@
                 soa_serial,
                 new_rr_default_ttl,
             );
-=======
-        if self.set_soa_serial_to_epoch_time {
-            Self::bump_soa_serial(&env, &mut records)?;
->>>>>>> cd5ba261
         }
 
         // The original ldns-signzone filters out (with warnings) NSEC3 RRs,
@@ -1005,16 +975,6 @@
         // to an unhashed owner name in the zone, and (b) that it would be
         // better for ldns-signzone to strip out NSEC(3)s on loading anyway as
         // it should only operate on unsigned zone input.
-
-        if !zonemd.is_empty() {
-            Self::replace_apex_zonemd_with_placeholder(
-                &mut records,
-                &apex,
-                zone_class,
-                soa_serial,
-                new_rr_default_ttl,
-            );
-        }
 
         let mut nsec3_hashes: Option<Nsec3HashMap> = None;
 
@@ -1163,12 +1123,12 @@
         };
 
         records
-            .sign_zone(&apex, &signing_config, &zone_signing_keys)
+            .sign_zone(apex, &signing_config, &zone_signing_keys)
             .map_err(|err| format!("Signing failed: {err}"))?;
 
         if !zonemd.is_empty() {
             // Remove the placeholder ZONEMD RR at apex
-            let _ = records.remove_first_by_name_class_rtype(&apex, None, Some(Rtype::ZONEMD));
+            let _ = records.remove_first_by_name_class_rtype(apex, None, Some(Rtype::ZONEMD));
 
             let zonemd_rrs = Self::create_zonemd_digest_and_records(
                 &records,
@@ -1520,21 +1480,10 @@
         }
     }
 
-<<<<<<< HEAD
     fn mk_bumped_soa_rdata(
         env: &impl Env,
         old_soa_rr: &Record<StoredName, StoredRecordData>,
     ) -> Soa<StoredName> {
-=======
-    fn bump_soa_serial(
-        env: &impl Env,
-        records: &mut SortedRecords<
-            StoredName,
-            ZoneRecordData<Bytes, StoredName>,
-            MultiThreadedSorter,
-        >,
-    ) -> Result<(), Error> {
->>>>>>> cd5ba261
         // SAFETY: Already checked before this point.
         let ZoneRecordData::Soa(old_soa) = old_soa_rr.data() else {
             unreachable!();

--- conflicted
+++ resolved
@@ -240,20 +240,6 @@
     /// Hash only, don't sign
     #[arg(short = 'H', default_value_t = false)]
     hash_only: bool,
-
-<<<<<<< HEAD
-    /// Do not require that key names match the apex.
-    #[arg(short = 'M', default_value_t = false)]
-    no_require_keys_match_apex: bool,
-=======
-    /// Output YYYYMMDDHHmmSS RRSIG timestamps instead of seconds since epoch.
-    #[arg(
-        help_heading = Some("OUTPUT FORMATTING"),
-        short = 'T',
-        default_value_t = false
-    )]
-    use_yyyymmddhhmmss_rrsig_format: bool,
->>>>>>> 1c2ce14d
 
     /// Preceed the zone output by a list that contains the NSEC3 hashes of the
     /// original ownernames.

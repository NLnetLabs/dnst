use core::cmp::Ordering;
use core::fmt::Write;
use core::ops::Add;
use core::str::FromStr;

use std::cmp::min;
use std::collections::HashMap;
use std::ffi::OsString;
use std::fmt;
use std::fs::File;
use std::hash::RandomState;
use std::io::{self, BufWriter};
use std::path::{Path, PathBuf};

// TODO: use a re-export from domain?
use bytes::{BufMut, Bytes, BytesMut};
use clap::builder::ValueParser;
use domain::base::iana::nsec3::Nsec3HashAlg;
use domain::base::name::FlattenInto;
use domain::base::zonefile_fmt::ZonefileFmt;
use domain::base::{Name, NameBuilder, Record, Rtype, Serial, Ttl};
use domain::rdata::dnssec::Timestamp;
use domain::rdata::nsec3::Nsec3Salt;
use domain::rdata::{Dnskey, Nsec3, Nsec3param, Soa, ZoneRecordData};
use domain::sign::common::KeyPair;
use domain::sign::records::{
    Family, FamilyName, Nsec3OptOut, Nsec3Records, RecordsIter, SortedRecords,
};
use domain::sign::{SecretKeyBytes, SigningKey};
use domain::validate::Key;
use domain::zonefile::inplace::{self, Entry};
use domain::zonetree::types::StoredRecordData;
use domain::zonetree::{StoredName, StoredRecord};
use indicatif::{
    HumanBytes, HumanDuration, ProgressBar, ProgressDrawTarget, ProgressState, ProgressStyle,
};
use lexopt::Arg;
use rayon::slice::ParallelSliceMut;

use crate::env::{Env, Stream};
use crate::error::Error;

use super::nsec3hash::Nsec3Hash;
use super::{parse_os, parse_os_with, LdnsCommand};

//------------ Constants -----------------------------------------------------

const FOUR_WEEKS: u32 = 2419200;
const PROGRESS_STYLE: &str =
    "{msg} {spinner:.green} [{elapsed_precise}] [{wide_bar:.cyan/blue}] {pos}/{len} ({eta})";

//------------ SignZone ------------------------------------------------------

#[derive(Clone, Debug, clap::Args)]
#[clap(
    after_help = "Keys must be specified by their base name (usually K<name>+<alg>+<id>), i.e. WITHOUT the .private or .key extension. Both .private and .key files are required.

A date can be a timestamp (seconds since the epoch), or of the form <YYYYMMdd[hhmmss]>
"
)]
pub struct SignZone {
    // -----------------------------------------------------------------------
    // Original ldns-signzone options in ldns-signzone -h order:
    // -----------------------------------------------------------------------
    /// Use layout in signed zone and print comments on DNSSEC records
    #[arg(short = 'b', default_value_t = false)]
    extra_comments: bool,

    /// Used keys are not added to the zone
    #[arg(short = 'd', default_value_t = false)]
    do_not_add_keys_to_zone: bool,

    /// Expiration date [default: 4 weeks from now]
    // Default is not documented in ldns-signzone -h or man ldns-signzone but
    // in code (see ldns/dnssec_sign.c::ldns_create_empty_rrsig()) LDNS uses
    // now + 4 weeks if no expiration timestamp is specified.
    #[arg(
        short = 'e',
        value_name = "date",
        default_value_t = Timestamp::now().into_int().add(FOUR_WEEKS).into(),
        hide_default_value = true,
        value_parser = ValueParser::new(SignZone::parse_timestamp),
    )]
    expiration: Timestamp,

    /// Output zone to file [default: <zonefile>.signed]
    ///
    /// Use '-f -' to output to stdout.
    #[arg(short = 'f', value_name = "file")]
    out_file: Option<PathBuf>,

    /// Inception date [default: now]
    // Default is not documented in ldns-signzone -h or man ldns-signzone but
    // in code (see ldns/dnssec_sign.c::ldns_create_empty_rrsig()) LDNS uses
    // now if no inception timestamp is specified.
    #[arg(
        short = 'i',
        value_name = "date",
        default_value_t = Timestamp::now(),
        hide_default_value = true,
        value_parser = ValueParser::new(SignZone::parse_timestamp),
    )]
    inception: Timestamp,

    /// Origin for the zone (for zonefiles with relative names and no $ORIGIN)
    #[arg(short = 'o', value_name = "domain")]
    origin: Option<Name<Bytes>>,

    /// Set SOA serial to the number of seconds since Jan 1st 1970
    ///
    /// If this would NOT result in the SOA serial increasing it will be
    /// incremented instead.
    #[arg(short = 'u', default_value_t = false)]
    set_soa_serial_to_epoch_time: bool,

    // SKIPPED: -v
    // This should be handled at the dnst top level, not per subcommand.

    // Add ZONEMD resource record
    // Can occur more than once.
    //#[arg(short = 'z', group = "zonemd")]
    // TODO

    // Allow ZONEMDs to be added without signing
    //#[arg(short = 'Z', value_name = "[scheme]:hash", requires = "zonemd")]
    // TODO

    // Sign DNSKEY with all keys instead of minimal
    //#[arg(short = 'A', default_value_t = false)]
    // TODO: sign_dnskey_with_all_keys: bool,

    // Sign with every unique algorithm in the provided keys
    //#[arg(short = 'U', default_value_t = false)]
    // TODO: sign_with_every_unique_algorithm: bool,
    /// Use NSEC3 instead of NSEC
    #[arg(short = 'n', default_value_t = false, group = "nsec3")]
    use_nsec3: bool,

    /// Hashing algorithm
    #[arg(
        help_heading = Some("NSEC3 (when using '-n')"),
        short = 'a',
        value_name = "algorithm",
        default_value = "SHA-1",
        value_parser = ValueParser::new(Nsec3Hash::parse_nsec3_alg),
        requires = "nsec3"
    )]
    algorithm: Nsec3HashAlg,

    /// Number of hash iterations
    // TODO: make the default for dnst-signzone be 0 (to match best practice)
    // while leaving the default for ldns-signzone be 1 (to match ldns), or
    // maybe even change the default for both to 0.
    #[arg(
        help_heading = Some("NSEC3 (when using '-n')"),
        short = 't',
        value_name = "number",
        default_value_t = 0,
        requires = "nsec3"
    )]
    iterations: u16,

    /// Salt
    #[arg(
        help_heading = Some("NSEC3 (when using '-n')"),
        short = 's',
        value_name = "string",
        default_value_t = Nsec3Salt::empty(),
        requires = "nsec3"
    )]
    salt: Nsec3Salt<Bytes>,

    /// Set the opt-out flag on all NSEC3 RRs
    #[arg(
        help_heading = Some("NSEC3 (when using '-n')"),
        short = 'p',
        default_value_t = false,
        requires = "nsec3",
        conflicts_with = "nsec3_opt_out"
    )]
    nsec3_opt_out_flags_only: bool,

    // -----------------------------------------------------------------------
    // Extra options not supported by the original ldns-signzone:
    // -----------------------------------------------------------------------
    /// Set the opt-out flag on all NSEC3 RRs and skip unsigned delegations
    #[arg(
        help_heading = Some("NSEC3 (when using '-n')"),
        short = 'A', // Matches BIND dnssec-signzone
        default_value_t = false,
        requires = "nsec3",
        conflicts_with = "nsec3_opt_out_flags_only"
    )]
    nsec3_opt_out: bool,

    /// Hash only, don't sign
    #[arg(short = 'H', default_value_t = false)]
    hash_only: bool,

    /// Do not require that key names match the apex.
    #[arg(short = 'M', default_value_t = false)]
    no_require_keys_match_apex: bool,

    /// Show progress bars.
    #[arg(long = "progress", default_value_t = false)]
    progress: bool,

    /// Show verbose output.
    #[arg(long = "verbose", default_value_t = false)]
    verbose: bool,

    // -----------------------------------------------------------------------
    // Original ldns-signzone positional arguments in position order:
    // -----------------------------------------------------------------------
    /// The zonefile to sign
    #[arg(value_name = "zonefile")]
    zonefile_path: PathBuf,

    /// The keys to sign the zone with
    #[arg(value_name = "key")]
    key_paths: Vec<PathBuf>,
}

const LDNS_HELP: &str = r###"ldns-signzone [OPTIONS] zonefile key [key [key]]
  signs the zone with the given key(s)
  -b            use layout in signed zone and print comments DNSSEC records
  -d            used keys are not added to the zone
  -e <date>     expiration date
  -f <file>     output zone to file (default <name>.signed)
  -i <date>     inception date
  -o <domain>   origin for the zone
  -u            set SOA serial to the number of seconds since 1-1-1970
  -v            print version and exit
  -z <[scheme:]hash>    Add ZONEMD resource record
                <scheme> should be "simple" (or 1)
                <hash> should be "sha384" or "sha512" (or 1 or 2)
                this option can be given more than once
  -Z            Allow ZONEMDs to be added without signing
  -A            sign DNSKEY with all keys instead of minimal
  -U            Sign with every unique algorithm in the provided keys
  -n            use NSEC3 instead of NSEC.
                If you use NSEC3, you can specify the following extra options:
                -a [algorithm] hashing algorithm
                -t [number] number of hash iterations
                -s [string] salt
                -p set the opt-out flag on all nsec3 rrs

  keys must be specified by their base name (usually K<name>+<alg>+<id>),
  i.e. WITHOUT the .private or .key extension.
  A date can be a timestamp (seconds since the epoch), or of
  the form <YYYYMMdd[hhmmss]>
"###;

impl LdnsCommand for SignZone {
    const HELP: &'static str = LDNS_HELP;

    fn parse_ldns<I: IntoIterator<Item = OsString>>(args: I) -> Result<Self, Error> {
        let mut extra_comments = false;
        let mut do_not_add_keys_to_zone = false;
        let mut expiration = Timestamp::now().into_int().add(FOUR_WEEKS).into();
        let mut out_file = Option::<PathBuf>::None;
        let mut inception = Timestamp::now();
        let mut origin = Option::<Name<Bytes>>::None;
        let mut set_soa_serial_to_epoch_time = false;
        let mut use_nsec3 = false;
        let mut algorithm = Nsec3HashAlg::SHA1;
        let mut iterations = 1u16;
        let mut salt = Nsec3Salt::<Bytes>::empty();
        let mut nsec3_opt_out = false;
        let mut key_paths = Vec::<PathBuf>::new();
        let mut zonefile = Option::<PathBuf>::None;

        let mut parser = lexopt::Parser::from_args(args);

        while let Some(arg) = parser.next()? {
            match arg {
                Arg::Short('b') => {
                    extra_comments = true;
                }
                Arg::Short('d') => {
                    do_not_add_keys_to_zone = true;
                }
                Arg::Short('e') => {
                    let val = parser.value()?;
                    expiration = parse_os_with("-e", &val, SignZone::parse_timestamp)?;
                }
                Arg::Short('f') => {
                    let val = parser.value()?;
                    out_file = Some(parse_os("-f", &val)?);
                }
                Arg::Short('i') => {
                    let val = parser.value()?;
                    inception = parse_os_with("-i", &val, SignZone::parse_timestamp)?;
                }
                Arg::Short('o') => {
                    let val = parser.value()?;
                    origin = Some(parse_os("-o", &val)?);
                }
                Arg::Short('u') => {
                    set_soa_serial_to_epoch_time = true;
                }
                Arg::Short('v') => {
                    let version = clap::crate_version!();
                    println!("zone signer version {version} (dnst version {version})");
                    std::process::exit(0);
                }
                Arg::Short('n') => {
                    use_nsec3 = true;
                }
                Arg::Short('a') => {
                    let val = parser.value()?;
                    algorithm = parse_os_with("-a", &val, Nsec3Hash::parse_nsec3_alg)?;
                }
                Arg::Short('t') => {
                    let val = parser.value()?;
                    iterations = parse_os("-t", &val)?;
                }
                Arg::Short('s') => {
                    let val = parser.value()?;
                    salt = parse_os("-s", &val)?;
                }
                Arg::Short('p') => {
                    nsec3_opt_out = true;
                }
                Arg::Value(val) => {
                    if zonefile.is_none() {
                        zonefile = Some(parse_os("zonefile", &val)?);
                    } else {
                        key_paths.push(parse_os("key", &val)?);
                    }
                }
                Arg::Short(x) => return Err(format!("Invalid short option: -{x}").into()),
                Arg::Long(x) => {
                    return Err(format!("Long options are not supported, but `--{x}` given").into())
                }
            }
        }

        let Some(zonefile_path) = zonefile else {
            return Err("Missing zonefile argument".into());
        };

        if let Some(out_file) = &out_file {
            if out_file.as_os_str() == "-" {
                extra_comments = false;
            }
        }

        if key_paths.is_empty() {
            return Err("Missing key argument".into());
        };

        Ok(Self {
            extra_comments,
            do_not_add_keys_to_zone,
            expiration,
            out_file,
            inception,
            origin,
            set_soa_serial_to_epoch_time,
            use_nsec3,
            algorithm,
            iterations,
            salt,
            nsec3_opt_out_flags_only: true,
            nsec3_opt_out,
            hash_only: false,
            zonefile_path,
            key_paths,
            no_require_keys_match_apex: false,
            progress: false,
            verbose: false,
        })
    }
}

impl SignZone {
    pub fn parse_timestamp(arg: &str) -> Result<Timestamp, Error> {
        // We can't just use Timestamp::from_str from the domain crate because
        // ldns-signzone treats YYYYMMDD as a special case and domain does
        // not. For invalid values this YYYYMMDDD prevents use of valid Unix
        // timestamps that have the same value, e.g. ldns-signzone complains
        // that for 99999999 "The month must be in the range 1 to 12". There's
        // also no checking that an expiration timestamp is in the future of
        // an inception timestamp (which for serial numbers is hard to say for
        // sure but for YYYYMMDD or YYYYMMDDHHmmSS we could check).
        let res = if arg.len() == 8 && arg.parse::<u32>().is_ok() {
            // This can give strange errors, e.g. 99999999 warns about illegal
            // signature time, but the alternative would be to add a
            // dependency on chrono and parse the value ourselves in order to
            // produce a better error message. Given that this only happens
            // for very old or far future Unix timestamps we don't attempt to
            // do better than this for now.
            Timestamp::from_str(&format!("{arg}000000"))
        } else {
            Timestamp::from_str(arg)
        };

        res.map_err(|err| Error::from(format!("Invalid timestamp: {err}")))
    }

    pub fn execute(self, env: impl Env) -> Result<(), Error> {
        // Post-process arguments.
        // TODO: Can Clap do this for us?
        let opt_out = if self.nsec3_opt_out {
            Nsec3OptOut::OptOut
        } else if self.nsec3_opt_out_flags_only {
            Nsec3OptOut::OptOutFlagsOnly
        } else {
            Nsec3OptOut::NoOptOut
        };

        let signing_mode = if self.hash_only {
            SigningMode::HashOnly
        } else {
            SigningMode::HashAndSign
        };

        if self.key_paths.is_empty() && !self.hash_only {
            return Err("Missing key argument".into());
        };

        let out_file = if let Some(out_file) = &self.out_file {
            out_file.clone()
        } else {
            let out_file = format!("{}.signed", self.zonefile_path.display());
            PathBuf::from_str(&out_file)
                .map_err(|err| format!("Cannot write to {out_file}: {err}"))?
        };

        let (mut writer, mut log) = if out_file.as_os_str() == "-" {
            // Don't allow logging to stdout when the output zone will be
            // written to stdout.
            (FileOrStdout::Stdout(env.stdout()), None)
        } else {
            let file = File::create(env.in_cwd(&out_file))?;
            let file = BufWriter::new(file);
            (FileOrStdout::File(file), Some(env.stdout()))
        };

        // Import the specified keys and check that the keys are all for the same zone.
        let mut keys: Vec<SigningKey<Bytes, KeyPair>> = vec![];

        if self.key_paths.is_empty() {
            return Err("No keys to sign with. Aborting.".into());
        }

        let mut first_key_owner = None;

        for key_path in &self.key_paths {
            let key = self.load_key_pair(key_path, &mut log)?;

            if !self.no_require_keys_match_apex {
                if first_key_owner.is_none() {
                    first_key_owner.replace(key.owner().clone());
                }

                for key in &keys {
                    // Check the key name against the specified origin, if any,
                    if let Some(origin) = &self.origin {
                        if origin != key.owner() {
                            return Err(format!("{}.key has different name ({}) than the specified origin ({origin})", key_path.display(), key.owner()).into());
                        }
                    }

                    if Some(key.owner()) != first_key_owner.as_ref() {
                        return Err(format!(
                            "{}.key has different name ({}) to key {} ({})",
                            key_path.display(),
                            key.owner(),
                            self.key_paths[0].display(),
                            first_key_owner.unwrap()
                        )
                        .into());
                    }
                }
            }

            keys.push(key);
        }

        // Read the zone file.
        let mut records = self.load_zone(&env, first_key_owner.as_ref(), &mut log)?;
        let n_records = records.len();

        // Change the SOA serial.
        if self.set_soa_serial_to_epoch_time {
            Self::bump_soa_serial(&mut records)?;
        }

        // Find the apex.
        let (apex, ttl) = Self::find_apex(&records).unwrap();

        // Hash the zone with NSEC or NSEC3.
        let pb = if matches!(&log, Some(log) if log.is_terminal() && self.progress) {
            let pb = ProgressBar::new(0).with_message("Hashing");
            pb.set_draw_target(ProgressDrawTarget::stderr_with_hz(1));
            pb.set_style(
                ProgressStyle::with_template(PROGRESS_STYLE)
                    .unwrap()
                    .with_key("eta", |state: &ProgressState, w: &mut dyn Write| {
                        write!(w, "{:.1}s", state.eta().as_secs_f64()).unwrap()
                    })
                    .progress_chars("#>-"),
            );
            Some(pb)
        } else {
            None
        };
        let hashes = if self.use_nsec3 {
            let params = Nsec3param::new(self.algorithm, 0, self.iterations, self.salt.clone());
            let Nsec3Records {
                recs,
                param,
                hashes,
            } = records
                .nsec3s::<_, BytesMut, _>(
                    &apex,
                    ttl,
                    params,
                    opt_out,
                    !self.do_not_add_keys_to_zone,
                    self.extra_comments,
                    |inc_pos, inc_len, new_phase| {
                        if let Some(pb) = &pb {
                            if inc_len > 0 {
                                pb.inc_length(inc_len as u64);
                            }
                            if inc_pos > 0 {
                                pb.inc(inc_pos as u64);
                            }
                            if let Some(new_phase) = new_phase {
                                pb.set_message(new_phase);
                            }
                        }
                    },
                )
                .unwrap();
            records.extend(recs.into_iter().map(Record::from_record));
            records.insert(Record::from_record(param)).unwrap();
            hashes
        } else {
            let nsecs = records.nsecs::<Bytes>(&apex, ttl, !self.do_not_add_keys_to_zone);
            records.extend(nsecs.into_iter().map(Record::from_record));
            None
        };

        if let Some(pb) = pb {
            let len = pb.length().unwrap();
            let elapsed = pb.elapsed();
            pb.finish_and_clear();
            if self.verbose {
                if let Some(log) = &mut log {
                    writeln!(
                        log,
                        "Hashed {n_records} records in {len} steps in {}",
                        HumanDuration(elapsed)
                    );
                }
            }
        }

        // Sign the zone unless disabled.
        if signing_mode == SigningMode::HashAndSign {
            let n_records = records.len();
            let pb = if matches!(&log, Some(log) if log.is_terminal() && self.progress) {
                let pb = ProgressBar::new(0).with_message("Signing");
                pb.set_draw_target(ProgressDrawTarget::stderr_with_hz(1));
                pb.set_style(
                    ProgressStyle::with_template(PROGRESS_STYLE)
                        .unwrap()
                        .with_key("eta", |state: &ProgressState, w: &mut dyn Write| {
                            write!(w, "{:.1}s", state.eta().as_secs_f64()).unwrap()
                        })
                        .progress_chars("#>-"),
                );
                Some(pb)
            } else {
                None
            };
            let extra_records = records
                .sign(
                    &apex,
                    self.expiration,
                    self.inception,
                    keys.as_slice(),
                    !self.do_not_add_keys_to_zone,
                    |inc_pos, inc_len, new_phase| {
                        if let Some(pb) = &pb {
                            if inc_len > 0 {
                                pb.inc_length(inc_len as u64);
                            }
                            if inc_pos > 0 {
                                pb.inc(inc_pos as u64);
                            }
                            if let Some(new_phase) = new_phase {
                                pb.set_message(new_phase);
                            }
                        }
                    },
                )
                .unwrap();
            records.extend(extra_records.into_iter().map(Record::from_record));

            if let Some(pb) = pb {
                let len = pb.length().unwrap();
                let elapsed = pb.elapsed();
                pb.finish_and_clear();
                if self.verbose {
                    if let Some(log) = &mut log {
                        writeln!(
                            log,
                            "Signed {n_records} records in {len} steps in {}",
                            HumanDuration(elapsed)
                        );
                    }
                }
            }
        }

        let n_records = records.len();
        let pb = if matches!(&log, Some(log) if log.is_terminal() && self.progress) {
            let num_families = records.families().count();
            let pb = ProgressBar::new(num_families as u64);
            pb.set_draw_target(ProgressDrawTarget::stderr_with_hz(1));
            pb.set_style(
                ProgressStyle::with_template(PROGRESS_STYLE)
                    .unwrap()
                    .with_key("eta", |state: &ProgressState, w: &mut dyn Write| {
                        write!(w, "{:.1}s", state.eta().as_secs_f64()).unwrap()
                    })
                    .progress_chars("#>-"),
            );
            Some(pb)
        } else {
            None
        };

        // Output the resulting zone, with comments if enabled.
        if self.extra_comments {
            writer.write_fmt(format_args!(";; Zone: {}\n;\n", apex.owner()))?;
        }

        if let Some(record) = records.iter().find(|r| r.rtype() == Rtype::SOA) {
            writer.write_fmt(format_args!("{}\n", record.display_zonefile(false, true)))?;
            if let Some(record) = records.iter().find(|r| {
                if let ZoneRecordData::Rrsig(rrsig) = r.data() {
                    rrsig.type_covered() == Rtype::SOA
                } else {
                    false
                }
            }) {
                writer.write_fmt(format_args!("{}\n", record.display_zonefile(false, true)))?;
            }
            if self.extra_comments {
                writer.write_str(";\n")?;
            }
            if let Some(pb) = &pb {
                pb.inc(1);
            }
        }

        let hashes_ref = hashes.as_ref();
        let apex = &apex;
        let nsec3_cs = Nsec3CommentState { hashes_ref, apex };

        // The signed RRs are in DNSSEC canonical order by owner name. For
        // compatibility with ldns-signzone, re-order them to be in canonical
        // order by unhashed owner name and so that hashed names come after
        // equivalent unhashed names.
        //
        // INCOMAPATIBILITY WARNING: Unlike ldns-signzone, we only apply this
        // ordering if `-b` is specified.
        //
        // Note: Family refers to the underlying record data, so while we are
        // creating a new Vec, it only contains references to the original
        // data so it's indiividual are not the records themselves.
        let mut families;
        let family_iter: AnyFamiliesIter = if self.extra_comments && hashes_ref.is_some() {
            if let Some(pb) = &pb {
                pb.set_message("Applying diagnostic ordering");
            }
            families = records.families().collect::<Vec<_>>();
            let Some(hashes) = hashes_ref else {
                unreachable!();
            };
            families.sort_unstable_by(|a, b| {
                let mut hashed_count = 0;
                let unhashed_a = if let Some(unhashed_owner) = hashes.get(a.owner()) {
                    hashed_count += 1;
                    unhashed_owner
                } else {
                    a.owner()
                };
                let unhashed_b = if let Some(unhashed_owner) = hashes.get(b.owner()) {
                    hashed_count += 2;
                    unhashed_owner
                } else {
                    b.owner()
                };

                match unhashed_a.cmp(unhashed_b) {
                    Ordering::Less => Ordering::Less,
                    Ordering::Equal => match hashed_count {
                        0 | 3 => Ordering::Equal,
                        1 => Ordering::Greater,
                        2 => Ordering::Less,
                        _ => unreachable!(),
                    },
                    Ordering::Greater => Ordering::Greater,
                }
            });
            families.iter().into()
        } else {
            records.families().into()
        };

        if let Some(pb) = &pb {
            pb.set_message("Saving");
        }
        for family in family_iter {
            if let Some(hashes_ref) = hashes_ref {
                // If this is family contains an NSEC3 RR and the number of
                // RRs in the RRSET of the unhashed owner name is zero, then
                // the NSEC3 was generated for an empty non-terminal.
                if family.rrsets().any(|rrset| rrset.rtype() == Rtype::NSEC3) {
                    if let Some(unhashed_name) = hashes_ref.get(family.owner()) {
                        if !records
                            .families()
                            .any(|family| family.owner() == unhashed_name)
                        {
                            writer.write_fmt(format_args!(
                                ";; Empty nonterminal: {unhashed_name}\n"
                            ))?;
                        }
                    } else {
                        // ??? Every hashed name must correspond to an unhashed name?
                    }
                }
            }

            for rrset in family.rrsets() {
                if rrset.rtype() == Rtype::SOA {
                    // This is output separately above as the very first RRset.
                    continue;
                }

                if rrset.rtype() == Rtype::RRSIG {
                    // We output RRSIGs only after the RRset that they cover.
                    continue;
                }

                // For each non-RRSIG RRSET RR of a given type.
                for rr in rrset.iter() {
                    writer.write_fmt(format_args!("{}", rr.display_zonefile(false, true)))?;
                    match rr.data() {
                        ZoneRecordData::Nsec3(nsec3) if self.extra_comments => {
                            nsec3.comment(&mut writer, rr, nsec3_cs)?
                        }
                        ZoneRecordData::Dnskey(dnskey) => dnskey.comment(&mut writer, rr, ())?,
                        _ => { /* Nothing to do */ }
                    }
                    writer.write_str("\n")?;
                }

                // Now attempt to print the RRSIG that covers the RTYPE of this RRSET.
                if let Some(covering_rrsig_rr) = family
                    .rrsets()
                    .filter(|this_rrset| this_rrset.rtype() == Rtype::RRSIG)
                    .find_map(|this_rrset| this_rrset.iter().find(|rr| matches!(rr.data(), ZoneRecordData::Rrsig(rrsig) if rrsig.type_covered() == rrset.rtype())))
                {
                    writer.write_fmt(format_args!("{}", covering_rrsig_rr.display_zonefile(false, true)))?;
                    // rrsig.comment(&mut writer, rr, ())?;
                    writer.write_str("\n")?;
                    let ZoneRecordData::Rrsig(rrsig) = covering_rrsig_rr.data() else {
                        unreachable!();
                    };
                    if self.extra_comments && rrsig.type_covered() == Rtype::NSEC3 {
                        writer.write_str(";\n")?;
                    }
                }
            }

            if let Some(pb) = &pb {
                pb.inc(1);
            }
        }

        if let Some(pb) = pb {
            let len = pb.length().unwrap();
            let elapsed = pb.elapsed();
            pb.finish_and_clear();
            if self.verbose {
                if let Some(log) = &mut log {
                    writeln!(
                        log,
                        "Saved {n_records} records in {len} steps in {}",
                        HumanDuration(elapsed)
                    );
                }
            }
        }

        Ok(())
    }

    fn load_zone(
        &self,
        env: &impl Env,
        expected_apex: Option<&Name<Bytes>>,
        log: &mut Option<Stream<impl Write>>,
    ) -> Result<SortedRecords<StoredName, StoredRecordData, MultiThreadedSorter>, Error> {
<<<<<<< HEAD
        if self.verbose {
            if let Some(log) = log {
                writeln!(log, "Loading zone from '{}'", self.zonefile_path.display());
            }
        }

        let mut zone_file = File::open(env.in_cwd(&self.zonefile_path))?;
        let zone_file_len = zone_file.metadata()?.len();
        let mut reader = inplace::Zonefile::load(&mut zone_file)?;
        let n_records = reader.len() as u64;
=======
        // Don't use Zonefile::load() as it knows nothing about the size of
        // the original file so uses default allocation which allocates more
        // bytes than are needed. Instead control the allocation size based on
        // our knowledge of the file size.
        let mut zone_file = File::open(env.in_cwd(&self.zonefile_path))?;
        let zone_file_len = zone_file.metadata()?.len();
        let mut buf = inplace::Zonefile::with_capacity(zone_file_len as usize).writer();
        std::io::copy(&mut zone_file, &mut buf)?;
        let mut reader = buf.into_inner();
>>>>>>> f2b737ae

        if let Some(origin) = &self.origin {
            reader.set_origin(origin.clone());
        }

        let pb = if matches!(log, Some(log) if log.is_terminal() && self.progress) {
            let pb = ProgressBar::new(n_records).with_message("Parsing");
            pb.set_draw_target(ProgressDrawTarget::stderr_with_hz(1));
            pb.set_style(
                ProgressStyle::with_template(PROGRESS_STYLE)
                    .unwrap()
                    .with_key("eta", |state: &ProgressState, w: &mut dyn Write| {
                        write!(w, "{:.1}s", state.eta().as_secs_f64()).unwrap()
                    })
                    .progress_chars("#>-"),
            );
            Some(pb)
        } else {
            None
        };

        // Push records to an unsorted vec, then sort at the end, as this is faster than
        // sorting one record at a time.
        let mut records = Vec::<Record<_, _>>::new();

        for entry in reader {
            let entry = entry.map_err(|err| format!("Invalid zone file: {err}"))?;

            match entry {
                Entry::Record(record, pos) => {
                    let record: StoredRecord = record.flatten_into();
                    if let Some(expected_apex) = expected_apex {
                        if record.rtype() == Rtype::SOA && record.owner() != expected_apex {
                            return Err(format!(
                                "Zone apex ({}) does not match the expected apex ({expected_apex})",
                                record.owner()
                            )
                            .into());
                        }
                    }

                    if !matches!(
                        record.rtype(),
                        Rtype::NSEC | Rtype::NSEC3 | Rtype::RRSIG | Rtype::DNSKEY
                    ) {
                        records.push(record);
                    }
                    if let Some(pb) = &pb {
                        pb.set_position(pos as u64);
                    }
                }
                Entry::Include { .. } => {
                    return Err("Invalid zone file: $INCLUDE directive is not supported".into());
                }
            }
        }

        if let Some(pb) = &pb {
            pb.set_message("Sorting");
        }

        // Use a multi-threaded parallel sorter to sort our unsorted vec into
        // a `SortedRecords` type.
        let records = SortedRecords::<_, _, MultiThreadedSorter>::from(records);

        if let Some(pb) = pb {
            let len = pb.length().unwrap();
            let elapsed = pb.elapsed();
            pb.finish_and_clear();
            if self.verbose {
                if let Some(log) = log {
                    writeln!(
                        log,
                        "Loaded {len} records from {} [{} bytes] in {}",
                        self.zonefile_path.display(),
                        HumanBytes(zone_file_len),
                        HumanDuration(elapsed)
                    );
                }
            }
        }

        Ok(records)
    }

    fn find_apex(
        records: &SortedRecords<StoredName, StoredRecordData, MultiThreadedSorter>,
    ) -> Result<(FamilyName<Name<Bytes>>, Ttl), Error> {
        let soa = match records.find_soa() {
            Some(soa) => soa,
            None => {
                return Err(Error::from("Invalid zone file: Cannot find SOA record"));
            }
        };

        let ttl = match *soa.first().data() {
            ZoneRecordData::Soa(ref soa_data) => {
                // RFC 9077 updated RFC 4034 (NSEC) and RFC 5155 (NSSE3) to
                // say that the "TTL of the NSEC(3) RR that is returned MUST be
                // the lesser of the MINIMUM field of the SOA record and the
                // TTL of the SOA itself".
                min(soa_data.minimum(), soa.ttl())
            }
            _ => unreachable!(),
        };

        Ok((soa.family_name().cloned(), ttl))
    }

    fn bump_soa_serial(
        records: &mut SortedRecords<
            Name<Bytes>,
            ZoneRecordData<Bytes, Name<Bytes>>,
            MultiThreadedSorter,
        >,
    ) -> Result<(), Error> {
        let Some(old_soa_rr) = records.find_soa() else {
            return Err(Error::from("Error reading zonefile: missing SOA record"));
        };
        let ZoneRecordData::Soa(old_soa) = old_soa_rr.first().data() else {
            return Err(Error::from("Error reading zonefile: missing SOA record"));
        };

        // Undocumented behaviour in ldns-signzone: it doesn't just set the
        // SOA serial to the current unix timestamp as is documented for '-u'
        // but rather only does that if the resulting value would be larger
        // than the current unix timestamp, otherwise it increments it. I
        // assume it does that to ensure that the SOA serial advances on zone
        // change per expectations defined in RFC 1034, though it is assuming
        // that the SOA serial can be interpreted as a unix timestamp which
        // may not be the intention of the zone owner.

        let now = Serial::now();
        let new_serial = if now > old_soa.serial() {
            now
        } else {
            old_soa.serial().add(1)
        };

        let new_soa = Soa::new(
            old_soa.mname().clone(),
            old_soa.rname().clone(),
            new_serial,
            old_soa.refresh(),
            old_soa.retry(),
            old_soa.expire(),
            old_soa.minimum(),
        );
        records.replace_soa(new_soa);

        Ok(())
    }

    /// Given a BIND style key pair path prefix load the keys from disk.
    ///
    /// Expects a path that is the common prefix in BIND style of a pair of '.key'
    /// (public) and '.private' key files, i.e. given
    /// /path/to/K<zone_name>.+<algorithm>+<key tag> load and parse the following
    /// files:
    ///
    ///   - /path/to/K<zone_name>.+<algorithm>+<key tag>.key
    ///   - /path/to/K<zone_name>.+<algorithm>+<key tag>.private
    ///
    /// However, this function is not strict about the format of the prefix, it
    /// will attempt to load files with suffixes '.key' and '.private' irrespective
    /// of the format of the rest of the path.
    fn load_key_pair(
        &self,
        key_path: &Path,
        log: &mut Option<Stream<impl Write>>,
    ) -> Result<SigningKey<Bytes, KeyPair>, Error> {
        let key_path_str = key_path.to_string_lossy();
        let public_key_path = PathBuf::from(format!("{key_path_str}.key"));
        let private_key_path = PathBuf::from(format!("{key_path_str}.private"));

        if self.verbose {
            if let Some(log) = log {
                writeln!(
                    log,
                    "Loading private key from '{}'",
                    private_key_path.display()
                );
            }
        }

        let private_data = std::fs::read_to_string(&private_key_path).map_err(|err| {
            format!(
                "Unable to load private key from file '{}': {}",
                private_key_path.display(),
                err
            )
        })?;

        if self.verbose {
            if let Some(log) = log {
                writeln!(
                    log,
                    "Loading public key from '{}'",
                    public_key_path.display()
                );
            }
        }

        let public_data = std::fs::read_to_string(&public_key_path).map_err(|err| {
            format!(
                "Unable to load public key from file '{}': {}",
                public_key_path.display(),
                err
            )
        })?;

        let secret_key = SecretKeyBytes::parse_from_bind(&private_data).map_err(|err| {
            format!(
                "Unable to parse BIND formatted private key file '{}': {}",
                private_key_path.display(),
                err
            )
        })?;

        let public_key_info = Key::parse_from_bind(&public_data).map_err(|err| {
            format!(
                "Unable to parse BIND formatted public key file '{}': {}",
                public_key_path.display(),
                err
            )
        })?;

        let key_pair =
            KeyPair::from_bytes(&secret_key, public_key_info.raw_public_key()).map_err(|err| {
                format!(
                    "Unable to import private key from file '{}': {}",
                    private_key_path.display(),
                    err
                )
            })?;

        let signing_key = SigningKey::new(
            public_key_info.owner().clone(),
            public_key_info.flags(),
            key_pair,
        );

        Ok(signing_key)
    }
}

fn next_owner_hash_to_name(
    next_owner_hash_hex: &str,
    apex: &FamilyName<Name<Bytes>>,
) -> Result<Name<Bytes>, ()> {
    let mut builder = NameBuilder::new_bytes();
    builder
        .append_chars(next_owner_hash_hex.chars())
        .map_err(|_| ())?;
    let next_owner_name = builder.append_origin(apex.owner()).map_err(|_| ())?;
    Ok(next_owner_name)
}

//------------ SigningMode ---------------------------------------------------

#[derive(Copy, Clone, Debug, Default, PartialEq, Eq)]
enum SigningMode {
    /// Both hash (NSEC/NSEC3) and sign zone records.
    #[default]
    HashAndSign,

    /// Only hash (NSEC/NSEC3) zone records, don't sign them.
    HashOnly,
    // /// Only sign zone records, assume they are already hashed.
    // SignOnly,
}

//------------ FileOrStdout --------------------------------------------------

enum FileOrStdout<T: io::Write, U: fmt::Write> {
    File(T),
    Stdout(Stream<U>),
}

impl<T: io::Write, U: fmt::Write> fmt::Write for FileOrStdout<T, U> {
    fn write_str(&mut self, s: &str) -> std::fmt::Result {
        match self {
            FileOrStdout::File(f) => f.write_all(s.as_bytes()).map_err(|_| fmt::Error),
            FileOrStdout::Stdout(o) => {
                o.write_str(s);
                Ok(())
            }
        }
    }

    fn write_fmt(&mut self, args: fmt::Arguments<'_>) -> fmt::Result {
        match self {
            FileOrStdout::File(f) => f.write_fmt(args).map_err(|_| fmt::Error),
            FileOrStdout::Stdout(o) => {
                o.write_fmt(args);
                Ok(())
            }
        }
    }
}

//------------ Commented -----------------------------------------------------

trait Commented<T> {
    fn comment<W: fmt::Write>(
        &self,
        writer: &mut W,
        record: &Record<Name<Bytes>, ZoneRecordData<Bytes, Name<Bytes>>>,
        metadata: T,
    ) -> Result<(), fmt::Error>;
}

#[derive(Copy, Clone)]
struct Nsec3CommentState<'a> {
    hashes_ref: Option<&'a HashMap<Name<Bytes>, Name<Bytes>, RandomState>>,
    apex: &'a FamilyName<Name<Bytes>>,
}

impl<'b, O: AsRef<[u8]>> Commented<Nsec3CommentState<'b>> for Nsec3<O> {
    fn comment<'a, W: fmt::Write>(
        &self,
        writer: &mut W,
        record: &'a Record<Name<Bytes>, ZoneRecordData<Bytes, Name<Bytes>>>,
        state: Nsec3CommentState<'b>,
    ) -> Result<(), fmt::Error> {
        if let Some(hashes) = state.hashes_ref {
            // TODO: For ldns-signzone backward compatibilty we output
            // "  ;{... <domain>.}" but I find the spacing ugly and
            // would prefer for dnst to output " ; {... <domain>. }"
            // instead.
            writer.write_str(" ;{ flags: ")?;

            if self.opt_out() {
                writer.write_str("optout")?;
            } else {
                writer.write_str("-")?;
            }

            let next_owner_hash_hex = format!("{}", self.next_owner());
            let next_owner_name = next_owner_hash_to_name(&next_owner_hash_hex, state.apex);

            let from = hashes
                .get(record.owner())
                .map(|n| format!("{}", n.fmt_with_dot()))
                .unwrap_or_default();

            let to = if let Ok(next_owner_name) = next_owner_name {
                hashes
                    .get(&next_owner_name)
                    .map(|n| format!("{}", n.fmt_with_dot()))
                    .unwrap_or_else(|| format!("<unknown hash: {next_owner_hash_hex}>"))
            } else {
                format!("<invalid name: {next_owner_hash_hex}>")
            };

            writer.write_fmt(format_args!(", from: {from}, to: {to}}}"))?;
        }
        Ok(())
    }
}

impl Commented<()> for Dnskey<Bytes> {
    fn comment<W: fmt::Write>(
        &self,
        writer: &mut W,
        record: &Record<Name<Bytes>, ZoneRecordData<Bytes, Name<Bytes>>>,
        _metadata: (),
    ) -> Result<(), fmt::Error> {
        writer.write_fmt(format_args!(" ;{{id = {}", self.key_tag()))?;
        if self.is_secure_entry_point() {
            writer.write_str(" (ksk)")?;
        } else if self.is_zone_key() {
            writer.write_str(" (zsk)")?;
        }
        let owner = record.owner().clone();
        let key = domain::validate::Key::from_dnskey(owner, self.clone()).unwrap();
        let key_size = key.key_size();
        writer.write_fmt(format_args!(", size = {key_size}b}}"))
    }
}

//------------ AnyFamiliesIter -----------------------------------------------

type FamilyIterByValue<'a> =
    std::slice::Iter<'a, Family<'a, Name<Bytes>, ZoneRecordData<Bytes, Name<Bytes>>>>;
type FamilyIterByRef<'a> = RecordsIter<'a, Name<Bytes>, ZoneRecordData<Bytes, Name<Bytes>>>;

/// An iterator over a collection of [`Family`], whether by reference or not.
enum AnyFamiliesIter<'a> {
    VecIter(FamilyIterByValue<'a>),
    FamiliesIter(FamilyIterByRef<'a>),
}

impl<'a> Iterator for AnyFamiliesIter<'a>
where
    Family<'a, Name<Bytes>, ZoneRecordData<Bytes, Name<Bytes>>>: Clone,
{
    type Item = Family<'a, Name<Bytes>, ZoneRecordData<Bytes, Name<Bytes>>>;

    fn next(&mut self) -> Option<Self::Item> {
        match self {
            AnyFamiliesIter::VecIter(it) => it.next().cloned(),
            AnyFamiliesIter::FamiliesIter(it) => it.next(),
        }
    }
}

//--- From<std::slice::Iter<'a, Family<'a, N, D>>>

impl<'a> From<std::slice::Iter<'a, Family<'a, Name<Bytes>, ZoneRecordData<Bytes, Name<Bytes>>>>>
    for AnyFamiliesIter<'a>
{
    fn from(
        iter: std::slice::Iter<'a, Family<'a, Name<Bytes>, ZoneRecordData<Bytes, Name<Bytes>>>>,
    ) -> Self {
        Self::VecIter(iter)
    }
}

//--- From<RecordsIter<'a, N, D>>

impl<'a> From<RecordsIter<'a, Name<Bytes>, ZoneRecordData<Bytes, Name<Bytes>>>>
    for AnyFamiliesIter<'a>
{
    fn from(iter: RecordsIter<'a, Name<Bytes>, ZoneRecordData<Bytes, Name<Bytes>>>) -> Self {
        Self::FamiliesIter(iter)
    }
}

//------------ MultiThreadedSorter -------------------------------------------

/// A parallelized sort implementation for use with [`SortedRecords`].
///
/// TODO: Should we add a `-j` (jobs) command line argument to override the
/// default Rayon behaviour of using as many threads as their are CPU cores?
struct MultiThreadedSorter;

impl domain::sign::records::Sorter for MultiThreadedSorter {
    fn sort_by<N, D, F>(records: &mut Vec<Record<N, D>>, compare: F)
    where
        Record<N, D>: Send,
        F: Fn(&Record<N, D>, &Record<N, D>) -> Ordering + Sync,
    {
        records.par_sort_by(compare);
    }
}<|MERGE_RESOLUTION|>--- conflicted
+++ resolved
@@ -810,18 +810,12 @@
         expected_apex: Option<&Name<Bytes>>,
         log: &mut Option<Stream<impl Write>>,
     ) -> Result<SortedRecords<StoredName, StoredRecordData, MultiThreadedSorter>, Error> {
-<<<<<<< HEAD
         if self.verbose {
             if let Some(log) = log {
                 writeln!(log, "Loading zone from '{}'", self.zonefile_path.display());
             }
         }
 
-        let mut zone_file = File::open(env.in_cwd(&self.zonefile_path))?;
-        let zone_file_len = zone_file.metadata()?.len();
-        let mut reader = inplace::Zonefile::load(&mut zone_file)?;
-        let n_records = reader.len() as u64;
-=======
         // Don't use Zonefile::load() as it knows nothing about the size of
         // the original file so uses default allocation which allocates more
         // bytes than are needed. Instead control the allocation size based on
@@ -831,7 +825,7 @@
         let mut buf = inplace::Zonefile::with_capacity(zone_file_len as usize).writer();
         std::io::copy(&mut zone_file, &mut buf)?;
         let mut reader = buf.into_inner();
->>>>>>> f2b737ae
+        let n_records = reader.len() as u64;
 
         if let Some(origin) = &self.origin {
             reader.set_origin(origin.clone());

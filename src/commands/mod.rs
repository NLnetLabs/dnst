//! The command of _dnst_.

pub mod help;
<<<<<<< HEAD
pub mod keygen;
=======
pub mod key2ds;
>>>>>>> bfbf492e
pub mod nsec3hash;

use std::ffi::{OsStr, OsString};
use std::str::FromStr;

use key2ds::Key2ds;
use nsec3hash::Nsec3Hash;

use crate::env::Env;
use crate::Args;

use super::error::Error;

#[derive(Clone, Debug, clap::Subcommand)]
pub enum Command {
    /// Generate a new key pair for a given domain name
    ///
    /// The following files will be created:
    ///
    /// - K<name>+<alg>+<tag>.key: The public key file
    ///
    ///   This is a DNSKEY resource record in zone file format.
    ///
    /// - K<name>+<alg>+<tag>.private: The private key file
    ///
    ///   This is a text file in the conventional BIND format which
    ///   contains fields describing the private key data.
    ///
    /// - K<name>+<alg>+<tag>.ds: The public key digest file
    ///
    ///   This is a DS resource record in zone file format.
    ///   It is only created for key signing keys.
    ///
    /// <name> is the fully-qualified owner name for the key (with a trailing dot).
    /// <alg> is the algorithm number of the key, zero-padded to 3 digits.
    /// <tag> is the 16-bit tag of the key, zero-padded to 5 digits.
    ///
    /// Upon completion, 'K<name>+<alg>+<tag>' will be printed.
    #[command(name = "keygen", verbatim_doc_comment)]
    Keygen(self::keygen::Keygen),

    /// Print the NSEC3 hash of a given domain name
    #[command(name = "nsec3-hash")]
    Nsec3Hash(self::nsec3hash::Nsec3Hash),

    /// Generate a DS RR from the DNSKEYS in keyfile
    ///
    /// The following file will be created for each key:
    /// `K<name>+<alg>+<id>.ds`. The base name `K<name>+<alg>+<id>`
    /// will be printed to stdout.
    #[command(name = "key2ds")]
    Key2ds(key2ds::Key2ds),

    /// Show the manual pages
    Help(self::help::Help),
}

impl Command {
    pub fn execute(self, env: impl Env) -> Result<(), Error> {
        match self {
            Self::Keygen(keygen) => keygen.execute(env),
            Self::Nsec3Hash(nsec3hash) => nsec3hash.execute(env),
            Self::Key2ds(key2ds) => key2ds.execute(env),
            Self::Help(help) => help.execute(),
        }
    }
}

/// A command that can be invoked in an LDNS compatibility mode
///
/// These commands do their own argument parsing, because clap cannot always
/// (easily) parse arguments in the same way that the ldns tools do.
///
/// The [`LdnsCommand::parse_ldns`] function should parse arguments and
/// return an error in case of a parsing failure. The help string provided
/// as [`LdnsCommand::HELP`] is automatically appended to returned errors.
pub trait LdnsCommand: Into<Command> {
    const HELP: &'static str;

    fn parse_ldns<I: IntoIterator<Item = OsString>>(args: I) -> Result<Self, Error>;

    fn parse_ldns_args<I: IntoIterator<Item = OsString>>(args: I) -> Result<Args, Error> {
        match Self::parse_ldns(args) {
            Ok(c) => Ok(Args::from(c.into())),
            Err(e) => Err(format!("Error: {e}\n\n{}", Self::HELP).into()),
        }
    }
}

impl From<Nsec3Hash> for Command {
    fn from(val: Nsec3Hash) -> Self {
        Command::Nsec3Hash(val)
    }
}

impl From<Key2ds> for Command {
    fn from(val: Key2ds) -> Self {
        Command::Key2ds(val)
    }
}

/// Utility function to parse an [`OsStr`] with a custom function
fn parse_os_with<T, E>(opt: &str, val: &OsStr, f: impl Fn(&str) -> Result<T, E>) -> Result<T, Error>
where
    E: std::fmt::Display,
{
    let Some(s) = val.to_str() else {
        return Err(format!("Invalid value for {opt}: {val:?} is not valid unicode",).into());
    };

    f(s).map_err(|e| format!("Invalid value {val:?} for {opt}: {e}").into())
}

/// Utility function to parse an [`OsStr`] into a value via [`FromStr`]
fn parse_os<T: FromStr>(opt: &str, val: &OsStr) -> Result<T, Error>
where
    T::Err: std::fmt::Display,
{
    parse_os_with(opt, val, T::from_str)
}<|MERGE_RESOLUTION|>--- conflicted
+++ resolved
@@ -1,11 +1,8 @@
 //! The command of _dnst_.
 
 pub mod help;
-<<<<<<< HEAD
+pub mod key2ds;
 pub mod keygen;
-=======
-pub mod key2ds;
->>>>>>> bfbf492e
 pub mod nsec3hash;
 
 use std::ffi::{OsStr, OsString};

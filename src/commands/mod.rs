--- conflicted
+++ resolved
@@ -36,12 +36,8 @@
 impl Command {
     pub fn execute(self, env: impl Env) -> Result<(), Error> {
         match self {
-<<<<<<< HEAD
-            Self::Nsec3Hash(nsec3hash) => nsec3hash.execute(),
+            Self::Nsec3Hash(nsec3hash) => nsec3hash.execute(env),
             Self::Key2ds(key2ds) => key2ds.execute(),
-=======
-            Self::Nsec3Hash(nsec3hash) => nsec3hash.execute(env),
->>>>>>> 18d56a64
             Self::Help(help) => help.execute(),
         }
     }

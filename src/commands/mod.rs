//! The command of _dnst_.
pub mod help;
pub mod key2ds;
pub mod keygen;
pub mod keyset;
pub mod notify;
pub mod nsec3hash;
pub mod signzone;
pub mod update;

use clap::crate_version;
use std::ffi::{OsStr, OsString};
use std::str::FromStr;

use crate::env::Env;
use crate::Args;

use super::error::Error;

#[allow(clippy::large_enum_variant)]
#[derive(Clone, Debug, clap::Subcommand)]
pub enum Command {
    /// Generate a new key pair for a given domain name
    ///
    /// The following files will be created:
    ///
    /// - K<name>+<alg>+<tag>.key: The public key file
    ///
    ///   This is a DNSKEY resource record in zone file format.
    ///
    /// - K<name>+<alg>+<tag>.private: The private key file
    ///
    ///   This is a text file in the conventional BIND format which
    ///   contains fields describing the private key data.
    ///
    /// - K<name>+<alg>+<tag>.ds: The public key digest file
    ///
    ///   This is a DS resource record in zone file format.
    ///   It is only created for key signing keys.
    ///
    /// <name> is the fully-qualified owner name for the key (with a trailing dot).
    /// <alg> is the algorithm number of the key, zero-padded to 3 digits.
    /// <tag> is the 16-bit tag of the key, zero-padded to 5 digits.
    ///
    /// Upon completion, 'K<name>+<alg>+<tag>' will be printed.
    #[allow(rustdoc::invalid_html_tags)]
    #[command(name = "keygen", verbatim_doc_comment)]
    Keygen(self::keygen::Keygen),

    /// Generate a DS RR from the DNSKEYS in keyfile
    ///
    /// The following file will be created for each key:
    /// `K<name>+<alg>+<id>.ds`. The base name `K<name>+<alg>+<id>`
    /// will be printed to stdout.
    #[command(name = "key2ds")]
    Key2ds(key2ds::Key2ds),

    /// Print the NSEC3 hash of a given domain name
    #[command(name = "nsec3-hash")]
    Nsec3Hash(self::nsec3hash::Nsec3Hash),

    /// Sign the zone with the given key(s)
    #[command(name = "signzone")]
    SignZone(self::signzone::SignZone),

    /// Send a NOTIFY packet to DNS servers
    ///
    /// This tells them that an updated zone is available at the primaries. It can perform TSIG
    /// signatures and it can add a SOA serial number of the updated zone. If a server already has
    /// that serial number it will disregard the message.
    #[command(name = "notify")]
    Notify(self::notify::Notify),

    /// Send an UPDATE packet
    #[command(name = "update")]
    Update(self::update::Update),

<<<<<<< HEAD
    /// Maintain a set of DNSSEC keys
    #[command(name = "keyset")]
    Keyset(self::keyset::Keyset),

    /// Show the manual pages
    Help(self::help::Help),

=======
>>>>>>> 0e1ea6ef
    /// Report a string to stdout
    ///
    /// This is used for printing version information and some other
    /// information.
    #[command(skip)]
    Report(String),
}

impl Command {
    pub fn execute(self, env: impl Env) -> Result<(), Error> {
        match self {
            Self::Key2ds(key2ds) => key2ds.execute(env),
            Self::Keygen(keygen) => keygen.execute(env),
            Self::Nsec3Hash(nsec3hash) => nsec3hash.execute(env),
            Self::Notify(notify) => notify.execute(env),
            Self::SignZone(signzone) => signzone.execute(env),
            Self::Update(update) => update.execute(env),
<<<<<<< HEAD
            Self::Keyset(keyset) => keyset.execute(env),
            Self::Help(help) => help.execute(),
=======
            // Self::Help(help) => help.execute(env),
>>>>>>> 0e1ea6ef
            Self::Report(s) => {
                writeln!(env.stdout(), "{s}");
                Ok(())
            }
        }
    }
}

/// A command that can be invoked in an LDNS compatibility mode
///
/// These commands do their own argument parsing, because clap cannot always
/// (easily) parse arguments in the same way that the ldns tools do.
///
/// The [`LdnsCommand::parse_ldns`] function should parse arguments and
/// return an error in case of a parsing failure. The help string provided
/// as [`LdnsCommand::HELP`] is automatically appended to returned errors.
pub trait LdnsCommand {
    const NAME: &'static str;
    const HELP: &'static str;
    const COMPATIBLE_VERSION: &'static str;

    fn parse_ldns<I: IntoIterator<Item = OsString>>(args: I) -> Result<Args, Error>;

    fn parse_ldns_args<I: IntoIterator<Item = OsString>>(args: I) -> Result<Args, Error> {
        Self::parse_ldns(args).map_err(|e| format!("{e}\n\n{}", Self::HELP).into())
    }

    fn report_help() -> Args {
        Args::from(Command::Report(Self::HELP.into()))
    }

    fn report_version() -> Args {
        let s = format!(
            "ldns-{} provided by dnst v{} (compatible with ldns v{})",
            Self::NAME,
            crate_version!(),
            Self::COMPATIBLE_VERSION,
        );
        Args::from(Command::Report(s))
    }
}

/// Utility function to parse an [`OsStr`] with a custom function
fn parse_os_with<T, E>(opt: &str, val: &OsStr, f: impl Fn(&str) -> Result<T, E>) -> Result<T, Error>
where
    E: std::fmt::Display,
{
    let Some(s) = val.to_str() else {
        return Err(format!("Invalid value for {opt}: {val:?} is not valid unicode",).into());
    };

    f(s).map_err(|e| format!("Invalid value {val:?} for {opt}: {e}").into())
}

/// Utility function to parse an [`OsStr`] into a value via [`FromStr`]
fn parse_os<T: FromStr>(opt: &str, val: &OsStr) -> Result<T, Error>
where
    T::Err: std::fmt::Display,
{
    parse_os_with(opt, val, T::from_str)
}<|MERGE_RESOLUTION|>--- conflicted
+++ resolved
@@ -75,16 +75,10 @@
     #[command(name = "update")]
     Update(self::update::Update),
 
-<<<<<<< HEAD
     /// Maintain a set of DNSSEC keys
     #[command(name = "keyset")]
     Keyset(self::keyset::Keyset),
 
-    /// Show the manual pages
-    Help(self::help::Help),
-
-=======
->>>>>>> 0e1ea6ef
     /// Report a string to stdout
     ///
     /// This is used for printing version information and some other
@@ -102,12 +96,8 @@
             Self::Notify(notify) => notify.execute(env),
             Self::SignZone(signzone) => signzone.execute(env),
             Self::Update(update) => update.execute(env),
-<<<<<<< HEAD
             Self::Keyset(keyset) => keyset.execute(env),
-            Self::Help(help) => help.execute(),
-=======
             // Self::Help(help) => help.execute(env),
->>>>>>> 0e1ea6ef
             Self::Report(s) => {
                 writeln!(env.stdout(), "{s}");
                 Ok(())

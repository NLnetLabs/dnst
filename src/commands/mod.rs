--- conflicted
+++ resolved
@@ -1,10 +1,9 @@
 //! The command of _dnst_.
+
 pub mod help;
 pub mod key2ds;
 pub mod nsec3hash;
 pub mod signzone;
-
-use std::io::Write;
 
 use std::ffi::{OsStr, OsString};
 use std::str::FromStr;
@@ -20,15 +19,14 @@
 
 #[derive(Clone, Debug, clap::Subcommand)]
 pub enum Command {
-    /// Prints the NSEC3 hash of a given domain name
+    /// Print the NSEC3 hash of a given domain name
     #[command(name = "nsec3-hash")]
     Nsec3Hash(self::nsec3hash::Nsec3Hash),
 
-<<<<<<< HEAD
-    /// Signs the zone with the given key(s)
+    /// Sign the zone with the given key(s)
     #[command(name = "signzone")]
     SignZone(self::signzone::SignZone),
-=======
+
     /// Generate a DS RR from the DNSKEYS in keyfile
     ///
     /// The following file will be created for each key:
@@ -36,24 +34,17 @@
     /// will be printed to stdout.
     #[command(name = "key2ds")]
     Key2ds(key2ds::Key2ds),
->>>>>>> bfbf492e
 
     /// Show the manual pages
     Help(self::help::Help),
 }
 
 impl Command {
-<<<<<<< HEAD
-    pub fn execute<W: Write>(self, writer: &mut W) -> Result<(), Error> {
-        match self {
-            Self::Nsec3Hash(nsec3hash) => nsec3hash.execute(),
-            Self::SignZone(signzone) => signzone.execute(writer),
-=======
     pub fn execute(self, env: impl Env) -> Result<(), Error> {
         match self {
+            Self::Key2ds(key2ds) => key2ds.execute(env),
             Self::Nsec3Hash(nsec3hash) => nsec3hash.execute(env),
-            Self::Key2ds(key2ds) => key2ds.execute(env),
->>>>>>> bfbf492e
+            Self::SignZone(signzone) => signzone.execute(env),
             Self::Help(help) => help.execute(),
         }
     }
@@ -80,21 +71,21 @@
     }
 }
 
+impl From<Key2ds> for Command {
+    fn from(val: Key2ds) -> Self {
+        Command::Key2ds(val)
+    }
+}
+
 impl From<Nsec3Hash> for Command {
     fn from(val: Nsec3Hash) -> Self {
         Command::Nsec3Hash(val)
     }
 }
 
-<<<<<<< HEAD
 impl From<SignZone> for Command {
     fn from(val: SignZone) -> Self {
         Command::SignZone(val)
-=======
-impl From<Key2ds> for Command {
-    fn from(val: Key2ds) -> Self {
-        Command::Key2ds(val)
->>>>>>> bfbf492e
     }
 }
 

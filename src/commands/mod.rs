--- conflicted
+++ resolved
@@ -17,7 +17,6 @@
 
 #[derive(Clone, Debug, clap::Subcommand)]
 pub enum Command {
-<<<<<<< HEAD
     /// Generate a new key pair for a given domain name
     ///
     /// The following files will be created:
@@ -45,9 +44,6 @@
     Keygen(self::keygen::Keygen),
 
     /// Print the NSEC3 hash of a given domain name
-=======
-    /// Prints the NSEC3 hash of a given domain name
->>>>>>> 7036a583
     #[command(name = "nsec3-hash")]
     Nsec3Hash(self::nsec3hash::Nsec3Hash),
 

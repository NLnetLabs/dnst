--- conflicted
+++ resolved
@@ -1,11 +1,8 @@
 //! The command of _dnst_.
 pub mod help;
 pub mod key2ds;
-<<<<<<< HEAD
+pub mod keygen;
 pub mod notify;
-=======
-pub mod keygen;
->>>>>>> 617b623b
 pub mod nsec3hash;
 
 use clap::crate_version;

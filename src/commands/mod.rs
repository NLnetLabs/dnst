--- conflicted
+++ resolved
@@ -2,16 +2,13 @@
 pub mod help;
 pub mod nsec3hash;
 
-<<<<<<< HEAD
+use std::ffi::OsStr;
 use std::io::Write;
-=======
-use std::ffi::OsStr;
 use std::str::FromStr;
 
 use nsec3hash::Nsec3Hash;
 
 use crate::Args;
->>>>>>> 8dc82c7f
 
 use super::error::Error;
 

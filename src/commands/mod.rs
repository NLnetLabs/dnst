//! The command of _dnst_.
pub mod help;
pub mod key2ds;
pub mod nsec3hash;
pub mod signzone;

use std::ffi::{OsStr, OsString};
use std::str::FromStr;

<<<<<<< HEAD
use key2ds::Key2ds;
use nsec3hash::Nsec3Hash;
use signzone::SignZone;
=======
use clap::crate_version;
>>>>>>> 7e2b9a6c

use crate::env::Env;
use crate::Args;

use super::error::Error;

#[derive(Clone, Debug, clap::Subcommand)]
pub enum Command {
    /// Prints the NSEC3 hash of a given domain name
    #[command(name = "nsec3-hash")]
    Nsec3Hash(self::nsec3hash::Nsec3Hash),

    /// Sign the zone with the given key(s)
    #[command(name = "signzone")]
    SignZone(self::signzone::SignZone),

    /// Generate a DS RR from the DNSKEYS in keyfile
    ///
    /// The following file will be created for each key:
    /// `K<name>+<alg>+<id>.ds`. The base name `K<name>+<alg>+<id>`
    /// will be printed to stdout.
    #[command(name = "key2ds")]
    Key2ds(key2ds::Key2ds),

    /// Show the manual pages
    Help(self::help::Help),

    /// Report a string to stdout
    ///
    /// This is used for printing version information and some other
    /// information.
    #[command(skip)]
    Report(String),
}

impl Command {
    pub fn execute(self, env: impl Env, is_ldns: bool) -> Result<(), Error> {
        match self {
            Self::Key2ds(key2ds) => key2ds.execute(env),
            Self::Nsec3Hash(nsec3hash) => nsec3hash.execute(env),
            Self::SignZone(signzone) => signzone.execute(env, is_ldns),
            Self::Help(help) => help.execute(),
            Self::Report(s) => {
                writeln!(env.stdout(), "{s}");
                Ok(())
            }
        }
    }
}

/// A command that can be invoked in an LDNS compatibility mode
///
/// These commands do their own argument parsing, because clap cannot always
/// (easily) parse arguments in the same way that the ldns tools do.
///
/// The [`LdnsCommand::parse_ldns`] function should parse arguments and
/// return an error in case of a parsing failure. The help string provided
/// as [`LdnsCommand::HELP`] is automatically appended to returned errors.
pub trait LdnsCommand {
    const NAME: &'static str;
    const HELP: &'static str;
    const COMPATIBLE_VERSION: &'static str;

    fn parse_ldns<I: IntoIterator<Item = OsString>>(args: I) -> Result<Args, Error>;

    fn parse_ldns_args<I: IntoIterator<Item = OsString>>(args: I) -> Result<Args, Error> {
        match Self::parse_ldns(args) {
<<<<<<< HEAD
            Ok(c) => Ok(Args::new(c.into(), true)),
            Err(e) => Err(format!("Error: {e}\n\n{}", Self::HELP).into()),
        }
    }
}

impl From<Key2ds> for Command {
    fn from(val: Key2ds) -> Self {
        Command::Key2ds(val)
    }
}

impl From<Nsec3Hash> for Command {
    fn from(val: Nsec3Hash) -> Self {
        Command::Nsec3Hash(val)
    }
}

impl From<SignZone> for Command {
    fn from(val: SignZone) -> Self {
        Command::SignZone(val)
=======
            Ok(c) => Ok(c),
            Err(e) => Err(format!("Error: {e}\n\n{}", Self::HELP).into()),
        }
    }

    fn report_version() -> Args {
        let s = format!(
            "ldns-{} provided by dnst v{} (compatible with ldns v{})",
            Self::NAME,
            crate_version!(),
            Self::COMPATIBLE_VERSION,
        );
        Args::from(Command::Report(s))
>>>>>>> 7e2b9a6c
    }
}

/// Utility function to parse an [`OsStr`] with a custom function
fn parse_os_with<T, E>(opt: &str, val: &OsStr, f: impl Fn(&str) -> Result<T, E>) -> Result<T, Error>
where
    E: std::fmt::Display,
{
    let Some(s) = val.to_str() else {
        return Err(format!("Invalid value for {opt}: {val:?} is not valid unicode",).into());
    };

    f(s).map_err(|e| format!("Invalid value {val:?} for {opt}: {e}").into())
}

/// Utility function to parse an [`OsStr`] into a value via [`FromStr`]
fn parse_os<T: FromStr>(opt: &str, val: &OsStr) -> Result<T, Error>
where
    T::Err: std::fmt::Display,
{
    parse_os_with(opt, val, T::from_str)
}<|MERGE_RESOLUTION|>--- conflicted
+++ resolved
@@ -7,13 +7,7 @@
 use std::ffi::{OsStr, OsString};
 use std::str::FromStr;
 
-<<<<<<< HEAD
-use key2ds::Key2ds;
-use nsec3hash::Nsec3Hash;
-use signzone::SignZone;
-=======
 use clap::crate_version;
->>>>>>> 7e2b9a6c
 
 use crate::env::Env;
 use crate::Args;
@@ -50,11 +44,11 @@
 }
 
 impl Command {
-    pub fn execute(self, env: impl Env, is_ldns: bool) -> Result<(), Error> {
+    pub fn execute(self, env: impl Env) -> Result<(), Error> {
         match self {
             Self::Key2ds(key2ds) => key2ds.execute(env),
             Self::Nsec3Hash(nsec3hash) => nsec3hash.execute(env),
-            Self::SignZone(signzone) => signzone.execute(env, is_ldns),
+            Self::SignZone(signzone) => signzone.execute(env),
             Self::Help(help) => help.execute(),
             Self::Report(s) => {
                 writeln!(env.stdout(), "{s}");
@@ -80,33 +74,7 @@
     fn parse_ldns<I: IntoIterator<Item = OsString>>(args: I) -> Result<Args, Error>;
 
     fn parse_ldns_args<I: IntoIterator<Item = OsString>>(args: I) -> Result<Args, Error> {
-        match Self::parse_ldns(args) {
-<<<<<<< HEAD
-            Ok(c) => Ok(Args::new(c.into(), true)),
-            Err(e) => Err(format!("Error: {e}\n\n{}", Self::HELP).into()),
-        }
-    }
-}
-
-impl From<Key2ds> for Command {
-    fn from(val: Key2ds) -> Self {
-        Command::Key2ds(val)
-    }
-}
-
-impl From<Nsec3Hash> for Command {
-    fn from(val: Nsec3Hash) -> Self {
-        Command::Nsec3Hash(val)
-    }
-}
-
-impl From<SignZone> for Command {
-    fn from(val: SignZone) -> Self {
-        Command::SignZone(val)
-=======
-            Ok(c) => Ok(c),
-            Err(e) => Err(format!("Error: {e}\n\n{}", Self::HELP).into()),
-        }
+        Self::parse_ldns(args).map_err(|e| format!("Error: {e}\n\n{}", Self::HELP).into())
     }
 
     fn report_version() -> Args {
@@ -117,7 +85,6 @@
             Self::COMPATIBLE_VERSION,
         );
         Args::from(Command::Report(s))
->>>>>>> 7e2b9a6c
     }
 }
 

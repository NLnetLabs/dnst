use std::ffi::OsString;
use std::fs::File;
use std::io::{self, Write as _};
use std::path::PathBuf;

use clap::builder::ValueParser;
use clap::Parser;
use domain::base::iana::{DigestAlg, SecAlg};
use domain::base::zonefile_fmt::ZonefileFmt;
use domain::base::Record;
use domain::rdata::Ds;
use domain::validate::DnskeyExt;
use domain::zonefile::inplace::{Entry, ScannedRecordData};
use lexopt::Arg;

use crate::env::Env;
<<<<<<< HEAD
use crate::error::{Error, Exit};
=======
use crate::error::Error;
use crate::Args;
>>>>>>> 7e2b9a6c

use super::{Command, LdnsCommand};

#[derive(Clone, Debug, Parser, PartialEq, Eq)]
#[command(version)]
pub struct Key2ds {
    /// ignore SEP flag (i.e. make DS records for any key)
    #[arg(long = "ignore-sep")]
    ignore_sep: bool,

    /// do not write DS records to file(s) but to stdout
    #[arg(short = 'n')]
    write_to_stdout: bool,

    /// Overwrite existing DS files
    #[arg(short = 'f', long = "force")]
    force_overwrite: bool,

    /// algorithm to use for digest
    #[arg(
        short = 'a',
        long = "algorithm",
        value_parser = ValueParser::new(parse_digest_alg)
    )]
    algorithm: Option<DigestAlg>,

    /// Keyfile to read
    #[arg()]
    keyfile: PathBuf,
}

pub fn parse_digest_alg(arg: &str) -> Result<DigestAlg, Error> {
    if let Ok(num) = arg.parse() {
        let alg = DigestAlg::from_int(num);
        if alg.to_mnemonic().is_some() {
            Ok(alg)
        } else {
            Err(Error::from("unknown algorithm number"))
        }
    } else {
        DigestAlg::from_mnemonic(arg.as_bytes()).ok_or(Error::from("unknown algorithm mnemonic"))
    }
}

const LDNS_HELP: &str = "\
ldns-key2ds [-fn] [-1|-2|-4] keyfile
  Generate a DS RR from the DNSKEYS in keyfile
  The following file will be created for each key:
  `K<name>+<alg>+<id>.ds`. The base name `K<name>+<alg>+<id>`
  will be printed to stdout.

Options:
  -f: ignore SEP flag (i.e. make DS records for any key)
  -n: do not write DS records to file(s) but to stdout
  (default) use similar hash to the key algorithm
  -1: use SHA1 for the DS hash
  -2: use SHA256 for the DS hash
  -4: use SHA384 for the DS hash\
";

impl LdnsCommand for Key2ds {
    const NAME: &'static str = "key2ds";
    const HELP: &'static str = LDNS_HELP;
    const COMPATIBLE_VERSION: &'static str = "1.8.4";

<<<<<<< HEAD
    fn parse_ldns<I: IntoIterator<Item = OsString>>(_env: impl Env, args: I) -> Result<Self, Exit> {
=======
    fn parse_ldns<I: IntoIterator<Item = OsString>>(args: I) -> Result<Args, Error> {
>>>>>>> 7e2b9a6c
        let mut ignore_sep = false;
        let mut write_to_stdout = false;
        let mut algorithm = None;
        let mut keyfile = None;

        let mut parser = lexopt::Parser::from_args(args);

        while let Some(arg) = parser.next()? {
            match arg {
                Arg::Short('1') => algorithm = Some(DigestAlg::SHA1),
                Arg::Short('2') => algorithm = Some(DigestAlg::SHA256),
                Arg::Short('4') => algorithm = Some(DigestAlg::SHA384),
                Arg::Short('f') => ignore_sep = true,
                Arg::Short('n') => write_to_stdout = true,
                Arg::Value(val) => {
                    if keyfile.is_some() {
                        return Err("Only one keyfile is allowed".into());
                    }
                    keyfile = Some(val);
                }
                Arg::Short('v') => return Ok(Self::report_version()),
                Arg::Short(x) => return Err(format!("Invalid short option: -{x}").into()),
                Arg::Long(x) => {
                    return Err(format!("Long options are not supported, but `--{x}` given").into())
                }
            }
        }

        let Some(keyfile) = keyfile else {
            return Err("No keyfile given".into());
        };

        Ok(Args::from(Command::Key2ds(Self {
            ignore_sep,
            write_to_stdout,
            algorithm,
            // Preventing overwriting files is a dnst feature that is not
            // present in the ldns version of this command.
            force_overwrite: true,
            keyfile: keyfile.into(),
        })))
    }
}

impl Key2ds {
    pub fn execute(self, env: impl Env) -> Result<(), Error> {
        let mut file = File::open(env.in_cwd(&self.keyfile)).map_err(|e| {
            format!(
                "Failed to open public key file \"{}\": {e}",
                self.keyfile.display()
            )
        })?;
        let zonefile = domain::zonefile::inplace::Zonefile::load(&mut file).unwrap();
        for entry in zonefile {
            let entry = entry.map_err(|e| {
                format!(
                    "Error while reading public key from file \"{}\": {e}",
                    self.keyfile.display()
                )
            })?;

            // We only care about records in a zonefile
            let Entry::Record(record) = entry else {
                continue;
            };

            let class = record.class();
            let ttl = record.ttl();
            let owner = record.owner();

            // Of the records that we see, we only care about DNSKEY records
            let ScannedRecordData::Dnskey(dnskey) = record.data() else {
                continue;
            };

            // if ignore_sep is specified, we accept any key
            // otherwise, we only want SEP keys
            if !self.ignore_sep && !dnskey.is_secure_entry_point() {
                continue;
            }

            let key_tag = dnskey.key_tag();
            let sec_alg = dnskey.algorithm();
            let digest_alg = self
                .algorithm
                .unwrap_or_else(|| determine_hash_from_sec_alg(sec_alg));

            if digest_alg == DigestAlg::GOST {
                return Err("Error: the GOST algorithm is deprecated and must not be used. Try a different algorithm.".into());
            }

            let digest = dnskey
                .digest(&owner, digest_alg)
                .map_err(|e| format!("Error computing digest: {e}"))?;

            let ds = Ds::new(key_tag, sec_alg, digest_alg, digest).expect(
                "Infallible because the digest won't be too long since it's a valid digest",
            );

            let rr = Record::new(owner, class, ttl, ds);

            if self.write_to_stdout {
                writeln!(env.stdout(), "{}", rr.display_zonefile(false));
            } else {
                let owner = owner.fmt_with_dot();
                let sec_alg = sec_alg.to_int();

                let keyname = format!("K{owner}+{sec_alg:03}+{key_tag:05}");
                let filename = format!("{keyname}.ds");

                let res = if self.force_overwrite {
                    File::create(env.in_cwd(&filename))
                } else {
                    let res = File::create_new(env.in_cwd(&filename));

                    // Create a bit of a nicer message than a "File exists" IO
                    // error.
                    if let Err(e) = &res {
                        if e.kind() == io::ErrorKind::AlreadyExists {
                            return Err(format!(
                                "The file '{filename}' already exists, use the --force to overwrite"
                            )
                            .into());
                        }
                    }

                    res
                };

                let mut out_file =
                    res.map_err(|e| format!("Could not create file \"{filename}\": {e}"))?;

                writeln!(out_file, "{}", rr.display_zonefile(false))
                    .map_err(|e| format!("Could not write to file \"{filename}\": {e}"))?;

                writeln!(env.stdout(), "{keyname}");
            }
        }

        Ok(())
    }
}

fn determine_hash_from_sec_alg(sec_alg: SecAlg) -> DigestAlg {
    match sec_alg {
        SecAlg::RSASHA256
        | SecAlg::RSASHA512
        | SecAlg::ED25519
        | SecAlg::ED448
        | SecAlg::ECDSAP256SHA256 => DigestAlg::SHA256,
        SecAlg::ECDSAP384SHA384 => DigestAlg::SHA384,
        SecAlg::ECC_GOST => DigestAlg::GOST,
        _ => DigestAlg::SHA1,
    }
}

#[cfg(test)]
mod test {
    use domain::base::iana::DigestAlg;
    use tempfile::TempDir;

    use crate::commands::Command;
    use crate::env::fake::FakeCmd;
    use std::fs::File;
    use std::io::Write;
    use std::path::PathBuf;

    use super::Key2ds;

    #[track_caller]
    fn parse(cmd: FakeCmd) -> Key2ds {
        let res = cmd.parse().unwrap();
        let Command::Key2ds(x) = res.command else {
            panic!("Not a Key2ds!");
        };
        x
    }

    #[test]
    fn dnst_parse() {
        let cmd = FakeCmd::new(["dnst", "key2ds"]);

        cmd.parse().unwrap_err();
        cmd.args(["keyfile1.key", "keyfile2.key"])
            .parse()
            .unwrap_err();

        let base = Key2ds {
            ignore_sep: false,
            write_to_stdout: false,
            force_overwrite: false,
            algorithm: None,
            keyfile: PathBuf::from("keyfile1.key"),
        };

        // Check the defaults
        let res = parse(cmd.args(["keyfile1.key"]));
        assert_eq!(res, base);

        let res = parse(cmd.args(["keyfile1.key", "-f"]));
        assert_eq!(
            res,
            Key2ds {
                force_overwrite: true,
                ..base.clone()
            }
        );

        let res = parse(cmd.args(["keyfile1.key", "--force"]));
        assert_eq!(
            res,
            Key2ds {
                force_overwrite: true,
                ..base.clone()
            }
        );

        let res = parse(cmd.args(["keyfile1.key", "--ignore-sep"]));
        assert_eq!(
            res,
            Key2ds {
                ignore_sep: true,
                ..base.clone()
            }
        );

        let res = parse(cmd.args(["keyfile1.key", "-n"]));
        assert_eq!(
            res,
            Key2ds {
                write_to_stdout: true,
                ..base.clone()
            }
        );

        let res = parse(cmd.args(["keyfile1.key", "-a", "SHA-1"]));
        assert_eq!(
            res,
            Key2ds {
                algorithm: Some(DigestAlg::SHA1),
                ..base.clone()
            }
        );

        let res = parse(cmd.args(["keyfile1.key", "--algorithm", "SHA-1"]));
        assert_eq!(
            res,
            Key2ds {
                algorithm: Some(DigestAlg::SHA1),
                ..base.clone()
            }
        );

        let res = parse(cmd.args(["keyfile1.key", "--algorithm", "1"]));
        assert_eq!(
            res,
            Key2ds {
                algorithm: Some(DigestAlg::SHA1),
                ..base.clone()
            }
        );
    }

    #[test]
    fn ldns_parse() {
        let cmd = FakeCmd::new(["ldns-key2ds"]);

        cmd.parse().unwrap_err();
        cmd.args(["keyfile1.key", "keyfile2.key"])
            .parse()
            .unwrap_err();
        cmd.args(["-a", "keyfile2.key"]).parse().unwrap_err();
        cmd.args(["-fdoesnottakeavalue", "keyfile2.key"])
            .parse()
            .unwrap_err();

        let base = Key2ds {
            ignore_sep: false,
            write_to_stdout: false,
            force_overwrite: true, // note that this is true
            algorithm: None,
            keyfile: PathBuf::from("keyfile1.key"),
        };

        // Check the defaults
        let res = parse(cmd.args(["keyfile1.key"]));
        assert_eq!(res, base,);

        let res = parse(cmd.args(["keyfile1.key", "-f"]));
        assert_eq!(
            res,
            Key2ds {
                ignore_sep: true,
                ..base.clone()
            }
        );

        let res = parse(cmd.args(["keyfile1.key", "-fn"]));
        assert_eq!(
            res,
            Key2ds {
                ignore_sep: true,
                write_to_stdout: true,
                ..base.clone()
            }
        );

        let res = parse(cmd.args(["keyfile1.key", "-1"]));
        assert_eq!(
            res,
            Key2ds {
                algorithm: Some(DigestAlg::SHA1),
                ..base.clone()
            }
        );

        let res = parse(cmd.args(["keyfile1.key", "-fnfn421"]));
        assert_eq!(
            res,
            Key2ds {
                ignore_sep: true,
                write_to_stdout: true,
                algorithm: Some(DigestAlg::SHA1),
                ..base.clone()
            }
        );
    }

    fn run_setup() -> TempDir {
        let dir = tempfile::TempDir::new().unwrap();
        let mut file = File::create(dir.path().join("key1.key")).unwrap();
        file
            .write_all(b"example.test.	IN	DNSKEY	257 3 15 8AWQIqSo35guqX6WPIFsUlOnbiqGC5sydeBTVMdLGMs= ;{id = 60136 (ksk), size = 256b}\n")
            .unwrap();

        let mut file = File::create(dir.path().join("key2.key")).unwrap();
        file.write_all(
            b"\
                one.test.	IN	DNSKEY	257 3 15 JKVltzkO0wxbjrY1dNKjEHrXvPqahmbmqwXaNrSwXsI=\n\
                two.test.	IN	DNSKEY	257 3 15 F0jH0dfoYXe9/tKqoghlZTY5+K/uRQReTkjvBmr7gy8=\n\
            ",
        )
        .unwrap();

        dir
    }

    #[test]
    fn file_with_single_key() {
        let dir = run_setup();

        let res = FakeCmd::new(["dnst", "key2ds", "key1.key"]).cwd(&dir).run();

        assert_eq!(res.exit_code, 0, "{res:?}");
        assert_eq!(res.stdout, "Kexample.test.+015+60136\n");
        assert_eq!(res.stderr, "");

        let out = std::fs::read_to_string(dir.path().join("Kexample.test.+015+60136.ds")).unwrap();
        assert_eq!(out, "example.test. 3600 IN DS 60136 15 2 52BD3BF40C8220BF1A3E2A3751C423BC4B69BCD7F328D38C4CD021A85DE65AD4\n");
    }

    #[test]
    fn file_with_two_keys() {
        let dir = run_setup();

        let res = FakeCmd::new(["dnst", "key2ds", "key2.key"]).cwd(&dir).run();

        assert_eq!(res.exit_code, 0, "{res:?}");
        assert_eq!(res.stdout, "Kone.test.+015+38429\nKtwo.test.+015+00425\n",);
        assert_eq!(res.stderr, "");

        let out = std::fs::read_to_string(dir.path().join("Kone.test.+015+38429.ds")).unwrap();
        assert_eq!(out, "one.test. 3600 IN DS 38429 15 2 B85F7D27C48A7B84D633C7A41C3022EA0F7FC80896227B61AE7BFC59BF5F0256\n");

        let out = std::fs::read_to_string(dir.path().join("Ktwo.test.+015+00425.ds")).unwrap();
        assert_eq!(out, "two.test. 3600 IN DS 425 15 2 AA2030287A7C5C56CB3C0E9C64BE55616729C0C78DE2B83613D03B10C0F1EA93\n");
    }

    #[test]
    fn print_to_stdout() {
        let dir = run_setup();

        let res = FakeCmd::new(["dnst", "key2ds", "-n", "key1.key"])
            .cwd(&dir)
            .run();

        assert_eq!(res.exit_code, 0);
        assert_eq!(
            res.stdout,
            "example.test. 3600 IN DS 60136 15 2 52BD3BF40C8220BF1A3E2A3751C423BC4B69BCD7F328D38C4CD021A85DE65AD4\n"
        );
        assert_eq!(res.stderr, "");
    }

    #[test]
    fn overwrite_file() {
        let dir = run_setup();

        // Make sure the file already exists
        File::create(dir.path().join("Kexample.test.+015+60136.ds")).unwrap();

        let res = FakeCmd::new(["dnst", "key2ds", "key1.key"]).cwd(&dir).run();

        assert_eq!(res.exit_code, 1);
        assert_eq!(res.stdout, "");
        assert!(res.stderr.contains(
            "The file 'Kexample.test.+015+60136.ds' already exists, use the --force to overwrite"
        ));

        let res = FakeCmd::new(["dnst", "key2ds", "--force", "key1.key"])
            .cwd(&dir)
            .run();

        assert_eq!(res.exit_code, 0);
        assert_eq!(res.stdout, "Kexample.test.+015+60136\n");
        assert_eq!(res.stderr, "");
    }
}<|MERGE_RESOLUTION|>--- conflicted
+++ resolved
@@ -14,12 +14,8 @@
 use lexopt::Arg;
 
 use crate::env::Env;
-<<<<<<< HEAD
-use crate::error::{Error, Exit};
-=======
 use crate::error::Error;
 use crate::Args;
->>>>>>> 7e2b9a6c
 
 use super::{Command, LdnsCommand};
 
@@ -85,11 +81,7 @@
     const HELP: &'static str = LDNS_HELP;
     const COMPATIBLE_VERSION: &'static str = "1.8.4";
 
-<<<<<<< HEAD
-    fn parse_ldns<I: IntoIterator<Item = OsString>>(_env: impl Env, args: I) -> Result<Self, Exit> {
-=======
     fn parse_ldns<I: IntoIterator<Item = OsString>>(args: I) -> Result<Args, Error> {
->>>>>>> 7e2b9a6c
         let mut ignore_sep = false;
         let mut write_to_stdout = false;
         let mut algorithm = None;

use crate::error::Error;

use clap::builder::ValueParser;
use domain::base::iana::nsec3::Nsec3HashAlg;
use domain::base::name::{self, Name};
use domain::base::ToName;
use domain::rdata::nsec3::{Nsec3Salt, OwnerHash};
<<<<<<< HEAD
=======
use lexopt::Arg;
// use domain::validator::nsec::nsec3_hash;
>>>>>>> 8dc82c7f
use octseq::OctetsBuilder;
use ring::digest;

use crate::parse::parse_name;

use super::{parse_os, parse_os_with, LdnsCommand};

#[derive(Clone, Debug, clap::Args)]
pub struct Nsec3Hash {
    /// The hashing algorithm to use
    #[arg(
        long,
        short = 'a',
        value_name = "NUMBER_OR_MNEMONIC",
        default_value_t = Nsec3HashAlg::SHA1,
        value_parser = ValueParser::new(Nsec3Hash::parse_nsec_alg)
    )]
    algorithm: Nsec3HashAlg,

    /// The number of hash iterations
    #[arg(
        long,
        short = 'i',
        visible_short_alias = 't',
        value_name = "NUMBER",
        default_value_t = 1
    )]
    iterations: u16,

    /// The salt in hex representation
    #[arg(short = 's', long, value_name = "HEX_STRING", default_value_t = Nsec3Salt::empty())]
    salt: Nsec3Salt<Vec<u8>>,

    /// The domain name to hash
    #[arg(value_name = "DOMAIN_NAME", value_parser = ValueParser::new(parse_name))]
    name: Name<Vec<u8>>,
}

const LDNS_HELP: &str = "\
ldns-nsec3-hash [OPTIONS] <domain name>
  prints the NSEC3 hash of the given domain name

  -a <algorithm> hashing algorithm number
  -t <number>    iterations
  -s <string>    salt in hex\
";

impl LdnsCommand for Nsec3Hash {
    const HELP: &'static str = LDNS_HELP;

    fn parse_ldns() -> Result<Self, Error> {
        let mut algorithm = Nsec3HashAlg::SHA1;
        let mut iterations = 1;
        let mut salt = Nsec3Salt::empty();
        let mut name = None;

        let mut parser = lexopt::Parser::from_env();

        while let Some(arg) = parser.next()? {
            match arg {
                Arg::Short('a') => {
                    let val = parser.value()?;
                    algorithm = parse_os_with("algorithm (-a)", &val, Nsec3Hash::parse_nsec_alg)?;
                }
                Arg::Short('s') => {
                    let val = parser.value()?;
                    salt = parse_os("salt (-s)", &val)?;
                }
                Arg::Short('t') => {
                    let val = parser.value()?;
                    iterations = parse_os("iterations (-t)", &val)?;
                }
                Arg::Value(val) => {
                    // Strange ldns compatibility case: only the first
                    // domain name is used.
                    if name.is_some() {
                        continue;
                    }
                    name = Some(parse_os("domain name", &val)?);
                }
                Arg::Short(x) => return Err(format!("Invalid short option: -{x}").into()),
                Arg::Long(x) => {
                    return Err(format!("Long options are not supported, but `--{x}` given").into())
                }
            }
        }

        let Some(name) = name else {
            return Err("Missing domain name argument".into());
        };

        Ok(Self {
            algorithm,
            iterations,
            salt,
            name,
        })
    }
}

impl Nsec3Hash {
<<<<<<< HEAD
    pub fn parse_nsec_alg(arg: &str) -> Result<Nsec3HashAlg, Error> {
=======
    pub fn parse_name(arg: &str) -> Result<Name<Vec<u8>>, name::FromStrError> {
        Name::from_str(&arg.to_lowercase())
    }

    pub fn parse_nsec_alg(arg: &str) -> Result<Nsec3HashAlg, &'static str> {
>>>>>>> 8dc82c7f
        if let Ok(num) = arg.parse() {
            let alg = Nsec3HashAlg::from_int(num);
            // check for valid algorithm here, to be consistent with error messages
            // if domain::validator::nsec::supported_nsec3_hash(alg) {
            if alg.to_mnemonic().is_some() {
                Ok(alg)
            } else {
                Err("unknown algorithm number")
            }
        } else {
            Nsec3HashAlg::from_mnemonic(arg.as_bytes()).ok_or("unknown algorithm mnemonic")
        }
    }
}

impl Nsec3Hash {
    pub fn execute(self) -> Result<(), Error> {
        let hash = nsec3_hash(&self.name, self.algorithm, self.iterations, &self.salt)
            .to_string()
            .to_lowercase();
        println!("{}.", hash);
        Ok(())
    }
}

// XXX: This is a verbatim copy of the nsec3_hash function from domain::validator::nsec.
// TODO: when exposed/available, replace with implementation from domain::validator::nsec
fn nsec3_hash<N, HashOcts>(
    owner: N,
    algorithm: Nsec3HashAlg,
    iterations: u16,
    salt: &Nsec3Salt<HashOcts>,
) -> OwnerHash<Vec<u8>>
where
    N: ToName,
    HashOcts: AsRef<[u8]>,
{
    let mut buf = Vec::new();

    owner.compose_canonical(&mut buf).expect("infallible");
    buf.append_slice(salt.as_slice()).expect("infallible");

    let digest_type = if algorithm == Nsec3HashAlg::SHA1 {
        &digest::SHA1_FOR_LEGACY_USE_ONLY
    } else {
        // totest, unsupported NSEC3 hash algorithm
        // Unsupported.
        panic!("should not be called with an unsupported algorithm");
    };

    let mut ctx = digest::Context::new(digest_type);
    ctx.update(&buf);
    let mut h = ctx.finish();

    for _ in 0..iterations {
        buf.truncate(0);
        buf.append_slice(h.as_ref()).expect("infallible");
        buf.append_slice(salt.as_slice()).expect("infallible");

        let mut ctx = digest::Context::new(digest_type);
        ctx.update(&buf);
        h = ctx.finish();
    }

    // For normal hash algorithms this should not fail.
    OwnerHash::from_octets(h.as_ref().to_vec()).expect("should not fail")
}<|MERGE_RESOLUTION|>--- conflicted
+++ resolved
@@ -2,14 +2,11 @@
 
 use clap::builder::ValueParser;
 use domain::base::iana::nsec3::Nsec3HashAlg;
-use domain::base::name::{self, Name};
+use domain::base::name::Name;
 use domain::base::ToName;
 use domain::rdata::nsec3::{Nsec3Salt, OwnerHash};
-<<<<<<< HEAD
-=======
 use lexopt::Arg;
 // use domain::validator::nsec::nsec3_hash;
->>>>>>> 8dc82c7f
 use octseq::OctetsBuilder;
 use ring::digest;
 
@@ -111,15 +108,7 @@
 }
 
 impl Nsec3Hash {
-<<<<<<< HEAD
-    pub fn parse_nsec_alg(arg: &str) -> Result<Nsec3HashAlg, Error> {
-=======
-    pub fn parse_name(arg: &str) -> Result<Name<Vec<u8>>, name::FromStrError> {
-        Name::from_str(&arg.to_lowercase())
-    }
-
     pub fn parse_nsec_alg(arg: &str) -> Result<Nsec3HashAlg, &'static str> {
->>>>>>> 8dc82c7f
         if let Ok(num) = arg.parse() {
             let alg = Nsec3HashAlg::from_int(num);
             // check for valid algorithm here, to be consistent with error messages

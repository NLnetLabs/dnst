--- conflicted
+++ resolved
@@ -9,12 +9,8 @@
 use lexopt::Arg;
 
 use crate::env::Env;
-<<<<<<< HEAD
-use crate::error::{Error, Exit};
-=======
 use crate::error::Error;
 use crate::Args;
->>>>>>> 7e2b9a6c
 
 use super::{parse_os, parse_os_with, Command, LdnsCommand};
 
@@ -68,11 +64,7 @@
     const HELP: &'static str = LDNS_HELP;
     const COMPATIBLE_VERSION: &'static str = "1.8.4";
 
-<<<<<<< HEAD
-    fn parse_ldns<I: IntoIterator<Item = OsString>>(_env: impl Env, args: I) -> Result<Self, Exit> {
-=======
     fn parse_ldns<I: IntoIterator<Item = OsString>>(args: I) -> Result<Args, Error> {
->>>>>>> 7e2b9a6c
         let mut algorithm = Nsec3HashAlg::SHA1;
         let mut iterations = 1;
         let mut salt = Nsec3Salt::empty();
@@ -261,7 +253,7 @@
         use core::str;
 
         use crate::env::fake::FakeCmd;
-        use crate::error::Exit;
+        use crate::error::Error;
         use crate::Args;
 
         #[test]
@@ -323,7 +315,7 @@
 
         //------------ Helper functions ------------------------------------------
 
-        fn parse_cmd_line(args: &[&str]) -> Result<Args, Exit> {
+        fn parse_cmd_line(args: &[&str]) -> Result<Args, Error> {
             FakeCmd::new(["dnst", "nsec3-hash"]).args(args).parse()
         }
 
@@ -339,7 +331,7 @@
         use core::str;
 
         use crate::env::fake::FakeCmd;
-        use crate::error::Exit;
+        use crate::error::Error;
         use crate::Args;
 
         #[test]
@@ -398,7 +390,7 @@
 
         //------------ Helper functions ------------------------------------------
 
-        fn parse_cmd_line(args: &[&str]) -> Result<Args, Exit> {
+        fn parse_cmd_line(args: &[&str]) -> Result<Args, Error> {
             FakeCmd::new(["ldns-nsec3-hash"]).args(args).parse()
         }
 

use std::ffi::OsString;
use std::str::FromStr;

use clap::builder::ValueParser;
use domain::base::iana::nsec3::Nsec3HashAlg;
use domain::base::name::Name;
use domain::rdata::nsec3::Nsec3Salt;
use domain::validate::nsec3_hash;
use lexopt::Arg;

use crate::env::Env;
use crate::error::Error;
<<<<<<< HEAD
use crate::parse::parse_name;
=======
use crate::Args;
>>>>>>> 7e2b9a6c

use super::{parse_os, parse_os_with, Command, LdnsCommand};

#[derive(Clone, Debug, clap::Args)]
pub struct Nsec3Hash {
    /// The hashing algorithm to use
    #[arg(
        long = "algorithm",
        short = 'a',
        value_name = "NUMBER OR MNEMONIC",
        default_value = "SHA-1",
        value_parser = ValueParser::new(Nsec3Hash::parse_nsec3_alg)
    )]
    algorithm: Nsec3HashAlg,

    /// The number of hash iterations
    #[arg(
        long = "iterations",
        short = 'i',
        visible_short_alias = 't',
        value_name = "NUMBER",
        default_value_t = 0
    )]
    iterations: u16,

    /// The salt in hex representation
    #[arg(
        long = "salt",
        short = 's',
        value_name = "HEX STRING",
        default_value_t = Nsec3Salt::empty(),
        value_parser = ValueParser::new(Nsec3Hash::parse_salt)
    )]
    salt: Nsec3Salt<Vec<u8>>,

    /// The domain name to hash
    #[arg(value_name = "DOMAIN NAME", value_parser = ValueParser::new(parse_name))]
    name: Name<Vec<u8>>,
}

const LDNS_HELP: &str = "\
ldns-nsec3-hash [OPTIONS] <domain name>
  prints the NSEC3 hash of the given domain name
-a [algorithm] hashing algorithm
-t [number] number of hash iterations
-s [string] salt
";

impl LdnsCommand for Nsec3Hash {
    const NAME: &'static str = "nsec3-hash";
    const HELP: &'static str = LDNS_HELP;
    const COMPATIBLE_VERSION: &'static str = "1.8.4";

    fn parse_ldns<I: IntoIterator<Item = OsString>>(args: I) -> Result<Args, Error> {
        let mut algorithm = Nsec3HashAlg::SHA1;
        let mut iterations = 1;
        let mut salt = Nsec3Salt::empty();
        let mut name = None;

        let mut parser = lexopt::Parser::from_args(args);

        while let Some(arg) = parser.next()? {
            match arg {
                Arg::Short('a') => {
                    let val = parser.value()?;
                    algorithm =
                        parse_os_with("algorithm (-a)", &val, Nsec3Hash::parse_nsec3_alg_as_num)?;
                }
                Arg::Short('s') => {
                    let val = parser.value()?;
                    salt = parse_os_with("salt (-s)", &val, Nsec3Hash::parse_salt)?;
                }
                Arg::Short('t') => {
                    let val = parser.value()?;
                    iterations = parse_os("iterations (-t)", &val)?;
                }
                Arg::Value(val) => {
                    // Strange ldns compatibility case: only the first
                    // domain name is used.
                    if name.is_some() {
                        continue;
                    }
                    name = Some(parse_os("domain name", &val)?);
                }
                Arg::Short(x) => return Err(format!("Invalid short option: -{x}").into()),
                Arg::Long(x) => {
                    return Err(format!("Long options are not supported, but `--{x}` given").into())
                }
            }
        }

        let Some(name) = name else {
            return Err("Missing domain name argument".into());
        };

        Ok(Args::from(Command::Nsec3Hash(Self {
            algorithm,
            iterations,
            salt,
            name,
        })))
    }
}

impl Nsec3Hash {
    // Note: This function is only necessary until
    // https://github.com/NLnetLabs/domain/pull/431 is merged.
    pub fn parse_salt(arg: &str) -> Result<Nsec3Salt<Vec<u8>>, Error> {
        if arg.len() >= 512 {
            Err(Error::from("Salt too long"))
        } else {
            Nsec3Salt::<Vec<u8>>::from_str(arg).map_err(|err| Error::from(err.to_string()))
        }
    }

    pub fn parse_nsec3_alg(arg: &str) -> Result<Nsec3HashAlg, &'static str> {
        if let Ok(num) = arg.parse() {
            Self::num_to_nsec3_alg(num)
        } else {
            Nsec3HashAlg::from_mnemonic(arg.as_bytes()).ok_or("unknown algorithm mnemonic")
        }
    }

    pub fn parse_nsec3_alg_as_num(arg: &str) -> Result<Nsec3HashAlg, &'static str> {
        match arg.parse() {
            Ok(num) => Self::num_to_nsec3_alg(num),
            Err(_) => Err("malformed algorithm number"),
        }
    }

    pub fn num_to_nsec3_alg(num: u8) -> Result<Nsec3HashAlg, &'static str> {
        let alg = Nsec3HashAlg::from_int(num);
        match alg.to_mnemonic() {
            Some(_) => Ok(alg),
            None => Err("unknown algorithm number"),
        }
    }
}

impl Nsec3Hash {
    pub fn execute(self, env: impl Env) -> Result<(), Error> {
        let hash =
            nsec3_hash::<_, _, Vec<u8>>(&self.name, self.algorithm, self.iterations, &self.salt)
                .map_err(|err| format!("Error creating NSEC3 hash: {err}"))?
                .to_string()
                .to_lowercase();

        writeln!(env.stdout(), "{}.", hash);
        Ok(())
    }
}

// These are just basic tests as there is very little code in this module, the
// actual NSEC3 generation should be tested as part of the domain crate.
#[cfg(test)]
mod tests {
    mod without_cli {
        use core::str::FromStr;

        use domain::base::iana::Nsec3HashAlg;
        use domain::base::Name;
        use domain::rdata::nsec3::Nsec3Salt;

        use crate::commands::nsec3hash::Nsec3Hash;
        use crate::env::fake::{FakeCmd, FakeEnv, FakeStream};

        // Note: For the types we use that are provided by the domain crate,
        // construction of them from bad inputs should be tested in that
        // crate, not here. This test exercises the just the actual
        // functionalty of this module without the outer layer of CLI argument
        // parsing which is independent of whether we are invoked as `dnst
        // nsec3-hash`` or as `ldns-nsec3-hash`.
        #[test]
        fn execute() {
            let env = FakeEnv {
                cmd: FakeCmd::new(["unused"]),
                stdout: FakeStream::default(),
                stderr: FakeStream::default(),
            };

            // We don't test all permutations as that would take too long (~20 seconds)
            #[allow(clippy::single_element_loop)]
            for algorithm in ["SHA-1"] {
                let algorithm = Nsec3HashAlg::from_mnemonic(algorithm.as_bytes())
                    .unwrap_or_else(|| panic!("Algorithm '{algorithm}' was expected to be okay"));
                let nsec3_hash = Nsec3Hash {
                    algorithm,
                    iterations: 0,
                    salt: Nsec3Salt::empty(),
                    name: Name::root(),
                };
                nsec3_hash.execute(&env).unwrap();
            }

            for iterations in [0, 1, u16::MAX - 1, u16::MAX] {
                let nsec3_hash = Nsec3Hash {
                    algorithm: Nsec3HashAlg::SHA1,
                    iterations,
                    salt: Nsec3Salt::empty(),
                    name: Name::root(),
                };
                nsec3_hash.execute(&env).unwrap();
            }

            for salt in ["", "-", "aa", "aabb", "aa".repeat(255).as_str()] {
                let salt = Nsec3Salt::from_str(salt)
                    .unwrap_or_else(|err| panic!("Salt '{salt}' was expected to be okay: {err}"));
                let nsec3_hash = Nsec3Hash {
                    algorithm: Nsec3HashAlg::SHA1,
                    iterations: 0,
                    salt,
                    name: Name::root(),
                };
                nsec3_hash.execute(&env).unwrap();
            }

            for name in [
                ".", "a", "a.", "ab", "ab.", "a.ab", "a.ab.", "ab.ab", "ab.ab.", "a.ab.ab",
                "a.ab.ab.",
            ] {
                let name = Name::from_str(name)
                    .unwrap_or_else(|err| panic!("Name '{name}' was expected to be okay: {err}"));
                let nsec3_hash = Nsec3Hash {
                    algorithm: Nsec3HashAlg::SHA1,
                    iterations: 0,
                    salt: Nsec3Salt::empty(),
                    name,
                };
                nsec3_hash.execute(&env).unwrap();
            }
        }
    }

    mod with_dnst_cli {
        use core::str;

        use crate::env::fake::FakeCmd;
        use crate::error::Error;
        use crate::Args;

        #[test]
        fn accept_good_cli_args() {
            assert_cmd_eq(&["nlnetlabs.nl"], "asqe4ap6479d7085ljcs10a2fpb2do94.\n");
            assert_cmd_eq(
                &["-a", "1", "nlnetlabs.nl"],
                "asqe4ap6479d7085ljcs10a2fpb2do94.\n",
            );
            assert_cmd_eq(
                &["-a", "SHA-1", "nlnetlabs.nl"],
                "asqe4ap6479d7085ljcs10a2fpb2do94.\n",
            );
            assert_cmd_eq(
                &["-i", "0", "nlnetlabs.nl"],
                "asqe4ap6479d7085ljcs10a2fpb2do94.\n",
            );
            assert_cmd_eq(
                &["-i", "1", "nlnetlabs.nl"],
                "e3dbcbo05tvq0u7po4emvbu79c8vpcgk.\n",
            );
            assert_cmd_eq(
                &["-s", "", "nlnetlabs.nl"],
                "asqe4ap6479d7085ljcs10a2fpb2do94.\n",
            );
            assert_cmd_eq(
                &["-s", "DEADBEEF", "nlnetlabs.nl"],
                "dfucs7bmmtsil9gij77k1kmocclg5d8a.\n",
            );
        }

        #[test]
        fn reject_bad_cli_args() {
            assert!(parse_cmd_line(&[]).is_err());
            assert!(parse_cmd_line(&[""]).is_err());

            assert!(parse_cmd_line(&["-a"]).is_err());
            assert!(parse_cmd_line(&["-a", "nlnetlabs.nl"]).is_err());
            assert!(parse_cmd_line(&["-a", "", "nlnetlabs.nl"]).is_err());
            assert!(parse_cmd_line(&["-a", "2", "nlnetlabs.nl"]).is_err());
            assert!(parse_cmd_line(&["-a", "SHA1", "nlnetlabs.nl"]).is_err());
            assert!(parse_cmd_line(&["-a", "SHA-256", "nlnetlabs.nl"]).is_err());

            assert!(parse_cmd_line(&["-i"]).is_err());
            assert!(parse_cmd_line(&["-i", "nlnetlabs.nl"]).is_err());
            assert!(parse_cmd_line(&["-i", "", "nlnetlabs.nl"]).is_err());
            assert!(parse_cmd_line(&["-i", "-1", "nlnetlabs.nl"]).is_err());
            assert!(parse_cmd_line(&["-i", "abc", "nlnetlabs.nl"]).is_err());
            assert!(
                parse_cmd_line(&["-i", &((u16::MAX as u32) + 1).to_string(), "nlnetlabs.nl"])
                    .is_err()
            );

            assert!(parse_cmd_line(&["-s"]).is_err());
            assert!(parse_cmd_line(&["-s", "nlnetlabs.nl"]).is_err());
            assert!(parse_cmd_line(&["-s", "NOTHEX", "nlnetlabs.nl"]).is_err());
            assert!(parse_cmd_line(&["-s", &"aa".repeat(256), "nlnetlabs.nl"]).is_err());
        }

        //------------ Helper functions ------------------------------------------

        fn parse_cmd_line(args: &[&str]) -> Result<Args, Error> {
            FakeCmd::new(["dnst", "nsec3-hash"]).args(args).parse()
        }

        fn assert_cmd_eq(args: &[&str], expected_output: &str) {
            let result = FakeCmd::new(["dnst", "nsec3-hash"]).args(args).run();
            assert_eq!(result.exit_code, 0);
            assert_eq!(result.stdout, expected_output);
            assert_eq!(result.stderr, "");
        }
    }

    mod with_ldns_cli {
        use core::str;

        use crate::env::fake::FakeCmd;
        use crate::error::Error;
        use crate::Args;

        #[test]
        fn accept_good_cli_args() {
            assert_cmd_eq(&["nlnetlabs.nl"], "e3dbcbo05tvq0u7po4emvbu79c8vpcgk.\n");
            assert_cmd_eq(
                &["-a", "1", "nlnetlabs.nl"],
                "e3dbcbo05tvq0u7po4emvbu79c8vpcgk.\n",
            );
            assert_cmd_eq(
                &["-t", "0", "nlnetlabs.nl"],
                "asqe4ap6479d7085ljcs10a2fpb2do94.\n",
            );
            assert_cmd_eq(
                &["-t", "1", "nlnetlabs.nl"],
                "e3dbcbo05tvq0u7po4emvbu79c8vpcgk.\n",
            );
            assert_cmd_eq(
                &["-s", "", "nlnetlabs.nl"],
                "e3dbcbo05tvq0u7po4emvbu79c8vpcgk.\n",
            );
            assert_cmd_eq(
                &["-s", "DEADBEEF", "nlnetlabs.nl"],
                "2h8rboqdrq0ard25vrmc4hjg7m56hnhd.\n",
            );
        }

        #[test]
        fn reject_bad_cli_args() {
            assert!(parse_cmd_line(&[]).is_err());
            assert!(parse_cmd_line(&[""]).is_err());

            assert!(parse_cmd_line(&["-a"]).is_err());
            assert!(parse_cmd_line(&["-a", "nlnetlabs.nl"]).is_err());
            assert!(parse_cmd_line(&["-a", "", "nlnetlabs.nl"]).is_err());
            assert!(parse_cmd_line(&["-a", "2", "nlnetlabs.nl"]).is_err());
            assert!(parse_cmd_line(&["-a", "SHA1", "nlnetlabs.nl"]).is_err());
            assert!(parse_cmd_line(&["-a", "SHA-1", "nlnetlabs.nl"]).is_err());
            assert!(parse_cmd_line(&["-a", "SHA-256", "nlnetlabs.nl"]).is_err());

            assert!(parse_cmd_line(&["-t"]).is_err());
            assert!(parse_cmd_line(&["-t", "nlnetlabs.nl"]).is_err());
            assert!(parse_cmd_line(&["-t", "", "nlnetlabs.nl"]).is_err());
            assert!(parse_cmd_line(&["-t", "-1", "nlnetlabs.nl"]).is_err());
            assert!(parse_cmd_line(&["-t", "abc", "nlnetlabs.nl"]).is_err());
            assert!(
                parse_cmd_line(&["-t", &((u16::MAX as u32) + 1).to_string(), "nlnetlabs.nl"])
                    .is_err()
            );

            assert!(parse_cmd_line(&["-s"]).is_err());
            assert!(parse_cmd_line(&["-s", "nlnetlabs.nl"]).is_err());
            assert!(parse_cmd_line(&["-s", "NOTHEX", "nlnetlabs.nl"]).is_err());
            assert!(parse_cmd_line(&["-s", &"aa".repeat(256), "nlnetlabs.nl"]).is_err());
        }

        //------------ Helper functions ------------------------------------------

        fn parse_cmd_line(args: &[&str]) -> Result<Args, Error> {
            FakeCmd::new(["ldns-nsec3-hash"]).args(args).parse()
        }

        fn assert_cmd_eq(args: &[&str], expected_output: &str) {
            let result = FakeCmd::new(["ldns-nsec3-hash"]).args(args).run();
            assert_eq!(result.exit_code, 0);
            assert_eq!(result.stdout, expected_output);
            assert_eq!(result.stderr, "");
        }
    }
}

#[cfg(test)]
mod test {
    use crate::env::fake::FakeCmd;

    #[test]
    fn dnst_parse() {
        let cmd = FakeCmd::new(["dnst", "nsec3-hash"]);

        assert!(cmd.parse().is_err());
        assert!(cmd.args(["-a"]).parse().is_err());
    }

    #[test]
    fn dnst_run() {
        let cmd = FakeCmd::new(["dnst", "nsec3-hash"]);

        let res = cmd.run();
        assert_eq!(res.exit_code, 2);

        let res = cmd.args(["example.test"]).run();
        assert_eq!(res.exit_code, 0);
        assert_eq!(res.stdout, "jbas736chung3bb701jkjdhqkqlhvug7.\n")
    }

    #[test]
    fn ldns_parse() {
        let cmd = FakeCmd::new(["ldns-nsec3-hash"]);

        assert!(cmd.parse().is_err());
        assert!(cmd.args(["-a"]).parse().is_err());
    }
}<|MERGE_RESOLUTION|>--- conflicted
+++ resolved
@@ -10,11 +10,8 @@
 
 use crate::env::Env;
 use crate::error::Error;
-<<<<<<< HEAD
 use crate::parse::parse_name;
-=======
 use crate::Args;
->>>>>>> 7e2b9a6c
 
 use super::{parse_os, parse_os_with, Command, LdnsCommand};
 

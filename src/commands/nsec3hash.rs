--- conflicted
+++ resolved
@@ -3,22 +3,12 @@
 
 use clap::builder::ValueParser;
 use domain::base::iana::nsec3::Nsec3HashAlg;
-<<<<<<< HEAD
-use domain::base::name::Name;
+use domain::base::name::{self, Name};
 use domain::rdata::nsec3::Nsec3Salt;
 use domain::validate::nsec3_hash;
+use lexopt::Arg;
 
 use crate::error::Error;
-=======
-use domain::base::name::{self, Name};
-use domain::base::ToName;
-use domain::rdata::nsec3::{Nsec3Salt, OwnerHash};
-use lexopt::Arg;
-// use domain::validator::nsec::nsec3_hash;
-use octseq::OctetsBuilder;
-use ring::digest;
-use std::str::FromStr;
->>>>>>> 8dc82c7f
 
 use super::{parse_os, parse_os_with, LdnsCommand};
 
@@ -79,7 +69,7 @@
             match arg {
                 Arg::Short('a') => {
                     let val = parser.value()?;
-                    algorithm = parse_os_with("algorithm (-a)", &val, Nsec3Hash::parse_nsec_alg)?;
+                    algorithm = parse_os_with("algorithm (-a)", &val, Nsec3Hash::parse_nsec3_alg)?;
                 }
                 Arg::Short('s') => {
                     let val = parser.value()?;
@@ -122,7 +112,6 @@
         Name::from_str(&arg.to_lowercase())
     }
 
-<<<<<<< HEAD
     pub fn parse_salt(arg: &str) -> Result<Nsec3Salt<Vec<u8>>, Error> {
         if arg.len() >= 512 {
             Err(Error::from("Salt too long"))
@@ -131,10 +120,7 @@
         }
     }
 
-    pub fn parse_nsec3_alg(arg: &str) -> Result<Nsec3HashAlg, Error> {
-=======
-    pub fn parse_nsec_alg(arg: &str) -> Result<Nsec3HashAlg, &'static str> {
->>>>>>> 8dc82c7f
+    pub fn parse_nsec3_alg(arg: &str) -> Result<Nsec3HashAlg, &'static str> {
         if let Ok(num) = arg.parse() {
             let alg = Nsec3HashAlg::from_int(num);
             if alg.to_mnemonic().is_some() {

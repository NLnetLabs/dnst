use std::ffi::OsString;
<<<<<<< HEAD
use std::io::Write;
use std::str::FromStr;

use clap::builder::ValueParser;
use domain::base::iana::nsec3::Nsec3HashAlg;
use domain::base::name::{self, Name};
use domain::rdata::nsec3::Nsec3Salt;
use domain::validate::nsec3_hash;
use lexopt::Arg;

use crate::error::Error;
=======
use std::str::FromStr;
>>>>>>> 1d5c32d1

use clap::builder::ValueParser;
use domain::base::iana::nsec3::Nsec3HashAlgorithm;
use domain::base::name::Name;
use domain::dnssec::common::nsec3_hash;
use domain::rdata::nsec3::Nsec3Salt;
use lexopt::Arg;

use crate::env::Env;
use crate::error::Error;
use crate::parse::parse_name;
use crate::Args;

use super::{parse_os, parse_os_with, Command, LdnsCommand};

#[derive(Clone, Debug, clap::Args)]
#[cfg_attr(feature = "arbitrary", derive(arbitrary::Arbitrary))]
pub struct Nsec3Hash {
    /// The hashing algorithm to use
    #[arg(
        long = "algorithm",
        short = 'a',
        value_name = "NUMBER OR MNEMONIC",
        default_value = "SHA-1",
        value_parser = ValueParser::new(Nsec3Hash::parse_nsec3_alg)
    )]
    algorithm: Nsec3HashAlgorithm,

    /// The number of hash iterations
    #[arg(
        long = "iterations",
        short = 'i',
        visible_short_alias = 't',
        value_name = "NUMBER",
        default_value_t = 0
    )]
    iterations: u16,

    /// The salt in hex representation
    #[arg(
        long = "salt",
        short = 's',
        value_name = "HEX STRING",
        default_value_t = Nsec3Salt::empty(),
        value_parser = ValueParser::new(Nsec3Hash::parse_salt)
    )]
    salt: Nsec3Salt<Vec<u8>>,

    /// The domain name to hash
<<<<<<< HEAD
    #[arg(value_name = "DOMAIN NAME", value_parser = ValueParser::new(Nsec3Hash::parse_name))]
=======
    #[arg(value_name = "DOMAIN NAME", value_parser = ValueParser::new(parse_name))]
>>>>>>> 1d5c32d1
    name: Name<Vec<u8>>,
}

const LDNS_HELP: &str = "\
ldns-nsec3-hash [OPTIONS] <domain name>
  prints the NSEC3 hash of the given domain name
-a [algorithm] hashing algorithm
-t [number] number of hash iterations
-s [string] salt
";

impl LdnsCommand for Nsec3Hash {
    const NAME: &'static str = "nsec3-hash";
    const HELP: &'static str = LDNS_HELP;
    const COMPATIBLE_VERSION: &'static str = "1.8.4";

    fn parse_ldns<I: IntoIterator<Item = OsString>>(args: I) -> Result<Args, Error> {
        let mut algorithm = Nsec3HashAlgorithm::SHA1;
        let mut iterations = 1;
        let mut salt = Nsec3Salt::empty();
        let mut name = None;

        let mut parser = lexopt::Parser::from_args(args);

        while let Some(arg) = parser.next()? {
            match arg {
                Arg::Short('a') => {
                    let val = parser.value()?;
                    algorithm =
                        parse_os_with("algorithm (-a)", &val, Nsec3Hash::parse_nsec3_alg_as_num)?;
                }
                Arg::Short('s') => {
                    let val = parser.value()?;
                    salt = parse_os_with("salt (-s)", &val, Nsec3Hash::parse_salt)?;
                }
                Arg::Short('t') => {
                    let val = parser.value()?;
                    iterations = parse_os("iterations (-t)", &val)?;
                }
                Arg::Value(val) => {
                    // Strange ldns compatibility case: only the first
                    // domain name is used.
                    if name.is_some() {
                        continue;
                    }
                    name = Some(parse_os("domain name", &val)?);
                }
                Arg::Short(x) => return Err(format!("Invalid short option: -{x}").into()),
                Arg::Long(x) => {
                    return Err(format!("Long options are not supported, but `--{x}` given").into())
                }
            }
        }

        let Some(name) = name else {
            return Err("Missing domain name argument".into());
        };

        Ok(Args::from(Command::Nsec3Hash(Self {
            algorithm,
            iterations,
            salt,
            name,
        })))
    }
}

impl Nsec3Hash {
    // Note: This function is only necessary until
    // https://github.com/NLnetLabs/domain/pull/431 is merged.
    pub fn parse_salt(arg: &str) -> Result<Nsec3Salt<Vec<u8>>, Error> {
        if arg.len() >= 512 {
            Err(Error::from("Salt too long"))
        } else {
            Nsec3Salt::<Vec<u8>>::from_str(arg).map_err(|err| Error::from(err.to_string()))
        }
    }

<<<<<<< HEAD
    // Note: This function is only necessary until
    // https://github.com/NLnetLabs/domain/pull/431 is merged.
    pub fn parse_salt(arg: &str) -> Result<Nsec3Salt<Vec<u8>>, Error> {
        if arg.len() >= 512 {
            Err(Error::from("Salt too long"))
        } else {
            Nsec3Salt::<Vec<u8>>::from_str(arg).map_err(|err| Error::from(err.to_string()))
        }
    }

    pub fn parse_nsec3_alg(arg: &str) -> Result<Nsec3HashAlg, &'static str> {
=======
    pub fn parse_nsec3_alg(arg: &str) -> Result<Nsec3HashAlgorithm, &'static str> {
>>>>>>> 1d5c32d1
        if let Ok(num) = arg.parse() {
            Self::num_to_nsec3_alg(num)
        } else {
            Nsec3HashAlgorithm::from_mnemonic(arg.as_bytes()).ok_or("unknown algorithm mnemonic")
        }
    }

    pub fn parse_nsec3_alg_as_num(arg: &str) -> Result<Nsec3HashAlgorithm, &'static str> {
        match arg.parse() {
            Ok(num) => Self::num_to_nsec3_alg(num),
            Err(_) => Err("malformed algorithm number"),
        }
    }

    pub fn num_to_nsec3_alg(num: u8) -> Result<Nsec3HashAlgorithm, &'static str> {
        let alg = Nsec3HashAlgorithm::from_int(num);
        match alg.to_mnemonic() {
            Some(_) => Ok(alg),
            None => Err("unknown algorithm number"),
        }
    }

    pub fn parse_nsec3_alg_as_num(arg: &str) -> Result<Nsec3HashAlg, &'static str> {
        match arg.parse() {
            Ok(num) => Self::num_to_nsec3_alg(num),
            Err(_) => Err("malformed algorith number"),
        }
    }

    pub fn num_to_nsec3_alg(num: u8) -> Result<Nsec3HashAlg, &'static str> {
        let alg = Nsec3HashAlg::from_int(num);
        match alg.to_mnemonic() {
            Some(_) => Ok(alg),
            None => Err("unknown algorithm number"),
        }
    }
}

impl Nsec3Hash {
<<<<<<< HEAD
    pub fn execute<W: Write>(self, writer: &mut W) -> Result<(), Error> {
=======
    pub fn execute(self, env: impl Env) -> Result<(), Error> {
>>>>>>> 1d5c32d1
        let hash =
            nsec3_hash::<_, _, Vec<u8>>(&self.name, self.algorithm, self.iterations, &self.salt)
                .map_err(|err| format!("Error creating NSEC3 hash: {err}"))?
                .to_string()
                .to_lowercase();
<<<<<<< HEAD
        writeln!(writer, "{}.", hash)
            .map_err(|err| Error::from(format!("Error writing to output: {err}")))
=======

        writeln!(env.stdout(), "{}.", hash);
        Ok(())
>>>>>>> 1d5c32d1
    }
}

// These are just basic tests as there is very little code in this module, the
<<<<<<< HEAD
// actual NSEC3 generation should be tested as part of the domain crate. See
// also: fuzz/fuzz_targets/nsec3-hash.rs.
=======
// actual NSEC3 generation should be tested as part of the domain crate.
>>>>>>> 1d5c32d1
#[cfg(test)]
mod tests {
    mod without_cli {
        use core::str::FromStr;

<<<<<<< HEAD
        use domain::base::iana::Nsec3HashAlg;
=======
        use domain::base::iana::Nsec3HashAlgorithm;
>>>>>>> 1d5c32d1
        use domain::base::Name;
        use domain::rdata::nsec3::Nsec3Salt;

        use crate::commands::nsec3hash::Nsec3Hash;
<<<<<<< HEAD
=======
        use crate::env::fake::{FakeCmd, FakeEnv, FakeStream};
>>>>>>> 1d5c32d1

        // Note: For the types we use that are provided by the domain crate,
        // construction of them from bad inputs should be tested in that
        // crate, not here. This test exercises the just the actual
        // functionalty of this module without the outer layer of CLI argument
        // parsing which is independent of whether we are invoked as `dnst
        // nsec3-hash`` or as `ldns-nsec3-hash`.
        #[test]
        fn execute() {
<<<<<<< HEAD
            // We don't test all permutations as that would take too long (~20 seconds)
            #[allow(clippy::single_element_loop)]
            for algorithm in ["SHA-1"] {
                let algorithm = Nsec3HashAlg::from_mnemonic(algorithm.as_bytes())
=======
            let env = FakeEnv {
                cmd: FakeCmd::new(["unused"]),
                stdout: FakeStream::default(),
                stderr: FakeStream::default(),
                stelline: None,
            };

            // We don't test all permutations as that would take too long (~20 seconds)
            #[allow(clippy::single_element_loop)]
            for algorithm in ["SHA-1"] {
                let algorithm = Nsec3HashAlgorithm::from_mnemonic(algorithm.as_bytes())
>>>>>>> 1d5c32d1
                    .unwrap_or_else(|| panic!("Algorithm '{algorithm}' was expected to be okay"));
                let nsec3_hash = Nsec3Hash {
                    algorithm,
                    iterations: 0,
                    salt: Nsec3Salt::empty(),
                    name: Name::root(),
                };
<<<<<<< HEAD
                nsec3_hash.execute(&mut std::io::sink()).unwrap();
=======
                nsec3_hash.execute(&env).unwrap();
>>>>>>> 1d5c32d1
            }

            for iterations in [0, 1, u16::MAX - 1, u16::MAX] {
                let nsec3_hash = Nsec3Hash {
<<<<<<< HEAD
                    algorithm: Nsec3HashAlg::SHA1,
=======
                    algorithm: Nsec3HashAlgorithm::SHA1,
>>>>>>> 1d5c32d1
                    iterations,
                    salt: Nsec3Salt::empty(),
                    name: Name::root(),
                };
<<<<<<< HEAD
                nsec3_hash.execute(&mut std::io::sink()).unwrap();
=======
                nsec3_hash.execute(&env).unwrap();
>>>>>>> 1d5c32d1
            }

            for salt in ["", "-", "aa", "aabb", "aa".repeat(255).as_str()] {
                let salt = Nsec3Salt::from_str(salt)
                    .unwrap_or_else(|err| panic!("Salt '{salt}' was expected to be okay: {err}"));
                let nsec3_hash = Nsec3Hash {
<<<<<<< HEAD
                    algorithm: Nsec3HashAlg::SHA1,
=======
                    algorithm: Nsec3HashAlgorithm::SHA1,
>>>>>>> 1d5c32d1
                    iterations: 0,
                    salt,
                    name: Name::root(),
                };
<<<<<<< HEAD
                nsec3_hash.execute(&mut std::io::sink()).unwrap();
=======
                nsec3_hash.execute(&env).unwrap();
>>>>>>> 1d5c32d1
            }

            for name in [
                ".", "a", "a.", "ab", "ab.", "a.ab", "a.ab.", "ab.ab", "ab.ab.", "a.ab.ab",
                "a.ab.ab.",
            ] {
                let name = Name::from_str(name)
                    .unwrap_or_else(|err| panic!("Name '{name}' was expected to be okay: {err}"));
                let nsec3_hash = Nsec3Hash {
<<<<<<< HEAD
                    algorithm: Nsec3HashAlg::SHA1,
=======
                    algorithm: Nsec3HashAlgorithm::SHA1,
>>>>>>> 1d5c32d1
                    iterations: 0,
                    salt: Nsec3Salt::empty(),
                    name,
                };
<<<<<<< HEAD
                nsec3_hash.execute(&mut std::io::sink()).unwrap();
            }
        }
    }

    mod with_dnst_cli {
        use core::str;

        use crate::error::Error;
        use crate::{parse_args, Args};

        #[test]
        fn accept_good_cli_args() {
            assert_cmd_eq(&["nlnetlabs.nl"], "asqe4ap6479d7085ljcs10a2fpb2do94.\n");
            assert_cmd_eq(
                &["-a", "1", "nlnetlabs.nl"],
                "asqe4ap6479d7085ljcs10a2fpb2do94.\n",
            );
            assert_cmd_eq(
                &["-a", "SHA-1", "nlnetlabs.nl"],
                "asqe4ap6479d7085ljcs10a2fpb2do94.\n",
            );
            assert_cmd_eq(
                &["-i", "0", "nlnetlabs.nl"],
                "asqe4ap6479d7085ljcs10a2fpb2do94.\n",
            );
            assert_cmd_eq(
                &["-i", "1", "nlnetlabs.nl"],
                "e3dbcbo05tvq0u7po4emvbu79c8vpcgk.\n",
            );
            assert_cmd_eq(
                &["-s", "", "nlnetlabs.nl"],
                "asqe4ap6479d7085ljcs10a2fpb2do94.\n",
            );
            assert_cmd_eq(
                &["-s", "DEADBEEF", "nlnetlabs.nl"],
                "dfucs7bmmtsil9gij77k1kmocclg5d8a.\n",
            );
        }

        #[test]
        fn reject_bad_cli_args() {
            assert!(parse_cmd_line(&[]).is_err());
            assert!(parse_cmd_line(&[""]).is_err());

            assert!(parse_cmd_line(&["-a"]).is_err());
            assert!(parse_cmd_line(&["-a", "nlnetlabs.nl"]).is_err());
            assert!(parse_cmd_line(&["-a", "", "nlnetlabs.nl"]).is_err());
            assert!(parse_cmd_line(&["-a", "2", "nlnetlabs.nl"]).is_err());
            assert!(parse_cmd_line(&["-a", "SHA1", "nlnetlabs.nl"]).is_err());
            assert!(parse_cmd_line(&["-a", "SHA-256", "nlnetlabs.nl"]).is_err());

            assert!(parse_cmd_line(&["-i"]).is_err());
            assert!(parse_cmd_line(&["-i", "nlnetlabs.nl"]).is_err());
            assert!(parse_cmd_line(&["-i", "", "nlnetlabs.nl"]).is_err());
            assert!(parse_cmd_line(&["-i", "-1", "nlnetlabs.nl"]).is_err());
            assert!(parse_cmd_line(&["-i", "abc", "nlnetlabs.nl"]).is_err());
            assert!(
                parse_cmd_line(&["-i", &((u16::MAX as u32) + 1).to_string(), "nlnetlabs.nl"])
                    .is_err()
            );

            assert!(parse_cmd_line(&["-s"]).is_err());
            assert!(parse_cmd_line(&["-s", "nlnetlabs.nl"]).is_err());
            assert!(parse_cmd_line(&["-s", "NOTHEX", "nlnetlabs.nl"]).is_err());
            assert!(parse_cmd_line(&["-s", &"aa".repeat(256), "nlnetlabs.nl"]).is_err());
        }

        //------------ Helper functions ------------------------------------------

        fn parse_cmd_line(args: &[&str]) -> Result<Args, Error> {
            parse_args(|| ["dnst", "nsec3-hash"].iter().chain(args).map(Into::into))
        }

        fn assert_cmd_eq(args: &[&str], expected_output: &str) {
            let parsed_args = parse_cmd_line(args).unwrap();
            let mut captured_stdout = vec![];
            parsed_args.execute(&mut captured_stdout).unwrap();
            assert_eq!(str::from_utf8(&captured_stdout), Ok(expected_output));
        }
    }

    mod with_ldns_cli {
        use core::str;

        use crate::error::Error;
        use crate::{parse_args, Args};
=======
                nsec3_hash.execute(&env).unwrap();
            }
        }
    }

    mod with_dnst_cli {
        use core::str;

        use crate::env::fake::FakeCmd;
        use crate::error::Error;
        use crate::Args;

        #[test]
        fn accept_good_cli_args() {
            assert_cmd_eq(&["nlnetlabs.nl"], "asqe4ap6479d7085ljcs10a2fpb2do94.\n");
            assert_cmd_eq(
                &["-a", "1", "nlnetlabs.nl"],
                "asqe4ap6479d7085ljcs10a2fpb2do94.\n",
            );
            assert_cmd_eq(
                &["-a", "SHA-1", "nlnetlabs.nl"],
                "asqe4ap6479d7085ljcs10a2fpb2do94.\n",
            );
            assert_cmd_eq(
                &["-i", "0", "nlnetlabs.nl"],
                "asqe4ap6479d7085ljcs10a2fpb2do94.\n",
            );
            assert_cmd_eq(
                &["-i", "1", "nlnetlabs.nl"],
                "e3dbcbo05tvq0u7po4emvbu79c8vpcgk.\n",
            );
            assert_cmd_eq(
                &["-s", "", "nlnetlabs.nl"],
                "asqe4ap6479d7085ljcs10a2fpb2do94.\n",
            );
            assert_cmd_eq(
                &["-s", "DEADBEEF", "nlnetlabs.nl"],
                "dfucs7bmmtsil9gij77k1kmocclg5d8a.\n",
            );
        }

        #[test]
        fn reject_bad_cli_args() {
            assert!(parse_cmd_line(&[]).is_err());
            assert!(parse_cmd_line(&[""]).is_err());

            assert!(parse_cmd_line(&["-a"]).is_err());
            assert!(parse_cmd_line(&["-a", "nlnetlabs.nl"]).is_err());
            assert!(parse_cmd_line(&["-a", "", "nlnetlabs.nl"]).is_err());
            assert!(parse_cmd_line(&["-a", "2", "nlnetlabs.nl"]).is_err());
            assert!(parse_cmd_line(&["-a", "SHA1", "nlnetlabs.nl"]).is_err());
            assert!(parse_cmd_line(&["-a", "SHA-256", "nlnetlabs.nl"]).is_err());

            assert!(parse_cmd_line(&["-i"]).is_err());
            assert!(parse_cmd_line(&["-i", "nlnetlabs.nl"]).is_err());
            assert!(parse_cmd_line(&["-i", "", "nlnetlabs.nl"]).is_err());
            assert!(parse_cmd_line(&["-i", "-1", "nlnetlabs.nl"]).is_err());
            assert!(parse_cmd_line(&["-i", "abc", "nlnetlabs.nl"]).is_err());
            assert!(
                parse_cmd_line(&["-i", &((u16::MAX as u32) + 1).to_string(), "nlnetlabs.nl"])
                    .is_err()
            );

            assert!(parse_cmd_line(&["-s"]).is_err());
            assert!(parse_cmd_line(&["-s", "nlnetlabs.nl"]).is_err());
            assert!(parse_cmd_line(&["-s", "NOTHEX", "nlnetlabs.nl"]).is_err());
            assert!(parse_cmd_line(&["-s", &"aa".repeat(256), "nlnetlabs.nl"]).is_err());
        }

        //------------ Helper functions ------------------------------------------

        fn parse_cmd_line(args: &[&str]) -> Result<Args, Error> {
            FakeCmd::new(["dnst", "nsec3-hash"]).args(args).parse()
        }

        fn assert_cmd_eq(args: &[&str], expected_output: &str) {
            let result = FakeCmd::new(["dnst", "nsec3-hash"]).args(args).run();
            assert_eq!(result.exit_code, 0);
            assert_eq!(result.stdout, expected_output);
            assert_eq!(result.stderr, "");
        }
    }

    mod with_ldns_cli {
        use core::str;

        use crate::env::fake::FakeCmd;
        use crate::error::Error;
        use crate::Args;
>>>>>>> 1d5c32d1

        #[test]
        fn accept_good_cli_args() {
            assert_cmd_eq(&["nlnetlabs.nl"], "e3dbcbo05tvq0u7po4emvbu79c8vpcgk.\n");
            assert_cmd_eq(
                &["-a", "1", "nlnetlabs.nl"],
                "e3dbcbo05tvq0u7po4emvbu79c8vpcgk.\n",
            );
            assert_cmd_eq(
                &["-t", "0", "nlnetlabs.nl"],
                "asqe4ap6479d7085ljcs10a2fpb2do94.\n",
            );
            assert_cmd_eq(
                &["-t", "1", "nlnetlabs.nl"],
                "e3dbcbo05tvq0u7po4emvbu79c8vpcgk.\n",
            );
            assert_cmd_eq(
                &["-s", "", "nlnetlabs.nl"],
                "e3dbcbo05tvq0u7po4emvbu79c8vpcgk.\n",
            );
            assert_cmd_eq(
                &["-s", "DEADBEEF", "nlnetlabs.nl"],
                "2h8rboqdrq0ard25vrmc4hjg7m56hnhd.\n",
            );
        }

        #[test]
        fn reject_bad_cli_args() {
            assert!(parse_cmd_line(&[]).is_err());
            assert!(parse_cmd_line(&[""]).is_err());

            assert!(parse_cmd_line(&["-a"]).is_err());
            assert!(parse_cmd_line(&["-a", "nlnetlabs.nl"]).is_err());
            assert!(parse_cmd_line(&["-a", "", "nlnetlabs.nl"]).is_err());
            assert!(parse_cmd_line(&["-a", "2", "nlnetlabs.nl"]).is_err());
            assert!(parse_cmd_line(&["-a", "SHA1", "nlnetlabs.nl"]).is_err());
            assert!(parse_cmd_line(&["-a", "SHA-1", "nlnetlabs.nl"]).is_err());
            assert!(parse_cmd_line(&["-a", "SHA-256", "nlnetlabs.nl"]).is_err());

            assert!(parse_cmd_line(&["-t"]).is_err());
            assert!(parse_cmd_line(&["-t", "nlnetlabs.nl"]).is_err());
            assert!(parse_cmd_line(&["-t", "", "nlnetlabs.nl"]).is_err());
            assert!(parse_cmd_line(&["-t", "-1", "nlnetlabs.nl"]).is_err());
            assert!(parse_cmd_line(&["-t", "abc", "nlnetlabs.nl"]).is_err());
            assert!(
                parse_cmd_line(&["-t", &((u16::MAX as u32) + 1).to_string(), "nlnetlabs.nl"])
                    .is_err()
            );

            assert!(parse_cmd_line(&["-s"]).is_err());
            assert!(parse_cmd_line(&["-s", "nlnetlabs.nl"]).is_err());
            assert!(parse_cmd_line(&["-s", "NOTHEX", "nlnetlabs.nl"]).is_err());
            assert!(parse_cmd_line(&["-s", &"aa".repeat(256), "nlnetlabs.nl"]).is_err());
        }

        //------------ Helper functions ------------------------------------------

        fn parse_cmd_line(args: &[&str]) -> Result<Args, Error> {
<<<<<<< HEAD
            parse_args(|| ["ldns-nsec3-hash"].iter().chain(args).map(Into::into))
        }

        fn assert_cmd_eq(args: &[&str], expected_output: &str) {
            let parsed_args = parse_cmd_line(args).unwrap();
            let mut captured_stdout = vec![];
            parsed_args.execute(&mut captured_stdout).unwrap();
            assert_eq!(str::from_utf8(&captured_stdout), Ok(expected_output));
        }
    }
=======
            FakeCmd::new(["ldns-nsec3-hash"]).args(args).parse()
        }

        fn assert_cmd_eq(args: &[&str], expected_output: &str) {
            let result = FakeCmd::new(["ldns-nsec3-hash"]).args(args).run();
            assert_eq!(result.exit_code, 0);
            assert_eq!(result.stdout, expected_output);
            assert_eq!(result.stderr, "");
        }
    }
}

#[cfg(test)]
mod test {
    use crate::env::fake::FakeCmd;

    #[test]
    fn dnst_parse() {
        let cmd = FakeCmd::new(["dnst", "nsec3-hash"]);

        assert!(cmd.parse().is_err());
        assert!(cmd.args(["-a"]).parse().is_err());
    }

    #[test]
    fn dnst_run() {
        let cmd = FakeCmd::new(["dnst", "nsec3-hash"]);

        let res = cmd.run();
        assert_eq!(res.exit_code, 2);

        let res = cmd.args(["example.test"]).run();
        assert_eq!(res.exit_code, 0);
        assert_eq!(res.stdout, "jbas736chung3bb701jkjdhqkqlhvug7.\n")
    }

    #[test]
    fn ldns_parse() {
        let cmd = FakeCmd::new(["ldns-nsec3-hash"]);

        assert!(cmd.parse().is_err());
        assert!(cmd.args(["-a"]).parse().is_err());
    }
>>>>>>> 1d5c32d1
}<|MERGE_RESOLUTION|>--- conflicted
+++ resolved
@@ -1,19 +1,5 @@
 use std::ffi::OsString;
-<<<<<<< HEAD
-use std::io::Write;
 use std::str::FromStr;
-
-use clap::builder::ValueParser;
-use domain::base::iana::nsec3::Nsec3HashAlg;
-use domain::base::name::{self, Name};
-use domain::rdata::nsec3::Nsec3Salt;
-use domain::validate::nsec3_hash;
-use lexopt::Arg;
-
-use crate::error::Error;
-=======
-use std::str::FromStr;
->>>>>>> 1d5c32d1
 
 use clap::builder::ValueParser;
 use domain::base::iana::nsec3::Nsec3HashAlgorithm;
@@ -30,7 +16,6 @@
 use super::{parse_os, parse_os_with, Command, LdnsCommand};
 
 #[derive(Clone, Debug, clap::Args)]
-#[cfg_attr(feature = "arbitrary", derive(arbitrary::Arbitrary))]
 pub struct Nsec3Hash {
     /// The hashing algorithm to use
     #[arg(
@@ -63,11 +48,7 @@
     salt: Nsec3Salt<Vec<u8>>,
 
     /// The domain name to hash
-<<<<<<< HEAD
-    #[arg(value_name = "DOMAIN NAME", value_parser = ValueParser::new(Nsec3Hash::parse_name))]
-=======
     #[arg(value_name = "DOMAIN NAME", value_parser = ValueParser::new(parse_name))]
->>>>>>> 1d5c32d1
     name: Name<Vec<u8>>,
 }
 
@@ -146,21 +127,7 @@
         }
     }
 
-<<<<<<< HEAD
-    // Note: This function is only necessary until
-    // https://github.com/NLnetLabs/domain/pull/431 is merged.
-    pub fn parse_salt(arg: &str) -> Result<Nsec3Salt<Vec<u8>>, Error> {
-        if arg.len() >= 512 {
-            Err(Error::from("Salt too long"))
-        } else {
-            Nsec3Salt::<Vec<u8>>::from_str(arg).map_err(|err| Error::from(err.to_string()))
-        }
-    }
-
-    pub fn parse_nsec3_alg(arg: &str) -> Result<Nsec3HashAlg, &'static str> {
-=======
     pub fn parse_nsec3_alg(arg: &str) -> Result<Nsec3HashAlgorithm, &'static str> {
->>>>>>> 1d5c32d1
         if let Ok(num) = arg.parse() {
             Self::num_to_nsec3_alg(num)
         } else {
@@ -182,70 +149,33 @@
             None => Err("unknown algorithm number"),
         }
     }
-
-    pub fn parse_nsec3_alg_as_num(arg: &str) -> Result<Nsec3HashAlg, &'static str> {
-        match arg.parse() {
-            Ok(num) => Self::num_to_nsec3_alg(num),
-            Err(_) => Err("malformed algorith number"),
-        }
-    }
-
-    pub fn num_to_nsec3_alg(num: u8) -> Result<Nsec3HashAlg, &'static str> {
-        let alg = Nsec3HashAlg::from_int(num);
-        match alg.to_mnemonic() {
-            Some(_) => Ok(alg),
-            None => Err("unknown algorithm number"),
-        }
-    }
 }
 
 impl Nsec3Hash {
-<<<<<<< HEAD
-    pub fn execute<W: Write>(self, writer: &mut W) -> Result<(), Error> {
-=======
     pub fn execute(self, env: impl Env) -> Result<(), Error> {
->>>>>>> 1d5c32d1
         let hash =
             nsec3_hash::<_, _, Vec<u8>>(&self.name, self.algorithm, self.iterations, &self.salt)
                 .map_err(|err| format!("Error creating NSEC3 hash: {err}"))?
                 .to_string()
                 .to_lowercase();
-<<<<<<< HEAD
-        writeln!(writer, "{}.", hash)
-            .map_err(|err| Error::from(format!("Error writing to output: {err}")))
-=======
-
         writeln!(env.stdout(), "{}.", hash);
         Ok(())
->>>>>>> 1d5c32d1
     }
 }
 
 // These are just basic tests as there is very little code in this module, the
-<<<<<<< HEAD
-// actual NSEC3 generation should be tested as part of the domain crate. See
-// also: fuzz/fuzz_targets/nsec3-hash.rs.
-=======
 // actual NSEC3 generation should be tested as part of the domain crate.
->>>>>>> 1d5c32d1
 #[cfg(test)]
 mod tests {
     mod without_cli {
         use core::str::FromStr;
 
-<<<<<<< HEAD
-        use domain::base::iana::Nsec3HashAlg;
-=======
         use domain::base::iana::Nsec3HashAlgorithm;
->>>>>>> 1d5c32d1
         use domain::base::Name;
         use domain::rdata::nsec3::Nsec3Salt;
 
         use crate::commands::nsec3hash::Nsec3Hash;
-<<<<<<< HEAD
-=======
         use crate::env::fake::{FakeCmd, FakeEnv, FakeStream};
->>>>>>> 1d5c32d1
 
         // Note: For the types we use that are provided by the domain crate,
         // construction of them from bad inputs should be tested in that
@@ -255,12 +185,6 @@
         // nsec3-hash`` or as `ldns-nsec3-hash`.
         #[test]
         fn execute() {
-<<<<<<< HEAD
-            // We don't test all permutations as that would take too long (~20 seconds)
-            #[allow(clippy::single_element_loop)]
-            for algorithm in ["SHA-1"] {
-                let algorithm = Nsec3HashAlg::from_mnemonic(algorithm.as_bytes())
-=======
             let env = FakeEnv {
                 cmd: FakeCmd::new(["unused"]),
                 stdout: FakeStream::default(),
@@ -272,7 +196,6 @@
             #[allow(clippy::single_element_loop)]
             for algorithm in ["SHA-1"] {
                 let algorithm = Nsec3HashAlgorithm::from_mnemonic(algorithm.as_bytes())
->>>>>>> 1d5c32d1
                     .unwrap_or_else(|| panic!("Algorithm '{algorithm}' was expected to be okay"));
                 let nsec3_hash = Nsec3Hash {
                     algorithm,
@@ -280,49 +203,29 @@
                     salt: Nsec3Salt::empty(),
                     name: Name::root(),
                 };
-<<<<<<< HEAD
-                nsec3_hash.execute(&mut std::io::sink()).unwrap();
-=======
                 nsec3_hash.execute(&env).unwrap();
->>>>>>> 1d5c32d1
             }
 
             for iterations in [0, 1, u16::MAX - 1, u16::MAX] {
                 let nsec3_hash = Nsec3Hash {
-<<<<<<< HEAD
-                    algorithm: Nsec3HashAlg::SHA1,
-=======
                     algorithm: Nsec3HashAlgorithm::SHA1,
->>>>>>> 1d5c32d1
                     iterations,
                     salt: Nsec3Salt::empty(),
                     name: Name::root(),
                 };
-<<<<<<< HEAD
-                nsec3_hash.execute(&mut std::io::sink()).unwrap();
-=======
                 nsec3_hash.execute(&env).unwrap();
->>>>>>> 1d5c32d1
             }
 
             for salt in ["", "-", "aa", "aabb", "aa".repeat(255).as_str()] {
                 let salt = Nsec3Salt::from_str(salt)
                     .unwrap_or_else(|err| panic!("Salt '{salt}' was expected to be okay: {err}"));
                 let nsec3_hash = Nsec3Hash {
-<<<<<<< HEAD
-                    algorithm: Nsec3HashAlg::SHA1,
-=======
                     algorithm: Nsec3HashAlgorithm::SHA1,
->>>>>>> 1d5c32d1
                     iterations: 0,
                     salt,
                     name: Name::root(),
                 };
-<<<<<<< HEAD
-                nsec3_hash.execute(&mut std::io::sink()).unwrap();
-=======
                 nsec3_hash.execute(&env).unwrap();
->>>>>>> 1d5c32d1
             }
 
             for name in [
@@ -332,17 +235,12 @@
                 let name = Name::from_str(name)
                     .unwrap_or_else(|err| panic!("Name '{name}' was expected to be okay: {err}"));
                 let nsec3_hash = Nsec3Hash {
-<<<<<<< HEAD
-                    algorithm: Nsec3HashAlg::SHA1,
-=======
                     algorithm: Nsec3HashAlgorithm::SHA1,
->>>>>>> 1d5c32d1
                     iterations: 0,
                     salt: Nsec3Salt::empty(),
                     name,
                 };
-<<<<<<< HEAD
-                nsec3_hash.execute(&mut std::io::sink()).unwrap();
+                nsec3_hash.execute(&env).unwrap();
             }
         }
     }
@@ -350,8 +248,9 @@
     mod with_dnst_cli {
         use core::str;
 
+        use crate::env::fake::FakeCmd;
         use crate::error::Error;
-        use crate::{parse_args, Args};
+        use crate::Args;
 
         #[test]
         fn accept_good_cli_args() {
@@ -413,95 +312,6 @@
         //------------ Helper functions ------------------------------------------
 
         fn parse_cmd_line(args: &[&str]) -> Result<Args, Error> {
-            parse_args(|| ["dnst", "nsec3-hash"].iter().chain(args).map(Into::into))
-        }
-
-        fn assert_cmd_eq(args: &[&str], expected_output: &str) {
-            let parsed_args = parse_cmd_line(args).unwrap();
-            let mut captured_stdout = vec![];
-            parsed_args.execute(&mut captured_stdout).unwrap();
-            assert_eq!(str::from_utf8(&captured_stdout), Ok(expected_output));
-        }
-    }
-
-    mod with_ldns_cli {
-        use core::str;
-
-        use crate::error::Error;
-        use crate::{parse_args, Args};
-=======
-                nsec3_hash.execute(&env).unwrap();
-            }
-        }
-    }
-
-    mod with_dnst_cli {
-        use core::str;
-
-        use crate::env::fake::FakeCmd;
-        use crate::error::Error;
-        use crate::Args;
-
-        #[test]
-        fn accept_good_cli_args() {
-            assert_cmd_eq(&["nlnetlabs.nl"], "asqe4ap6479d7085ljcs10a2fpb2do94.\n");
-            assert_cmd_eq(
-                &["-a", "1", "nlnetlabs.nl"],
-                "asqe4ap6479d7085ljcs10a2fpb2do94.\n",
-            );
-            assert_cmd_eq(
-                &["-a", "SHA-1", "nlnetlabs.nl"],
-                "asqe4ap6479d7085ljcs10a2fpb2do94.\n",
-            );
-            assert_cmd_eq(
-                &["-i", "0", "nlnetlabs.nl"],
-                "asqe4ap6479d7085ljcs10a2fpb2do94.\n",
-            );
-            assert_cmd_eq(
-                &["-i", "1", "nlnetlabs.nl"],
-                "e3dbcbo05tvq0u7po4emvbu79c8vpcgk.\n",
-            );
-            assert_cmd_eq(
-                &["-s", "", "nlnetlabs.nl"],
-                "asqe4ap6479d7085ljcs10a2fpb2do94.\n",
-            );
-            assert_cmd_eq(
-                &["-s", "DEADBEEF", "nlnetlabs.nl"],
-                "dfucs7bmmtsil9gij77k1kmocclg5d8a.\n",
-            );
-        }
-
-        #[test]
-        fn reject_bad_cli_args() {
-            assert!(parse_cmd_line(&[]).is_err());
-            assert!(parse_cmd_line(&[""]).is_err());
-
-            assert!(parse_cmd_line(&["-a"]).is_err());
-            assert!(parse_cmd_line(&["-a", "nlnetlabs.nl"]).is_err());
-            assert!(parse_cmd_line(&["-a", "", "nlnetlabs.nl"]).is_err());
-            assert!(parse_cmd_line(&["-a", "2", "nlnetlabs.nl"]).is_err());
-            assert!(parse_cmd_line(&["-a", "SHA1", "nlnetlabs.nl"]).is_err());
-            assert!(parse_cmd_line(&["-a", "SHA-256", "nlnetlabs.nl"]).is_err());
-
-            assert!(parse_cmd_line(&["-i"]).is_err());
-            assert!(parse_cmd_line(&["-i", "nlnetlabs.nl"]).is_err());
-            assert!(parse_cmd_line(&["-i", "", "nlnetlabs.nl"]).is_err());
-            assert!(parse_cmd_line(&["-i", "-1", "nlnetlabs.nl"]).is_err());
-            assert!(parse_cmd_line(&["-i", "abc", "nlnetlabs.nl"]).is_err());
-            assert!(
-                parse_cmd_line(&["-i", &((u16::MAX as u32) + 1).to_string(), "nlnetlabs.nl"])
-                    .is_err()
-            );
-
-            assert!(parse_cmd_line(&["-s"]).is_err());
-            assert!(parse_cmd_line(&["-s", "nlnetlabs.nl"]).is_err());
-            assert!(parse_cmd_line(&["-s", "NOTHEX", "nlnetlabs.nl"]).is_err());
-            assert!(parse_cmd_line(&["-s", &"aa".repeat(256), "nlnetlabs.nl"]).is_err());
-        }
-
-        //------------ Helper functions ------------------------------------------
-
-        fn parse_cmd_line(args: &[&str]) -> Result<Args, Error> {
             FakeCmd::new(["dnst", "nsec3-hash"]).args(args).parse()
         }
 
@@ -519,7 +329,6 @@
         use crate::env::fake::FakeCmd;
         use crate::error::Error;
         use crate::Args;
->>>>>>> 1d5c32d1
 
         #[test]
         fn accept_good_cli_args() {
@@ -578,18 +387,6 @@
         //------------ Helper functions ------------------------------------------
 
         fn parse_cmd_line(args: &[&str]) -> Result<Args, Error> {
-<<<<<<< HEAD
-            parse_args(|| ["ldns-nsec3-hash"].iter().chain(args).map(Into::into))
-        }
-
-        fn assert_cmd_eq(args: &[&str], expected_output: &str) {
-            let parsed_args = parse_cmd_line(args).unwrap();
-            let mut captured_stdout = vec![];
-            parsed_args.execute(&mut captured_stdout).unwrap();
-            assert_eq!(str::from_utf8(&captured_stdout), Ok(expected_output));
-        }
-    }
-=======
             FakeCmd::new(["ldns-nsec3-hash"]).args(args).parse()
         }
 
@@ -633,5 +430,4 @@
         assert!(cmd.parse().is_err());
         assert!(cmd.args(["-a"]).parse().is_err());
     }
->>>>>>> 1d5c32d1
 }
//! This binary is intended for testing the `ldns-*` commands
//!
//! The `ldns` command is passed as the first argument, so that it can be
//! executed without symlinking. This binary should not be included in any
//! packaged version of `dnst` as it is meant for internal testing only.

use std::process::ExitCode;

use dnst::error::Error;
use dnst::try_ldns_compatibility;

fn main() -> ExitCode {
<<<<<<< HEAD
    match run() {
=======
    let env = dnst::env::RealEnv;

    let mut args = std::env::args_os();
    args.next().unwrap();
    let args =
        try_ldns_compatibility(args).map(|args| args.expect("ldns commmand is not recognized"));

    match args.and_then(|args| args.execute(&env)) {
>>>>>>> 1d5c32d1
        Ok(()) => ExitCode::SUCCESS,
        Err(err) => {
            err.pretty_print(env);
            ExitCode::FAILURE
        }
    }
}

fn run() -> Result<(), Error> {
    let mut args = std::env::args_os();
    args.next().unwrap();
    try_ldns_compatibility(args)
        .ok_or("Unrecognised ldns command")??
        .execute(&mut std::io::stdout())
}<|MERGE_RESOLUTION|>--- conflicted
+++ resolved
@@ -6,13 +6,9 @@
 
 use std::process::ExitCode;
 
-use dnst::error::Error;
 use dnst::try_ldns_compatibility;
 
 fn main() -> ExitCode {
-<<<<<<< HEAD
-    match run() {
-=======
     let env = dnst::env::RealEnv;
 
     let mut args = std::env::args_os();
@@ -21,19 +17,10 @@
         try_ldns_compatibility(args).map(|args| args.expect("ldns commmand is not recognized"));
 
     match args.and_then(|args| args.execute(&env)) {
->>>>>>> 1d5c32d1
         Ok(()) => ExitCode::SUCCESS,
         Err(err) => {
             err.pretty_print(env);
             ExitCode::FAILURE
         }
     }
-}
-
-fn run() -> Result<(), Error> {
-    let mut args = std::env::args_os();
-    args.next().unwrap();
-    try_ldns_compatibility(args)
-        .ok_or("Unrecognised ldns command")??
-        .execute(&mut std::io::stdout())
 }
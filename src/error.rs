use core::fmt::{Display, Write};

use std::fmt;
use std::{error, io};

use domain::base::wire::ParseError;

use crate::env::{Env, Stream};

//------------ Error ---------------------------------------------------------

/// A program error.
///
/// Such errors are highly likely to halt the program.
pub struct Error(Box<Information>);

/// Information about an error.
struct Information {
    /// The primary error message.
    primary: PrimaryError,

    /// Layers of context to the error.
    ///
    /// Ordered from innermost to outermost.
    context: Vec<Box<str>>,
}

#[derive(Debug)]
enum PrimaryError {
    Clap(clap::Error),
    Other(Box<str>),
}

impl fmt::Display for PrimaryError {
    fn fmt(&self, f: &mut fmt::Formatter<'_>) -> fmt::Result {
        match self {
            PrimaryError::Clap(e) => e.fmt(f),
            PrimaryError::Other(e) => e.fmt(f),
        }
    }
}

//--- Interaction

impl Error {
    pub const RED: u8 = 31;
    pub const YELLOW: u8 = 33;

    /// Construct a new error from a string.
    pub fn new(error: &str) -> Self {
        Self(Box::new(Information {
            primary: PrimaryError::Other(error.into()),
            context: Vec::new(),
        }))
    }

    /// Add context to this error.
    pub fn context(mut self, context: &str) -> Self {
        self.0.context.push(context.into());
        self
    }

    /// Pretty-print this error.
    pub fn pretty_print(&self, env: impl Env) {
        let mut err = env.stderr();

        let error = match &self.0.primary {
            // Clap errors are already styled. We don't want our own pretty
            // styling around that and context does not make sense for command
            // line arguments either. So we just print the styled string that
            // clap produces and return.
            PrimaryError::Clap(e) => {
                writeln!(err, "{}", e.render().ansi());
                return;
            }
            PrimaryError::Other(error) => error,
        };

        // NOTE: This is a multicall binary, so argv[0] is necessary for
        // program operation.  We would fail very early if it didn't exist.
<<<<<<< HEAD
        Self::write_error(&mut err, error);
=======
        let prog = std::env::args().next().unwrap();
        let term = std::io::stderr().is_terminal();

        let error_marker = if term {
            "\x1B[31mERROR:\x1B[0m"
        } else {
            "ERROR:"
        };

        writeln!(err, "[{prog}] {error_marker} {error}");
>>>>>>> 1b5323ba
        for context in &self.0.context {
            writeln!(err, "... while {context}");
        }
    }

    pub fn exit_code(&self) -> u8 {
        // Clap uses the exit code 2 and we want to keep that, but we aren't
        // actually returning the clap error, so we replicate that behaviour
        // here.
        //
        // Argument parsing errors from the ldns-xxx commands will not be clap
        // errors and therefore be printed with an exit code of 1. This is
        // expected because ldns also exits with 1.
        if let PrimaryError::Clap(e) = &self.0.primary {
            e.exit_code() as u8
        } else {
            1
        }
    }

    pub fn write_error(writer: &mut Stream<impl Write>, text: impl Display) {
        let prog = std::env::args().next().unwrap();
        let marker = writer.colourize(Self::RED, "ERROR:");
        writeln!(writer, "[{prog}] {marker} {text}");
    }

    pub fn write_warning(writer: &mut Stream<impl Write>, text: impl Display) {
        let prog = std::env::args().next().unwrap();
        let marker = writer.colourize(Self::YELLOW, "WARN:");
        writeln!(writer, "[{prog}] {marker} {text}");
    }
}

//--- Conversions for '?'

impl From<&str> for Error {
    fn from(error: &str) -> Self {
        Self::new(error)
    }
}

impl From<String> for Error {
    fn from(error: String) -> Self {
        Self::new(&error)
    }
}

impl From<fmt::Error> for Error {
    fn from(error: fmt::Error) -> Self {
        Self::new(&error.to_string())
    }
}

impl From<io::Error> for Error {
    fn from(error: io::Error) -> Self {
        Self::new(&error.to_string())
    }
}

impl From<ParseError> for Error {
    fn from(error: ParseError) -> Self {
        Self::new(&error.to_string())
    }
}

impl From<lexopt::Error> for Error {
    fn from(value: lexopt::Error) -> Self {
        value.to_string().into()
    }
}

impl From<clap::Error> for Error {
    fn from(value: clap::Error) -> Self {
        Self(Box::new(Information {
            primary: PrimaryError::Clap(value),
            context: Vec::new(),
        }))
    }
}

//--- Display, Debug

impl fmt::Display for Error {
    fn fmt(&self, f: &mut fmt::Formatter) -> fmt::Result {
        self.0.primary.fmt(f)
    }
}

impl fmt::Debug for Error {
    fn fmt(&self, f: &mut fmt::Formatter<'_>) -> fmt::Result {
        f.debug_struct("Error")
            .field("primary", &self.0.primary)
            .field("context", &self.0.context)
            .finish()
    }
}

//--- Error

impl error::Error for Error {}

//------------ Macros --------------------------------------------------------

// NOTE: Exported macros are placed in the crate root by default.  We hide
// them using 'doc(hidden)' and then manually re-export them here, forcing
// documentation to appear using 'doc(inline)'.

#[doc(inline)]
pub use crate::bail;

#[doc(inline)]
pub use crate::ensure;

/// Return an [`Error`] from the current function.
#[doc(hidden)]
#[macro_export]
macro_rules! bail {
    ($fmt:expr) => {
        return Err($crate::error::Error::new(&format!($fmt)));
    };

    ($fmt:expr, $($args:tt)*) => {
        return Err($crate::error::Error::new(&format!($fmt, $($args)*)));
    };
}

/// Return an [`Error`] if the given condition does not hold.
#[doc(hidden)]
#[macro_export]
macro_rules! ensure {
    ($cond:expr, $fmt:expr) => {
        if !$cond { $crate::error::bail!($fmt); }
    };

    ($cond:expr, $fmt:expr, $($args:tt)*) => {
        if !$cond { $crate::error::bail!($fmt, $($args)*); }
    };
}

//------------ Result --------------------------------------------------------

/// A program result.
pub type Result<T> = core::result::Result<T, Error>;

/// An extension trait for [`Result`]s using [`Error`].
pub trait Context: Sized {
    /// Add context for an error.
    fn context(self, context: &str) -> Self;

    /// Add context for an error, lazily.
    fn with_context(self, context: impl FnOnce() -> String) -> Self;
}

impl<T> Context for Result<T> {
    fn context(self, context: &str) -> Self {
        self.map_err(|err| err.context(context))
    }

    fn with_context(self, context: impl FnOnce() -> String) -> Self {
        self.map_err(|err| err.context(&(context)()))
    }
}

/// Execute the given operation under the given context.
pub fn in_context<R>(
    context: impl FnOnce() -> String,
    function: impl FnOnce() -> Result<R>,
) -> Result<R> {
    (function)().with_context(context)
}<|MERGE_RESOLUTION|>--- conflicted
+++ resolved
@@ -78,20 +78,7 @@
 
         // NOTE: This is a multicall binary, so argv[0] is necessary for
         // program operation.  We would fail very early if it didn't exist.
-<<<<<<< HEAD
         Self::write_error(&mut err, error);
-=======
-        let prog = std::env::args().next().unwrap();
-        let term = std::io::stderr().is_terminal();
-
-        let error_marker = if term {
-            "\x1B[31mERROR:\x1B[0m"
-        } else {
-            "ERROR:"
-        };
-
-        writeln!(err, "[{prog}] {error_marker} {error}");
->>>>>>> 1b5323ba
         for context in &self.0.context {
             writeln!(err, "... while {context}");
         }

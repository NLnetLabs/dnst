use core::fmt::{Display, Write};

use std::fmt;
use std::io;

use domain::base::wire::ParseError;
use tracing::error;

use crate::env::{Env, Stream};

//------------ Error ---------------------------------------------------------

/// A program error.
///
/// Such errors are highly likely to halt the program.
pub struct Error(Box<Information>);

/// Information about an error.
struct Information {
    /// The primary error message.
    primary: PrimaryError,

    /// Layers of context to the error.
    ///
    /// Ordered from innermost to outermost.
    context: Vec<Box<str>>,
}

#[derive(Debug)]
enum PrimaryError {
    Clap(clap::Error),
    Other(Box<str>),
}

impl fmt::Display for PrimaryError {
    fn fmt(&self, f: &mut fmt::Formatter<'_>) -> fmt::Result {
        match self {
            PrimaryError::Clap(e) => e.fmt(f),
            PrimaryError::Other(e) => e.fmt(f),
        }
    }
}

//--- Interaction

impl Error {
    pub const RED: u8 = 31;
    pub const YELLOW: u8 = 33;

    /// Construct a new error from a string.
    pub fn new(error: &str) -> Self {
        Self(Box::new(Information {
            primary: PrimaryError::Other(error.into()),
            context: Vec::new(),
        }))
    }

    /// Add context to this error.
    pub fn context(mut self, context: &str) -> Self {
        self.0.context.push(context.into());
        self
    }

    /// Pretty-print this error.
    pub fn pretty_print(&self, env: impl Env) {
<<<<<<< HEAD
        let mut err = env.stderr();

        let error = match &self.0.primary {
=======
        let msg = match &self.0.primary {
>>>>>>> 174f31ef
            // Clap errors are already styled. We don't want our own pretty
            // styling around that and context does not make sense for command
            // line arguments either. So we just print the styled string that
            // clap produces and return.
            PrimaryError::Clap(e) => {
                let mut err = env.stderr();
                writeln!(err, "{}", e.render().ansi());
                return;
            }
            PrimaryError::Other(error) => error,
        };

<<<<<<< HEAD
        // NOTE: This is a multicall binary, so argv[0] is necessary for
        // program operation.  We would fail very early if it didn't exist.
        Self::write_error(&mut err, error);
=======
        error!("{msg}");
        let mut err = env.stderr();
>>>>>>> 174f31ef
        for context in &self.0.context {
            writeln!(err, "... while {context}");
        }
    }

    pub fn exit_code(&self) -> u8 {
        // Clap uses the exit code 2 and we want to keep that, but we aren't
        // actually returning the clap error, so we replicate that behaviour
        // here.
        //
        // Argument parsing errors from the ldns-xxx commands will not be clap
        // errors and therefore be printed with an exit code of 1. This is
        // expected because ldns also exits with 1.
        if let PrimaryError::Clap(e) = &self.0.primary {
            e.exit_code() as u8
        } else {
            1
        }
    }

    pub fn write_error(writer: &mut Stream<impl Write>, text: impl Display) {
        let prog = std::env::args().next().unwrap();
        let marker = writer.colourize(Self::RED, "ERROR:");
        writeln!(writer, "[{prog}] {marker} {text}");
    }

    pub fn write_warning(writer: &mut Stream<impl Write>, text: impl Display) {
        let prog = std::env::args().next().unwrap();
        let marker = writer.colourize(Self::YELLOW, "WARN:");
        writeln!(writer, "[{prog}] {marker} {text}");
    }
}

//--- Conversions for '?'

impl From<&str> for Error {
    fn from(error: &str) -> Self {
        Self::new(error)
    }
}

impl From<String> for Error {
    fn from(error: String) -> Self {
        Self::new(&error)
    }
}

impl From<fmt::Error> for Error {
    fn from(error: fmt::Error) -> Self {
        Self::new(&error.to_string())
    }
}

impl From<io::Error> for Error {
    fn from(error: io::Error) -> Self {
        Self::new(&error.to_string())
    }
}

impl From<ParseError> for Error {
    fn from(error: ParseError) -> Self {
        Self::new(&error.to_string())
    }
}

impl From<lexopt::Error> for Error {
    fn from(value: lexopt::Error) -> Self {
        value.to_string().into()
    }
}

impl From<clap::Error> for Error {
    fn from(value: clap::Error) -> Self {
        Self(Box::new(Information {
            primary: PrimaryError::Clap(value),
            context: Vec::new(),
        }))
    }
}

//--- Display, Debug

impl fmt::Display for Error {
    fn fmt(&self, f: &mut fmt::Formatter) -> fmt::Result {
        self.0.primary.fmt(f)
    }
}

impl fmt::Debug for Error {
    fn fmt(&self, f: &mut fmt::Formatter<'_>) -> fmt::Result {
        f.debug_struct("Error")
            .field("primary", &self.0.primary)
            .field("context", &self.0.context)
            .finish()
    }
}

//--- Error

impl std::error::Error for Error {}

//------------ Macros --------------------------------------------------------

// NOTE: Exported macros are placed in the crate root by default.  We hide
// them using 'doc(hidden)' and then manually re-export them here, forcing
// documentation to appear using 'doc(inline)'.

#[doc(inline)]
pub use crate::bail;

#[doc(inline)]
pub use crate::ensure;

/// Return an [`Error`] from the current function.
#[doc(hidden)]
#[macro_export]
macro_rules! bail {
    ($fmt:expr) => {
        return Err($crate::error::Error::new(&format!($fmt)));
    };

    ($fmt:expr, $($args:tt)*) => {
        return Err($crate::error::Error::new(&format!($fmt, $($args)*)));
    };
}

/// Return an [`Error`] if the given condition does not hold.
#[doc(hidden)]
#[macro_export]
macro_rules! ensure {
    ($cond:expr, $fmt:expr) => {
        if !$cond { $crate::error::bail!($fmt); }
    };

    ($cond:expr, $fmt:expr, $($args:tt)*) => {
        if !$cond { $crate::error::bail!($fmt, $($args)*); }
    };
}

//------------ Result --------------------------------------------------------

/// A program result.
pub type Result<T> = core::result::Result<T, Error>;

/// An extension trait for [`Result`]s using [`Error`].
pub trait Context: Sized {
    /// Add context for an error.
    fn context(self, context: &str) -> Self;

    /// Add context for an error, lazily.
    fn with_context(self, context: impl FnOnce() -> String) -> Self;
}

impl<T> Context for Result<T> {
    fn context(self, context: &str) -> Self {
        self.map_err(|err| err.context(context))
    }

    fn with_context(self, context: impl FnOnce() -> String) -> Self {
        self.map_err(|err| err.context(&(context)()))
    }
}

/// Execute the given operation under the given context.
pub fn in_context<R>(
    context: impl FnOnce() -> String,
    function: impl FnOnce() -> Result<R>,
) -> Result<R> {
    (function)().with_context(context)
}<|MERGE_RESOLUTION|>--- conflicted
+++ resolved
@@ -63,13 +63,7 @@
 
     /// Pretty-print this error.
     pub fn pretty_print(&self, env: impl Env) {
-<<<<<<< HEAD
-        let mut err = env.stderr();
-
-        let error = match &self.0.primary {
-=======
         let msg = match &self.0.primary {
->>>>>>> 174f31ef
             // Clap errors are already styled. We don't want our own pretty
             // styling around that and context does not make sense for command
             // line arguments either. So we just print the styled string that
@@ -82,14 +76,8 @@
             PrimaryError::Other(error) => error,
         };
 
-<<<<<<< HEAD
-        // NOTE: This is a multicall binary, so argv[0] is necessary for
-        // program operation.  We would fail very early if it didn't exist.
-        Self::write_error(&mut err, error);
-=======
         error!("{msg}");
         let mut err = env.stderr();
->>>>>>> 174f31ef
         for context in &self.0.context {
             writeln!(err, "... while {context}");
         }

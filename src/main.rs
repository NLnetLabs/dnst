use std::process::ExitCode;

use clap::Parser;
<<<<<<< HEAD
use dnst::commands::{keygen::Keygen, nsec3hash::Nsec3Hash, LdnsCommand};
=======
>>>>>>> 459a758d

fn main() -> ExitCode {
    // If none of the ldns-* tools matched, then we continue with clap
    // argument parsing.
    let env_args = std::env::args_os();
    let args = dnst::try_ldns_compatibility(env_args).unwrap_or_else(dnst::Args::parse);

    match args.execute() {
        Ok(()) => ExitCode::SUCCESS,
        Err(err) => {
            err.pretty_print();
            ExitCode::FAILURE
        }
    }
<<<<<<< HEAD
}

fn try_ldns_compatibility() -> Option<dnst::Args> {
    let binary_path = std::env::args_os().next()?;

    let binary_name = Path::new(&binary_path).file_name()?.to_str()?;

    let res = match binary_name {
        "ldns-nsec3-hash" => Nsec3Hash::parse_ldns_args(),
        "ldns-keygen" => Keygen::parse_ldns_args(),
        _ => return None,
    };

    match res {
        Ok(args) => Some(args),
        Err(err) => {
            err.pretty_print();
            std::process::exit(1)
        }
    }
=======
>>>>>>> 459a758d
}<|MERGE_RESOLUTION|>--- conflicted
+++ resolved
@@ -1,10 +1,6 @@
 use std::process::ExitCode;
 
 use clap::Parser;
-<<<<<<< HEAD
-use dnst::commands::{keygen::Keygen, nsec3hash::Nsec3Hash, LdnsCommand};
-=======
->>>>>>> 459a758d
 
 fn main() -> ExitCode {
     // If none of the ldns-* tools matched, then we continue with clap
@@ -19,27 +15,4 @@
             ExitCode::FAILURE
         }
     }
-<<<<<<< HEAD
-}
-
-fn try_ldns_compatibility() -> Option<dnst::Args> {
-    let binary_path = std::env::args_os().next()?;
-
-    let binary_name = Path::new(&binary_path).file_name()?.to_str()?;
-
-    let res = match binary_name {
-        "ldns-nsec3-hash" => Nsec3Hash::parse_ldns_args(),
-        "ldns-keygen" => Keygen::parse_ldns_args(),
-        _ => return None,
-    };
-
-    match res {
-        Ok(args) => Some(args),
-        Err(err) => {
-            err.pretty_print();
-            std::process::exit(1)
-        }
-    }
-=======
->>>>>>> 459a758d
 }
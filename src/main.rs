<<<<<<< HEAD
use std::process::ExitCode;
=======
use std::path::Path;
>>>>>>> 2e6d8a91

use clap::Parser;
use dnst::commands::{nsec3hash::Nsec3Hash, LdnsCommand};

<<<<<<< HEAD
fn main() -> ExitCode {
    match dnst::Args::parse().execute() {
        Ok(()) => ExitCode::SUCCESS,
        Err(err) => {
            err.pretty_print();
            ExitCode::FAILURE
        }
=======
fn main() {
    // If none of the ldns-* tools matched, then we continue with clap
    // argument parsing.
    let args = try_ldns_compatibility().unwrap_or_else(dnst::Args::parse);

    if let Err(err) = args.execute() {
        eprintln!("{}", err);
>>>>>>> 2e6d8a91
    }
}

fn try_ldns_compatibility() -> Option<dnst::Args> {
    let binary_path = std::env::args_os().next()?;

    let binary_name = Path::new(&binary_path).file_name()?.to_str()?;

    let res = match binary_name {
        "ldns-nsec3-hash" => Nsec3Hash::parse_ldns_args(),
        _ => return None,
    };

    match res {
        Ok(args) => Some(args),
        Err(e) => {
            eprintln!("{e}");
            std::process::exit(1)
        }
    }
}<|MERGE_RESOLUTION|>--- conflicted
+++ resolved
@@ -1,29 +1,20 @@
-<<<<<<< HEAD
+use std::path::Path;
 use std::process::ExitCode;
-=======
-use std::path::Path;
->>>>>>> 2e6d8a91
 
 use clap::Parser;
 use dnst::commands::{nsec3hash::Nsec3Hash, LdnsCommand};
 
-<<<<<<< HEAD
 fn main() -> ExitCode {
-    match dnst::Args::parse().execute() {
+    // If none of the ldns-* tools matched, then we continue with clap
+    // argument parsing.
+    let args = try_ldns_compatibility().unwrap_or_else(dnst::Args::parse);
+
+    match args.execute() {
         Ok(()) => ExitCode::SUCCESS,
         Err(err) => {
             err.pretty_print();
             ExitCode::FAILURE
         }
-=======
-fn main() {
-    // If none of the ldns-* tools matched, then we continue with clap
-    // argument parsing.
-    let args = try_ldns_compatibility().unwrap_or_else(dnst::Args::parse);
-
-    if let Err(err) = args.execute() {
-        eprintln!("{}", err);
->>>>>>> 2e6d8a91
     }
 }
 
@@ -39,8 +30,8 @@
 
     match res {
         Ok(args) => Some(args),
-        Err(e) => {
-            eprintln!("{e}");
+        Err(err) => {
+            err.pretty_print();
             std::process::exit(1)
         }
     }
